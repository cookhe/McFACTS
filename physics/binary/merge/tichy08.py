--- conflicted
+++ resolved
@@ -8,18 +8,6 @@
 # m_final=(M1+M2)*[1.0-0.2nu-0.208nu^2(a1+a2)]
 # where nu is the symmetric mass ratio or nu=q/((1+q)^2)
     # These are arrays
-<<<<<<< HEAD
-    primary = np.max(np.c_[mass_1, mass_2])
-    secondary = np.min(np.c_[mass_1, mass_2])
-
-    total_mass = primary + secondary
-    total_spin = spin_1 + spin_2 
-
-    mass_ratio = secondary/primary
-    inv_mass_ratio = (1.0/mass_ratio)
-    nu_factor = (1.0+mass_ratio)**2.0
-    nu = mass_ratio/nu_factor
-=======
     #mass_1 = -1
     #mass_2 = -1
     #if isinstance(m1, np.ndarray):
@@ -44,7 +32,6 @@
     nusq = nu*nu
     print(" Mass array ",total_mass)
     nu =  (primary* secondary)/ (total_mass)**2 # mass_ratio/nu_factor
->>>>>>> c4ce2c12
     nusq = nu*nu
 
     #mass_1 = -1
