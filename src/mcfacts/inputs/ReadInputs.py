--- conflicted
+++ resolved
@@ -348,14 +348,9 @@
                       'alpha':alpha, \
                       'le':frac_Eddington_ratio}                    
         if 'thompson' in disk_model_name:
-<<<<<<< HEAD
-            pagn_name = 'ThompsonAGN'
-            base_args['Rout'] = disk_outer_radius;
-=======
             pagn_name = 'Thompson'
             base_args = { 'Mbh': mass_smbh*ct.MSun}
 #            base_args['Rout'] = disk_outer_radius;
->>>>>>> 2afd833c
         # note Rin default is 3 Rs
         
         pagn_model =dm_pagn.AGNGasDiskModel(disk_type=pagn_name,**base_args)
