--- conflicted
+++ resolved
@@ -177,7 +177,6 @@
     chance_of_enc = rng.uniform(size=(len(circ_prograde_population_indices), len(ecc_prograde_population_indices)))
     num_poss_ints = 0
     num_encounters = 0
-<<<<<<< HEAD
     for i, circ_idx in enumerate(circ_prograde_population_indices):
         for j, ecc_idx in enumerate(ecc_prograde_population_indices):
             if (circ_prograde_population_locations[i] < ecc_orb_max[j] and circ_prograde_population_locations[i] > ecc_orb_min[j]):
@@ -207,37 +206,6 @@
                 num_poss_ints = num_poss_ints + 1
         num_poss_ints = 0
         num_encounters = 0
-=======
-    if len(circ_prograde_population_indices) > 0:
-        for i, circ_idx in enumerate(circ_prograde_population_indices):
-            for j, ecc_idx in enumerate(ecc_prograde_population_indices):
-                if (circ_prograde_population_locations[i] < ecc_orb_max[j] and circ_prograde_population_locations[i] > ecc_orb_min[j]):
-                    # prob_encounter/orbit =hill sphere size/circumference of circ orbit =2RH/2pi a_circ1
-                    # r_h = a_circ1(temp_bin_mass/3smbh_mass)^1/3 so prob_enc/orb = mass_ratio^1/3/pi
-                    temp_bin_mass = disk_bh_pro_masses[circ_idx] + disk_bh_pro_masses[ecc_idx]
-                    bh_smbh_mass_ratio = temp_bin_mass/(3.0*smbh_mass)
-                    mass_ratio_factor = (bh_smbh_mass_ratio)**(1./3.)
-                    prob_orbit_overlap = (1./np.pi)*mass_ratio_factor
-                    prob_enc_per_timestep = prob_orbit_overlap * N_circ_orbs_per_timestep[i]
-                    if prob_enc_per_timestep > 1:
-                        prob_enc_per_timestep = 1
-                    if chance_of_enc[i][j] < prob_enc_per_timestep:
-                        num_encounters = num_encounters + 1
-                        # if close encounter, pump ecc of circ orbiter to e=0.1 from near circular, and incr a_circ1 by 10%
-                        # drop ecc of a_i by 10% and drop a_i by 10% (P.E. = -GMm/a)
-                        # if already pumped in eccentricity, no longer circular, so don't need to follow other interactions
-                        if disk_bh_pro_orbs_ecc[circ_idx] <= disk_bh_pro_orb_ecc_crit:
-                            disk_bh_pro_orbs_ecc[circ_idx] = delta_energy_strong
-                            disk_bh_pro_orbs_a[circ_idx] = disk_bh_pro_orbs_a[circ_idx]*(1.0 + delta_energy_strong)
-                            # Catch for if orb_a > disk_radius_outer
-                            if (disk_bh_pro_orbs_a[circ_idx] > disk_radius_outer):
-                                disk_bh_pro_orbs_a[circ_idx] = disk_radius_outer - epsilon[i]
-                            disk_bh_pro_orbs_ecc[ecc_idx] = disk_bh_pro_orbs_ecc[ecc_idx]*(1 - delta_energy_strong)
-                            disk_bh_pro_orbs_a[ecc_idx] = disk_bh_pro_orbs_a[ecc_idx]*(1 - delta_energy_strong)
-                    num_poss_ints = num_poss_ints + 1
-            num_poss_ints = 0
-            num_encounters = 0
->>>>>>> b2012e02
 
     # Check finite
     assert np.isfinite(disk_bh_pro_orbs_a).all(), \
@@ -1616,7 +1584,8 @@
     assert np.isfinite(bin_orb_inc_all).all(), \
         "Finite check failure: bin_orb_inc_all"
     assert np.all(bin_sep_all >= 0), \
-        "bin_sep_all contains values < 0"
+        "bin_sep_all contains values <= 0"
+
 
     return (bin_sep_all, bin_ecc_all, bin_orb_ecc_all, bin_orb_inc_all)
 
