"""Module for handling dynamical interactions.

Contains multiple functions which are each mocked up versions of a
dynamical mechanism. Of varying fidelity to reality. Also contains
GW orbital evolution for BH in the inner disk, which should probably
move elsewhere.
"""
import time
import numpy as np
import scipy

import astropy.units as u
import astropy.constants as const

from mcfacts.mcfacts_random_state import rng
from mcfacts.physics.point_masses import time_of_orbital_shrinkage
from mcfacts.physics.point_masses import si_from_r_g, r_g_from_units


def circular_singles_encounters_prograde(
        smbh_mass,
        disk_bh_pro_orbs_a,
        disk_bh_pro_masses,
        disk_bh_pro_orbs_ecc,
        timestep_duration_yr,
        disk_bh_pro_orb_ecc_crit,
        delta_energy_strong,
        disk_radius_outer
        ):
    """"Adjust orb ecc due to encounters between 2 single circ pro BH

    Parameters
    ----------
    smbh_mass : float
        Mass [M_sun] of supermassive black hole
    disk_bh_pro_orbs_a : numpy.ndarray
        Orbital semi-major axes [r_{g,SMBH}] of prograde singleton BH at start of a timestep (math:`r_g=GM_{SMBH}/c^2`) with :obj:`float` type
    disk_bh_pro_masses : numpy.ndarray
        Masses [M_sun] of prograde singleton BH at start of timestep with :obj:`float` type
    disk_bh_pro_orbs_ecc : numpy.ndarray
        Orbital eccentricity [unitless] of singleton prograde BH with :obj:`float` type
    timestep_duration_yr : float
        Length of timestep [yr]
    disk_bh_pro_orb_ecc_crit : float
        Critical orbital eccentricity [unitless] below which orbit is close enough to circularize
    delta_energy_strong : float
        Average energy change [units??] per strong encounter
    disk_radius_outer : float
        Outer radius of the inner disk (Rg)

    Returns
    -------
    disk_bh_pro_orbs_a : numpy.ndarray
        Updated BH semi-major axis [r_{g,SMBH}] perturbed by dynamics with :obj:`float` type
    disk_bh_pro_orbs_ecc : numpy.ndarray
        Updated BH orbital eccentricities [unitless] perturbed by dynamics with :obj:`float` type

    Notes
    -----
    Return array of modified singleton BH orbital eccentricities perturbed
    by encounters within :math:`f*R_{Hill}`, where f is some fraction/multiple of
    Hill sphere radius R_H

    Assume encounters between damped BH (e<e_crit) and undamped BH
    (e>e_crit) are the only important ones for now.
    Since the e<e_crit population is the most likely BBH merger source.

    1, find those orbiters with e<e_crit and their
        associated semi-major axes a_circ =[a_circ1, a_circ2, ..] and masses m_circ =[m_circ1,m_circ2, ..].

    2, calculate orbital timescales for a_circ1 and a_i and N_orbits/timestep. 
        For example, since
        :math:`T_orb =2\\pi \sqrt(a^3/GM_{smbh})`
        and
        .. math::
        a^3/GM_{smbh} = (10^3r_g)^3/GM_{smbh} = 10^9 (a/10^3r_g)^3 (GM_{smbh}/c^2)^3/GM_{smbh} \\
                    = 10^9 (a/10^3r_g)^3 (G M_{smbh}/c^3)^2 

        So
        .. math::
            T_orb   = 2\\pi 10^{4.5} (a/10^3r_g)^{3/2} GM_{smbh}/c^3 \\
                    = 2\\pi 10^{4.5} (a/10^3r_g)^{3/2} (6.7e-11*2e38/(3e8)^3) \\
                    = 2\\pi 10^{4.5} (a/10^3r_g)^{3/2} (13.6e27/27e24) \\
                    = \\pi 10^{7.5}  (a/10^3r_g)^{3/2} \\
                    ~ 3yr (a/10^3r_g)^3/2 (M_{smbh}/10^8M_{sun}) \\
        i.e. Orbit~3yr at 10^3r_g around a 10^8M_{sun} SMBH.
        Therefore in a timestep=1.e4yr, a BH at 10^3r_g orbits the SMBH N_orbit/timestep =3,000 times.

    3, among population of orbiters with e>e_crit,
        find those orbiters (a_i,e_i) where a_i*(1-e_i)< a_circ1,j <a_i*(1-e_i) for all members a_circ1,j of the circularized population 
        so we can test for possible interactions.

    4, calculate mutual Hill sphere R_H of candidate binary (a_circ1,j ,a_i).

    5, calculate ratio of 2R_H of binary to size of circular orbit, or (2R_H/2pi a_circ1,j)
        Hill sphere possible on both crossing inwards and outwards once per orbit, 
        so 2xHill sphere =4R_H worth of circular orbit will have possible encounter. 
        Thus, (4R_H/2pi a_circ1)= odds that a_circ1 is in the region of cross-over per orbit.
        For example, for BH at a_circ1 = 1e3r_g, 
            .. math:: R_h = a_{circ1}*(m_{circ1} + m_i/3M_{smbh})^1/3
            .. math:: = 0.004a_{circ1} (m_{circ1}/10M_{sun})^1/3 (m_i/10M_{sun})^1/3 (M_{smbh}/1e8M_{sun})^-1/3
        then
            ratio (4R_H/2pi a_circ1) = 0.008/pi ~ 0.0026 
            (ie around 1/400 odds that BH at a_circ1 is in either area of crossing)         

    6, calculate number of orbits of a_i in 1 timestep. 
        If e.g. N_orb(a_i)/timestep = 200 orbits per timestep of 10kyr, then 
        probability of encounter = (200orbits/timestep)*(4R_H/2pi a_circ1) ~ 0.5, 
                                or 50% odds of an encounter on this timestep between (a_circ1,j , a_i).
        If probability > 1, set probability = 1.
    7, draw a random number from the uniform [0,1] distribution and 
        if rng < probability of encounter, there is an encounter during the timestep
        if rng > probability of encounter, there is no encounter during the timestep

    8, if encounter:
        Take energy (de) from high ecc. a_i and give energy (de) to a_circ1,j
        de is average fractional energy change per encounter.
            So, a_circ1,j ->(1+de)a_circ1,j.    
                e_circ1,j ->(crit_ecc + de)
            and
                a_i       ->(1-de)a_i
                e_i       ->(1-de)e_i              
        Could be that average energy in gas-free cluster case is  
        assume average energy transfer = 20% perturbation (from Sigurdsson & Phinney 1993). 

        Further notes for self:
        sigma_ecc = sqrt(ecc^2 + incl^2)v_kep so if incl=0 deg (for now)
        En of ecc. interloper = 1/2 m_i sigma_ecc^2.
            Note: Can also use above logic for binary encounters except use binary binding energy instead.

        or later could try 
            Deflection angle defl = tan (defl) = dV_perp/V = 2GM/bV^2 kg^-1 m^3 s^-2 kg / m (m s^-1)^2
        so :math:`de/e =2GM/bV^2 = 2 G M_{bin}/0.5R_{hill}*\sigma^2`
        and :math:`R_hill = a_{circ1}*(M_{bin}/3M_{smbh})^1/3 and \sigma^2 =ecc^2*v_{kep}^2`
        So :math:`de/e = 4GM_{bin}/a_{circ1}(M_{bin}/3M_{smbh})^1/3 ecc^2 v_{kep}^2`
        and :math:`v_{kep} = \sqrt(GM_{smbh}/a_i)`
        So :math:`de/e = 4GM_{bin}^{2/3}M_{smbh}^1/3 a_i/a_{circ1} ecc^2 GM_{smbh} = 4(M_{bin}/M_{smbh})^{2/3} (a_i/a_{circ1})(1/ecc^2)
        where :math:`V_{rel} = \sigma` say and :math:`b=R_H = a_{circ1} (q/3)^{1/3}`
        So :math:`defl = 2GM/ a_{circ1}(q/3)^2/3 ecc^2 10^14 (m/s)^2 (R/10^3r_g)^-1`
            :math:`= 2 6.7e-11 2.e31/`
        !!Note: when doing this for binaries. 
            Calculate velocity of encounter compared to a_bin.
            If binary is hard ie GM_bin/a_bin > m3v_rel^2 then:
            harden binary 
                a_bin -> a_bin -da_bin and
            new binary eccentricity 
                e_bin -> e_bin + de  
            and give  da_bin worth of binding energy to extra eccentricity of m3.
            If binary is soft ie GM_bin/a_bin <m3v_rel^2 then:
            soften binary 
                a_bin -> a_bin + da_bin and
            new binary eccentricity
                e_bin -> e_bin + de
            and remove da_bin worth of binary energy from eccentricity of m3.
    """
    # Find the e< crit_ecc. population. These are the (circularized) population that can form binaries.
    circ_prograde_population_indices = np.asarray(disk_bh_pro_orbs_ecc <= disk_bh_pro_orb_ecc_crit).nonzero()[0]
    # Find the e> crit_ecc population. These are the interlopers that can perturb the circularized population
    ecc_prograde_population_indices = np.asarray(disk_bh_pro_orbs_ecc > disk_bh_pro_orb_ecc_crit).nonzero()[0]

    # Get locations for circ population
    circ_prograde_population_locations = disk_bh_pro_orbs_a[circ_prograde_population_indices]

    # Calculate epsilon --amount to subtract from disk_radius_outer for objects with orb_a > disk_radius_outer
    epsilon = disk_radius_outer * ((disk_bh_pro_masses[circ_prograde_population_indices] / (3 * (disk_bh_pro_masses[circ_prograde_population_indices] + smbh_mass)))**(1. / 3.)) * rng.uniform(size=circ_prograde_population_indices.size)

    # T_orb = pi (R/r_g)^1.5 (GM_smbh/c^2) = pi (R/r_g)^1.5 (GM_smbh*2e30/c^2)
    #      = pi (R/r_g)^1.5 (6.7e-11 2e38/27e24)= pi (R/r_g)^1.5 (1.3e11)s =(R/r_g)^1/5 (1.3e4)
    orbital_timescales_circ_pops = np.pi*((disk_bh_pro_orbs_a[circ_prograde_population_indices])**(1.5))*(2.e30*smbh_mass*const.G.value)/(const.c.value**(3.0)*3.15e7)
    N_circ_orbs_per_timestep = timestep_duration_yr/orbital_timescales_circ_pops
    ecc_orb_min = disk_bh_pro_orbs_a[ecc_prograde_population_indices]*(1.0-disk_bh_pro_orbs_ecc[ecc_prograde_population_indices])
    ecc_orb_max = disk_bh_pro_orbs_a[ecc_prograde_population_indices]*(1.0+disk_bh_pro_orbs_ecc[ecc_prograde_population_indices])
    # Generate all possible needed random numbers ahead of time
    chance_of_enc = rng.uniform(size=(len(circ_prograde_population_indices), len(ecc_prograde_population_indices)))
    num_poss_ints = 0
    num_encounters = 0
    if len(circ_prograde_population_indices) > 0:
        for i, circ_idx in enumerate(circ_prograde_population_indices):
            for j, ecc_idx in enumerate(ecc_prograde_population_indices):
                if (circ_prograde_population_locations[i] < ecc_orb_max[j] and circ_prograde_population_locations[i] > ecc_orb_min[j]):
                    # prob_encounter/orbit =hill sphere size/circumference of circ orbit =2RH/2pi a_circ1
                    # r_h = a_circ1(temp_bin_mass/3smbh_mass)^1/3 so prob_enc/orb = mass_ratio^1/3/pi
                    temp_bin_mass = disk_bh_pro_masses[circ_idx] + disk_bh_pro_masses[ecc_idx]
                    bh_smbh_mass_ratio = temp_bin_mass/(3.0*smbh_mass)
                    mass_ratio_factor = (bh_smbh_mass_ratio)**(1./3.)
                    prob_orbit_overlap = (1./np.pi)*mass_ratio_factor
                    prob_enc_per_timestep = prob_orbit_overlap * N_circ_orbs_per_timestep[i]
                    if prob_enc_per_timestep > 1:
                        prob_enc_per_timestep = 1
                    if chance_of_enc[i][j] < prob_enc_per_timestep:
                        num_encounters = num_encounters + 1
                        # if close encounter, pump ecc of circ orbiter to e=0.1 from near circular, and incr a_circ1 by 10%
                        # drop ecc of a_i by 10% and drop a_i by 10% (P.E. = -GMm/a)
                        # if already pumped in eccentricity, no longer circular, so don't need to follow other interactions
                        if disk_bh_pro_orbs_ecc[circ_idx] <= disk_bh_pro_orb_ecc_crit:
                            disk_bh_pro_orbs_ecc[circ_idx] = delta_energy_strong
                            disk_bh_pro_orbs_a[circ_idx] = disk_bh_pro_orbs_a[circ_idx]*(1.0 + delta_energy_strong)
                            # Catch for if orb_a > disk_radius_outer
                            if (disk_bh_pro_orbs_a[circ_idx] > disk_radius_outer):
                                disk_bh_pro_orbs_a[circ_idx] = disk_radius_outer - epsilon[i]
                            disk_bh_pro_orbs_ecc[ecc_idx] = disk_bh_pro_orbs_ecc[ecc_idx]*(1 - delta_energy_strong)
                            disk_bh_pro_orbs_a[ecc_idx] = disk_bh_pro_orbs_a[ecc_idx]*(1 - delta_energy_strong)
                    num_poss_ints = num_poss_ints + 1
            num_poss_ints = 0
            num_encounters = 0

    # Check finite
    assert np.isfinite(disk_bh_pro_orbs_a).all(), \
        "Finite check failed for disk_bh_pro_orbs_a"
    assert np.isfinite(disk_bh_pro_orbs_ecc).all(), \
        "Finite check failed for disk_bh_pro_orbs_ecc"
    assert np.all(disk_bh_pro_orbs_a < disk_radius_outer), \
        "disk_bh_pro_orbs_a contains values greater than disk_radius_outer"
    assert np.all(disk_bh_pro_orbs_a > 0), \
        "disk_bh_pro_orbs_a contains values <= 0"

    return (disk_bh_pro_orbs_a, disk_bh_pro_orbs_ecc)


def circular_singles_encounters_prograde_stars(
        smbh_mass,
        disk_star_pro_orbs_a,
        disk_star_pro_masses,
        disk_star_pro_radius,
        disk_star_pro_orbs_ecc,
        disk_star_pro_id_nums,
        rstar_rhill_exponent,
        timestep_duration_yr,
        disk_bh_pro_orb_ecc_crit,
        delta_energy_strong,
        disk_radius_outer
        ):
    """"Adjust orb ecc due to encounters between 2 single circ pro stars

    Parameters
    ----------
    smbh_mass : float
        Mass [M_sun] of supermassive black hole
    disk_bh_pro_orbs_a : numpy.ndarray
        Orbital semi-major axes [r_{g,SMBH}] of prograde singleton star at start of a timestep (math:`r_g=GM_{SMBH}/c^2`) with :obj:`float` type
    disk_bh_pro_masses : numpy.ndarray
        Masses [M_sun] of prograde singleton star at start of timestep with :obj:`float` type
    disk_star_pro_radius : numpy.ndarray
        Radii [Rsun] of prograde singleton star at start of timestep with :obj: `float` type
    disk_bh_pro_orbs_ecc : numpy.ndarray
        Orbital eccentricity [unitless] of singleton prograde star with :obj:`float` type
    disk_star_pro_id_nums : numpy.ndarray
        ID numbers of singleton prograde stars
    rstar_rhill_exponent : float
        Exponent for the ratio of R_star / R_Hill. Default is 2
    timestep_duration_yr : float
        Length of timestep [yr]
    disk_bh_pro_orb_ecc_crit : float
        Critical orbital eccentricity [unitless] below which orbit is close enough to circularize
    delta_energy_strong : float
        Average energy change [units??] per strong encounter

    Returns
    -------
    disk_star_pro_orbs_a : numpy.ndarray
        Updated BH semi-major axis [r_{g,SMBH}] perturbed by dynamics with :obj:`float` type
    disk_star_pro_orbs_ecc : numpy.ndarray
        Updated BH orbital eccentricities [unitless] perturbed by dynamics with :obj:`float` type
    disk_star_pro_id_nums_touch : numpy.ndarray
        ID numbers of stars that will touch each other

    Notes
    -----
    Return array of modified singleton star orbital eccentricities perturbed
    by encounters within :math:`f*R_{Hill}`, where f is some fraction/multiple of
    Hill sphere radius R_H

    Assume encounters between damped star (e<e_crit) and undamped star
    (e>e_crit) are the only important ones for now.
    Since the e<e_crit population is the most likely BBH merger source.

    1, find those orbiters with e<e_crit and their
        associated semi-major axes a_circ =[a_circ1, a_circ2, ..] and masses m_circ =[m_circ1,m_circ2, ..].

    2, calculate orbital timescales for a_circ1 and a_i and N_orbits/timestep. 
        For example, since
        :math:`T_orb =2\\pi \sqrt(a^3/GM_{smbh})`
        and
        .. math::
        a^3/GM_{smbh} = (10^3r_g)^3/GM_{smbh} = 10^9 (a/10^3r_g)^3 (GM_{smbh}/c^2)^3/GM_{smbh} \\
                    = 10^9 (a/10^3r_g)^3 (G M_{smbh}/c^3)^2 

        So
        .. math::
            T_orb   = 2\\pi 10^{4.5} (a/10^3r_g)^{3/2} GM_{smbh}/c^3 \\
                    = 2\\pi 10^{4.5} (a/10^3r_g)^{3/2} (6.7e-11*2e38/(3e8)^3) \\
                    = 2\\pi 10^{4.5} (a/10^3r_g)^{3/2} (13.6e27/27e24) \\
                    = \\pi 10^{7.5}  (a/10^3r_g)^{3/2} \\
                    ~ 3yr (a/10^3r_g)^3/2 (M_{smbh}/10^8M_{sun}) \\
        i.e. Orbit~3yr at 10^3r_g around a 10^8M_{sun} SMBH.
        Therefore in a timestep=1.e4yr, a BH at 10^3r_g orbits the SMBH N_orbit/timestep =3,000 times.

    3, among population of orbiters with e>e_crit,
        find those orbiters (a_i,e_i) where a_i*(1-e_i)< a_circ1,j <a_i*(1-e_i) for all members a_circ1,j of the circularized population 
        so we can test for possible interactions.

    4, calculate mutual Hill sphere R_H of candidate binary (a_circ1,j ,a_i).

    5, calculate ratio of 2R_H of binary to size of circular orbit, or (2R_H/2pi a_circ1,j)
        Hill sphere possible on both crossing inwards and outwards once per orbit, 
        so 2xHill sphere =4R_H worth of circular orbit will have possible encounter. 
        Thus, (4R_H/2pi a_circ1)= odds that a_circ1 is in the region of cross-over per orbit.
        For example, for BH at a_circ1 = 1e3r_g, 
            .. math:: R_h = a_{circ1}*(m_{circ1} + m_i/3M_{smbh})^1/3
            .. math:: = 0.004a_{circ1} (m_{circ1}/10M_{sun})^1/3 (m_i/10M_{sun})^1/3 (M_{smbh}/1e8M_{sun})^-1/3
        then
            ratio (4R_H/2pi a_circ1) = 0.008/pi ~ 0.0026 
            (ie around 1/400 odds that BH at a_circ1 is in either area of crossing)         

    6, calculate number of orbits of a_i in 1 timestep. 
        If e.g. N_orb(a_i)/timestep = 200 orbits per timestep of 10kyr, then 
        probability of encounter = (200orbits/timestep)*(4R_H/2pi a_circ1) ~ 0.5, 
                                or 50% odds of an encounter on this timestep between (a_circ1,j , a_i).
        If probability > 1, set probability = 1.
    7, draw a random number from the uniform [0,1] distribution and 
        if rng < probability of encounter, there is an encounter during the timestep
        if rng > probability of encounter, there is no encounter during the timestep

    8, if encounter:
        Take energy (de) from high ecc. a_i and give energy (de) to a_circ1,j
        de is average fractional energy change per encounter.
            So, a_circ1,j ->(1+de)a_circ1,j.    
                e_circ1,j ->(crit_ecc + de)
            and
                a_i       ->(1-de)a_i
                e_i       ->(1-de)e_i              
        Could be that average energy in gas-free cluster case is  
        assume average energy transfer = 20% perturbation (from Sigurdsson & Phinney 1993). 

        Further notes for self:
        sigma_ecc = sqrt(ecc^2 + incl^2)v_kep so if incl=0 deg (for now)
        En of ecc. interloper = 1/2 m_i sigma_ecc^2.
            Note: Can also use above logic for binary encounters except use binary binding energy instead.

        or later could try 
            Deflection angle defl = tan (defl) = dV_perp/V = 2GM/bV^2 kg^-1 m^3 s^-2 kg / m (m s^-1)^2
        so :math:`de/e =2GM/bV^2 = 2 G M_{bin}/0.5R_{hill}*\sigma^2`
        and :math:`R_hill = a_{circ1}*(M_{bin}/3M_{smbh})^1/3 and \sigma^2 =ecc^2*v_{kep}^2`
        So :math:`de/e = 4GM_{bin}/a_{circ1}(M_{bin}/3M_{smbh})^1/3 ecc^2 v_{kep}^2`
        and :math:`v_{kep} = \sqrt(GM_{smbh}/a_i)`
        So :math:`de/e = 4GM_{bin}^{2/3}M_{smbh}^1/3 a_i/a_{circ1} ecc^2 GM_{smbh} = 4(M_{bin}/M_{smbh})^{2/3} (a_i/a_{circ1})(1/ecc^2)
        where :math:`V_{rel} = \sigma` say and :math:`b=R_H = a_{circ1} (q/3)^{1/3}`
        So :math:`defl = 2GM/ a_{circ1}(q/3)^2/3 ecc^2 10^14 (m/s)^2 (R/10^3r_g)^-1`
            :math:`= 2 6.7e-11 2.e31/`
        !!Note: when doing this for binaries. 
            Calculate velocity of encounter compared to a_bin.
            If binary is hard ie GM_bin/a_bin > m3v_rel^2 then:
            harden binary 
                a_bin -> a_bin -da_bin and
            new binary eccentricity 
                e_bin -> e_bin + de  
            and give  da_bin worth of binding energy to extra eccentricity of m3.
            If binary is soft ie GM_bin/a_bin <m3v_rel^2 then:
            soften binary 
                a_bin -> a_bin + da_bin and
            new binary eccentricity
                e_bin -> e_bin + de
            and remove da_bin worth of binary energy from eccentricity of m3.
    """
    # Find the e< crit_ecc. population. These are the (circularized) population that can form binaries.
    circ_prograde_population_indices = np.asarray(disk_star_pro_orbs_ecc <= disk_bh_pro_orb_ecc_crit).nonzero()[0]
    # Find the e> crit_ecc population. These are the interlopers that can perturb the circularized population
    ecc_prograde_population_indices = np.asarray(disk_star_pro_orbs_ecc > disk_bh_pro_orb_ecc_crit).nonzero()[0]

    # Get locations for circ population
    circ_prograde_population_locations = disk_star_pro_orbs_a[circ_prograde_population_indices]

    # Calculate epsilon --amount to subtract from disk_radius_outer for objects with orb_a > disk_radius_outer
    epsilon = disk_radius_outer * ((disk_star_pro_masses[circ_prograde_population_indices] / (3 * (disk_star_pro_masses[circ_prograde_population_indices] + smbh_mass)))**(1. / 3.)) * rng.uniform(size=circ_prograde_population_indices.size)

    # T_orb = pi (R/r_g)^1.5 (GM_smbh/c^2) = pi (R/r_g)^1.5 (GM_smbh*2e30/c^2)
    #      = pi (R/r_g)^1.5 (6.7e-11 2e38/27e24)= pi (R/r_g)^1.5 (1.3e11)s =(R/r_g)^1/5 (1.3e4)
    orbital_timescales_circ_pops = scipy.constants.pi*((disk_star_pro_orbs_a[circ_prograde_population_indices])**(1.5))*(2.e30*smbh_mass*scipy.constants.G)/(scipy.constants.c**(3.0)*3.15e7) 
    N_circ_orbs_per_timestep = timestep_duration_yr/orbital_timescales_circ_pops
    ecc_orb_min = disk_star_pro_orbs_a[ecc_prograde_population_indices]*(1.0-disk_star_pro_orbs_ecc[ecc_prograde_population_indices])
    ecc_orb_max = disk_star_pro_orbs_a[ecc_prograde_population_indices]*(1.0+disk_star_pro_orbs_ecc[ecc_prograde_population_indices])
    # Generate all possible needed random numbers ahead of time
    chance_of_enc = rng.uniform(size=(len(circ_prograde_population_indices), len(ecc_prograde_population_indices)))
    num_poss_ints = 0
    num_encounters = 0
    id_nums_poss_touch = []
    frac_rhill_sep = []
    if len(circ_prograde_population_indices) > 0:
        for i, circ_idx in enumerate(circ_prograde_population_indices):
            for j, ecc_idx in enumerate(ecc_prograde_population_indices):
                if (circ_prograde_population_locations[i] < ecc_orb_max[j] and circ_prograde_population_locations[i] > ecc_orb_min[j]):
                    # prob_encounter/orbit =hill sphere size/circumference of circ orbit =2RH/2pi a_circ1
                    # r_h = a_circ1(temp_bin_mass/3smbh_mass)^1/3 so prob_enc/orb = mass_ratio^1/3/pi
                    temp_bin_mass = disk_star_pro_masses[circ_idx] + disk_star_pro_masses[ecc_idx]
                    star_smbh_mass_ratio = temp_bin_mass/(3.0*smbh_mass)
                    mass_ratio_factor = (star_smbh_mass_ratio)**(1./3.)
                    prob_orbit_overlap = (1./scipy.constants.pi)*mass_ratio_factor
                    prob_enc_per_timestep = prob_orbit_overlap * N_circ_orbs_per_timestep[i]
                    if prob_enc_per_timestep > 1:
                        prob_enc_per_timestep = 1
                    if chance_of_enc[i][j] < prob_enc_per_timestep:
                        num_encounters = num_encounters + 1
                        # if close encounter, pump ecc of circ orbiter to e=0.1 from near circular, and incr a_circ1 by 10%
                        # drop ecc of a_i by 10% and drop a_i by 10% (P.E. = -GMm/a)
                        # if already pumped in eccentricity, no longer circular, so don't need to follow other interactions
                        if disk_star_pro_orbs_ecc[circ_idx] <= disk_bh_pro_orb_ecc_crit:
                            disk_star_pro_orbs_ecc[circ_idx] = delta_energy_strong
                            disk_star_pro_orbs_a[circ_idx] = disk_star_pro_orbs_a[circ_idx]*(1.0 + delta_energy_strong)
                            # Catch for if orb_a > disk_radius_outer
                            if (disk_star_pro_orbs_a[circ_idx] > disk_radius_outer):
                                disk_star_pro_orbs_a[circ_idx] = disk_radius_outer - epsilon[i]
                            disk_star_pro_orbs_ecc[ecc_idx] = disk_star_pro_orbs_ecc[ecc_idx]*(1 - delta_energy_strong)
                            disk_star_pro_orbs_a[ecc_idx] = disk_star_pro_orbs_a[ecc_idx]*(1 - delta_energy_strong)
                            # Look for stars that are inside each other's Hill spheres and if so return them as mergers
                            separation = np.abs(disk_star_pro_orbs_a[circ_idx] - disk_star_pro_orbs_a[ecc_idx])
                            center_of_mass = np.average([disk_star_pro_orbs_a[circ_idx], disk_star_pro_orbs_a[ecc_idx]],
                                                        weights=[disk_star_pro_masses[circ_idx], disk_star_pro_masses[ecc_idx]])
                            rhill_poss_encounter = center_of_mass * ((disk_star_pro_masses[circ_idx] + disk_star_pro_masses[ecc_idx]) / (3. * smbh_mass)) ** (1./3.)
                            if (separation - rhill_poss_encounter < 0):
                                id_nums_poss_touch.append(np.array([disk_star_pro_id_nums[circ_idx], disk_star_pro_id_nums[ecc_idx]]))
                                frac_rhill_sep.append(separation / rhill_poss_encounter)
                    num_poss_ints = num_poss_ints + 1
            num_poss_ints = 0
            num_encounters = 0

    # Check finite
    assert np.isfinite(disk_star_pro_orbs_a).all(), \
        "Finite check failed for disk_star_pro_orbs_a"
    assert np.isfinite(disk_star_pro_orbs_ecc).all(), \
        "Finite check failed for disk_star_pro_orbs_ecc"
    assert np.all(disk_star_pro_orbs_a < disk_radius_outer), \
        "disk_star_pro_orbs_a contains values greater than disk_radius_outer"
    assert np.all(disk_star_pro_orbs_a > 0), \
        "disk_star_pro_orbs_a contains values <= 0"

    id_nums_poss_touch = np.array(id_nums_poss_touch)
    frac_rhill_sep = np.array(frac_rhill_sep)

    # Test if there are any duplicate pairs, if so only return ID numbers of pair with smallest fractional Hill sphere separation
    if np.unique(id_nums_poss_touch).shape != id_nums_poss_touch.flatten().shape:
        sort_idx = np.argsort(frac_rhill_sep)
        id_nums_poss_touch = id_nums_poss_touch[sort_idx]
        uniq_vals, unq_counts = np.unique(id_nums_poss_touch, return_counts=True)
        dupe_vals = uniq_vals[unq_counts > 1]
        dupe_rows = id_nums_poss_touch[np.any(np.isin(id_nums_poss_touch, dupe_vals), axis=1)]
        uniq_rows = id_nums_poss_touch[np.all(~np.isin(id_nums_poss_touch, dupe_vals), axis=1)]

        rm_rows = []
        for row in dupe_rows:
            dupe_indices = np.any(np.isin(dupe_rows, row), axis=1).nonzero()[0][1:]
            rm_rows.append(dupe_indices)
        rm_rows = np.unique(np.concatenate(rm_rows))
        keep_mask = np.ones(len(dupe_rows))
        keep_mask[rm_rows] = 0

        id_nums_touch = np.concatenate((dupe_rows[keep_mask.astype(bool)], uniq_rows))

    else:
        id_nums_touch = id_nums_poss_touch

    id_nums_touch = id_nums_touch.T
    return (disk_star_pro_orbs_a, disk_star_pro_orbs_ecc, id_nums_touch)


def circular_singles_encounters_prograde_star_bh(
        smbh_mass,
        disk_star_pro_orbs_a,
        disk_star_pro_masses,
        disk_star_pro_radius,
        disk_star_pro_orbs_ecc,
        disk_star_pro_id_nums,
        rstar_rhill_exponent,
        disk_bh_pro_orbs_a,
        disk_bh_pro_masses,
        disk_bh_pro_orbs_ecc,
        disk_bh_pro_id_nums,
        timestep_duration_yr,
        disk_bh_pro_orb_ecc_crit,
        delta_energy_strong,
        disk_radius_outer
        ):
    """"Adjust orb ecc due to encounters between 2 single circ pro stars

    Parameters
    ----------
    smbh_mass : float
        Mass [M_sun] of supermassive black hole
    disk_bh_pro_orbs_a : numpy.ndarray
        Orbital semi-major axes [r_{g,SMBH}] of prograde singleton star at start of a timestep (math:`r_g=GM_{SMBH}/c^2`) with :obj:`float` type
    disk_bh_pro_masses : numpy.ndarray
        Masses [M_sun] of prograde singleton star at start of timestep with :obj:`float` type
    disk_star_pro_radius : numpy.ndarray
        Radii [Rsun] of prograde singleton star at start of timestep with :obj: `float` type
    disk_bh_pro_orbs_ecc : numpy.ndarray
        Orbital eccentricity [unitless] of singleton prograde star with :obj:`float` type
    disk_star_pro_id_nums : numpy.ndarray
        ID numbers of singleton prograde stars
    rstar_rhill_exponent : float
        Exponent for the ratio of R_star / R_Hill. Default is 2
    timestep_duration_yr : float
        Length of timestep [yr]
    disk_bh_pro_orb_ecc_crit : float
        Critical orbital eccentricity [unitless] below which orbit is close enough to circularize
    delta_energy_strong : float
        Average energy change [units??] per strong encounter

    Returns
    -------
    disk_star_pro_orbs_a : numpy.ndarray
        Updated stars semi-major axis [r_{g,SMBH}] perturbed by dynamics with :obj:`float` type
    disk_star_pro_orbs_ecc : numpy.ndarray
        Updated stars orbital eccentricities [unitless] perturbed by dynamics with :obj:`float` type
    disk_star_pro_id_nums_touch : numpy.ndarray
        ID numbers of stars that will touch each other
    disk_bh_pro_orbs_a : numpy.ndarray
        Updated BH semi-major axis [r_{g,SMBH}] perturbed by dynamics with :obj:`float` type
    disk_bh_pro_orbs_ecc : numpy.ndarray
        Updated BH orbital eccentricities [unitless] perturbed by dynamics with :obj:`float` type

    Notes
    -----
    Return array of modified singleton star orbital eccentricities perturbed
    by encounters within :math:`f*R_{Hill}`, where f is some fraction/multiple of
    Hill sphere radius R_H

    Assume encounters between damped star (e<e_crit) and undamped star
    (e>e_crit) are the only important ones for now.
    Since the e<e_crit population is the most likely BBH merger source.

    1, find those orbiters with e<e_crit and their
        associated semi-major axes a_circ =[a_circ1, a_circ2, ..] and masses m_circ =[m_circ1,m_circ2, ..].

    2, calculate orbital timescales for a_circ1 and a_i and N_orbits/timestep. 
        For example, since
        :math:`T_orb =2\\pi \sqrt(a^3/GM_{smbh})`
        and
        .. math::
        a^3/GM_{smbh} = (10^3r_g)^3/GM_{smbh} = 10^9 (a/10^3r_g)^3 (GM_{smbh}/c^2)^3/GM_{smbh} \\
                    = 10^9 (a/10^3r_g)^3 (G M_{smbh}/c^3)^2 

        So
        .. math::
            T_orb   = 2\\pi 10^{4.5} (a/10^3r_g)^{3/2} GM_{smbh}/c^3 \\
                    = 2\\pi 10^{4.5} (a/10^3r_g)^{3/2} (6.7e-11*2e38/(3e8)^3) \\
                    = 2\\pi 10^{4.5} (a/10^3r_g)^{3/2} (13.6e27/27e24) \\
                    = \\pi 10^{7.5}  (a/10^3r_g)^{3/2} \\
                    ~ 3yr (a/10^3r_g)^3/2 (M_{smbh}/10^8M_{sun}) \\
        i.e. Orbit~3yr at 10^3r_g around a 10^8M_{sun} SMBH.
        Therefore in a timestep=1.e4yr, a BH at 10^3r_g orbits the SMBH N_orbit/timestep =3,000 times.

    3, among population of orbiters with e>e_crit,
        find those orbiters (a_i,e_i) where a_i*(1-e_i)< a_circ1,j <a_i*(1-e_i) for all members a_circ1,j of the circularized population 
        so we can test for possible interactions.

    4, calculate mutual Hill sphere R_H of candidate binary (a_circ1,j ,a_i).

    5, calculate ratio of 2R_H of binary to size of circular orbit, or (2R_H/2pi a_circ1,j)
        Hill sphere possible on both crossing inwards and outwards once per orbit, 
        so 2xHill sphere =4R_H worth of circular orbit will have possible encounter. 
        Thus, (4R_H/2pi a_circ1)= odds that a_circ1 is in the region of cross-over per orbit.
        For example, for BH at a_circ1 = 1e3r_g, 
            .. math:: R_h = a_{circ1}*(m_{circ1} + m_i/3M_{smbh})^1/3
            .. math:: = 0.004a_{circ1} (m_{circ1}/10M_{sun})^1/3 (m_i/10M_{sun})^1/3 (M_{smbh}/1e8M_{sun})^-1/3
        then
            ratio (4R_H/2pi a_circ1) = 0.008/pi ~ 0.0026 
            (ie around 1/400 odds that BH at a_circ1 is in either area of crossing)         

    6, calculate number of orbits of a_i in 1 timestep. 
        If e.g. N_orb(a_i)/timestep = 200 orbits per timestep of 10kyr, then 
        probability of encounter = (200orbits/timestep)*(4R_H/2pi a_circ1) ~ 0.5, 
                                or 50% odds of an encounter on this timestep between (a_circ1,j , a_i).
        If probability > 1, set probability = 1.
    7, draw a random number from the uniform [0,1] distribution and 
        if rng < probability of encounter, there is an encounter during the timestep
        if rng > probability of encounter, there is no encounter during the timestep

    8, if encounter:
        Take energy (de) from high ecc. a_i and give energy (de) to a_circ1,j
        de is average fractional energy change per encounter.
            So, a_circ1,j ->(1+de)a_circ1,j.    
                e_circ1,j ->(crit_ecc + de)
            and
                a_i       ->(1-de)a_i
                e_i       ->(1-de)e_i              
        Could be that average energy in gas-free cluster case is  
        assume average energy transfer = 20% perturbation (from Sigurdsson & Phinney 1993). 

        Further notes for self:
        sigma_ecc = sqrt(ecc^2 + incl^2)v_kep so if incl=0 deg (for now)
        En of ecc. interloper = 1/2 m_i sigma_ecc^2.
            Note: Can also use above logic for binary encounters except use binary binding energy instead.

        or later could try 
            Deflection angle defl = tan (defl) = dV_perp/V = 2GM/bV^2 kg^-1 m^3 s^-2 kg / m (m s^-1)^2
        so :math:`de/e =2GM/bV^2 = 2 G M_{bin}/0.5R_{hill}*\sigma^2`
        and :math:`R_hill = a_{circ1}*(M_{bin}/3M_{smbh})^1/3 and \sigma^2 =ecc^2*v_{kep}^2`
        So :math:`de/e = 4GM_{bin}/a_{circ1}(M_{bin}/3M_{smbh})^1/3 ecc^2 v_{kep}^2`
        and :math:`v_{kep} = \sqrt(GM_{smbh}/a_i)`
        So :math:`de/e = 4GM_{bin}^{2/3}M_{smbh}^1/3 a_i/a_{circ1} ecc^2 GM_{smbh} = 4(M_{bin}/M_{smbh})^{2/3} (a_i/a_{circ1})(1/ecc^2)
        where :math:`V_{rel} = \sigma` say and :math:`b=R_H = a_{circ1} (q/3)^{1/3}`
        So :math:`defl = 2GM/ a_{circ1}(q/3)^2/3 ecc^2 10^14 (m/s)^2 (R/10^3r_g)^-1`
            :math:`= 2 6.7e-11 2.e31/`
        !!Note: when doing this for binaries. 
            Calculate velocity of encounter compared to a_bin.
            If binary is hard ie GM_bin/a_bin > m3v_rel^2 then:
            harden binary 
                a_bin -> a_bin -da_bin and
            new binary eccentricity 
                e_bin -> e_bin + de  
            and give  da_bin worth of binding energy to extra eccentricity of m3.
            If binary is soft ie GM_bin/a_bin <m3v_rel^2 then:
            soften binary 
                a_bin -> a_bin + da_bin and
            new binary eccentricity
                e_bin -> e_bin + de
            and remove da_bin worth of binary energy from eccentricity of m3.
    """
    # We are comparing the CIRCULARIZED stars and the ECCENTRIC black holes
    # Find the e< crit_ecc. population. These are the (circularized) population that can form binaries.
    circ_prograde_population_indices = np.asarray(disk_star_pro_orbs_ecc <= disk_bh_pro_orb_ecc_crit).nonzero()[0]
    # Find the e> crit_ecc population. These are the interlopers that can perturb the circularized population
    ecc_prograde_population_indices = np.asarray(disk_bh_pro_orbs_ecc > disk_bh_pro_orb_ecc_crit).nonzero()[0]

    # Get locations for circ population
    circ_prograde_population_locations = disk_star_pro_orbs_a[circ_prograde_population_indices]

    # Calculate epsilon --amount to subtract from disk_radius_outer for objects with orb_a > disk_radius_outer
    epsilon_star = disk_radius_outer * ((disk_star_pro_masses[circ_prograde_population_indices] / (3 * (disk_star_pro_masses[circ_prograde_population_indices] + smbh_mass)))**(1. / 3.)) * rng.uniform(size=circ_prograde_population_indices.size)

    # T_orb = pi (R/r_g)^1.5 (GM_smbh/c^2) = pi (R/r_g)^1.5 (GM_smbh*2e30/c^2)
    #      = pi (R/r_g)^1.5 (6.7e-11 2e38/27e24)= pi (R/r_g)^1.5 (1.3e11)s =(R/r_g)^1/5 (1.3e4)
    orbital_timescales_circ_pops = scipy.constants.pi*((disk_star_pro_orbs_a[circ_prograde_population_indices])**(1.5))*(2.e30*smbh_mass*scipy.constants.G)/(scipy.constants.c**(3.0)*3.15e7) 
    N_circ_orbs_per_timestep = timestep_duration_yr/orbital_timescales_circ_pops
    ecc_orb_min = disk_bh_pro_orbs_a[ecc_prograde_population_indices]*(1.0-disk_bh_pro_orbs_a[ecc_prograde_population_indices])
    ecc_orb_max = disk_bh_pro_orbs_a[ecc_prograde_population_indices]*(1.0+disk_bh_pro_orbs_a[ecc_prograde_population_indices])
    num_poss_ints = 0
    num_encounters = 0
    # Generate all possible needed random numbers ahead of time
    chance_of_enc = rng.uniform(size=(len(circ_prograde_population_indices), len(ecc_prograde_population_indices)))
    id_nums_poss_touch = []
    frac_rhill_sep = []
    if len(circ_prograde_population_indices) > 0:
        for i, circ_idx in enumerate(circ_prograde_population_indices):
            for j, ecc_idx in enumerate(ecc_prograde_population_indices):
                if (circ_prograde_population_locations[i] < ecc_orb_max[j] and circ_prograde_population_locations[i] > ecc_orb_min[j]):
                    # prob_encounter/orbit =hill sphere size/circumference of circ orbit =2RH/2pi a_circ1
                    # r_h = a_circ1(temp_bin_mass/3smbh_mass)^1/3 so prob_enc/orb = mass_ratio^1/3/pi
                    temp_bin_mass = disk_star_pro_masses[circ_idx] + disk_bh_pro_masses[ecc_idx]
                    star_smbh_mass_ratio = temp_bin_mass/(3.0*smbh_mass)
                    mass_ratio_factor = (star_smbh_mass_ratio)**(1./3.)
                    prob_orbit_overlap = (1./scipy.constants.pi)*mass_ratio_factor
                    prob_enc_per_timestep = prob_orbit_overlap * N_circ_orbs_per_timestep[i]
                    if prob_enc_per_timestep > 1:
                        prob_enc_per_timestep = 1
                    if chance_of_enc[i][j] < prob_enc_per_timestep:
                        num_encounters = num_encounters + 1
                        # if close encounter, pump ecc of circ orbiter to e=0.1 from near circular, and incr a_circ1 by 10%
                        # drop ecc of a_i by 10% and drop a_i by 10% (P.E. = -GMm/a)
                        # if already pumped in eccentricity, no longer circular, so don't need to follow other interactions
                        if disk_star_pro_orbs_ecc[circ_idx] <= disk_bh_pro_orb_ecc_crit:
                            disk_star_pro_orbs_ecc[circ_idx] = delta_energy_strong
                            disk_star_pro_orbs_a[circ_idx] = disk_star_pro_orbs_a[circ_idx]*(1.0 + delta_energy_strong)
                            # Catch for if orb_a > disk_radius_outer
                            if (disk_star_pro_orbs_a[circ_idx] > disk_radius_outer):
                                disk_star_pro_orbs_a[circ_idx] = disk_radius_outer - epsilon_star[i]
                            disk_bh_pro_orbs_ecc[ecc_idx] = disk_bh_pro_orbs_ecc[ecc_idx]*(1 - delta_energy_strong)
                            disk_bh_pro_orbs_a[ecc_idx] = disk_bh_pro_orbs_a[ecc_idx]*(1 - delta_energy_strong)
                            # Look for stars that are inside each other's Hill spheres and if so return them as mergers
                            separation = np.abs(disk_star_pro_orbs_a[circ_idx] - disk_bh_pro_orbs_a[ecc_idx])
                            center_of_mass = np.average([disk_star_pro_orbs_a[circ_idx], disk_bh_pro_orbs_a[ecc_idx]],
                                                        weights=[disk_star_pro_masses[circ_idx], disk_bh_pro_masses[ecc_idx]])
                            rhill_poss_encounter = center_of_mass * ((disk_star_pro_masses[circ_idx] + disk_bh_pro_masses[ecc_idx]) / (3. * smbh_mass)) ** (1./3.)
                            if (separation - rhill_poss_encounter < 0):
                                id_nums_poss_touch.append(np.array([disk_star_pro_id_nums[circ_idx], disk_bh_pro_id_nums[ecc_idx]]))
                                frac_rhill_sep.append(separation / rhill_poss_encounter)
                    num_poss_ints = num_poss_ints + 1
            num_poss_ints = 0
            num_encounters = 0

    # Check finite
    assert np.isfinite(disk_star_pro_orbs_a).all(), \
        "Finite check failed for disk_star_pro_orbs_a"
    assert np.isfinite(disk_star_pro_orbs_ecc).all(), \
        "Finite check failed for disk_star_pro_orbs_ecc"
    assert np.isfinite(disk_bh_pro_orbs_a).all(), \
        "Finite check failed for disk_bh_pro_orbs_a"
    assert np.isfinite(disk_bh_pro_orbs_ecc).all(), \
        "Finite check failed for disk_bh_pro_orbs_ecc"
    assert np.all(disk_star_pro_orbs_a < disk_radius_outer), \
        "disk_star_pro_orbs_a contains values greater than disk_radius_outer"
    assert np.all(disk_bh_pro_orbs_a < disk_radius_outer), \
        "disk_bh_pro_orbs_a contains values greater than disk_radius_outer"
    assert np.all(disk_bh_pro_orbs_a > 0), \
        "disk_bh_pro_orbs_a contains values <= 0"
    assert np.all(disk_star_pro_orbs_a > 0), \
        "disk_star_pro_orbs_a contains values <= 0"

    # Put ID nums array into correct shape
    id_nums_poss_touch = np.array(id_nums_poss_touch)
    frac_rhill_sep = np.array(frac_rhill_sep)

    # Test if there are any duplicate pairs, if so only return ID numbers of pair with smallest fractional Hill sphere separation
    if np.unique(id_nums_poss_touch).shape != id_nums_poss_touch.flatten().shape:
        sort_idx = np.argsort(frac_rhill_sep)
        id_nums_poss_touch = id_nums_poss_touch[sort_idx]
        uniq_vals, unq_counts = np.unique(id_nums_poss_touch, return_counts=True)
        dupe_vals = uniq_vals[unq_counts > 1]
        dupe_rows = id_nums_poss_touch[np.any(np.isin(id_nums_poss_touch, dupe_vals), axis=1)]
        uniq_rows = id_nums_poss_touch[np.all(~np.isin(id_nums_poss_touch, dupe_vals), axis=1)]

        rm_rows = []
        for row in dupe_rows:
            dupe_indices = np.any(np.isin(dupe_rows, row), axis=1).nonzero()[0][1:]
            rm_rows.append(dupe_indices)
        rm_rows = np.unique(np.concatenate(rm_rows))
        keep_mask = np.ones(len(dupe_rows))
        keep_mask[rm_rows] = 0

        id_nums_touch = np.concatenate((dupe_rows[keep_mask.astype(bool)], uniq_rows))

    else:
        id_nums_touch = id_nums_poss_touch

    id_nums_touch = id_nums_touch.T
    return (disk_star_pro_orbs_a, disk_star_pro_orbs_ecc, disk_bh_pro_orbs_a, disk_bh_pro_orbs_ecc, id_nums_touch)


def circular_binaries_encounters_ecc_prograde(
        smbh_mass,
        disk_bh_pro_orbs_a,
        disk_bh_pro_masses,
        disk_bh_pro_orbs_ecc,
        bin_mass_1,
        bin_mass_2,
        bin_orb_a,
        bin_sep,
        bin_ecc,
        bin_orb_ecc,
        timestep_duration_yr,
        disk_bh_pro_orb_ecc_crit,
        delta_energy_strong,
        disk_radius_outer
        ):
    """"Adjust orb eccentricities due to encounters between BBH and eccentric single BHs

    Return array of modified binary BH separations and eccentricities
    perturbed by encounters within f*R_Hill, for eccentric singleton
    population, where f is some fraction/multiple of Hill sphere radius R_H
    Right now assume f=1.

    Parameters
    ----------
    smbh_mass : float
        Mass [M_sun] of supermassive black hole
    disk_bh_pro_orbs_a : numpy.ndarray
        Orbital semi-major axes [r_{g,SMBH}] of prograde singleton BH at start of a timestep (math:`r_g=GM_{SMBH}/c^2`) with :obj:`float` type
    disk_bh_pro_masses : numpy.ndarray
        Masses [M_sun] of prograde singleton BH at start of timestep with :obj:`float` type
    disk_bh_pro_orbs_ecc : numpy.ndarray
        Orbital eccentricity [unitless] of singleton prograde BH with :obj:`float` type
    timestep_duration_yr : float
        Length of timestep [yr]
    disk_bh_pro_orb_ecc_crit : float
        Critical orbital eccentricity [unitless] below which orbit is close enough to circularize
    delta_energy_strong : float
        Average energy change [units??] per strong encounter
    disk_bins_bhbh : numpy.ndarray
        [21, bindex] mixed array containing properties of binary BBH, see add_to_binary_array function for
        complete description
    disk_radius_outer : float
        Outer radius of the inner disk (Rg)

    Returns
    -------
    disk_bins_bhbh : numpy.ndarray
        [21, bindex] mixed array, updated version of input after dynamical perturbations

    Notes
    -----
    Logic:
            0.  Find number of binaries in this timestep given by bindex
            1.  Find the binary center of mass (c.o.m.) and corresponding orbital velocities & binary total masses.
                disk_bins_bhbh[9,:] = bin c.o.m. = [R_bin1_orb_a,R_bin2_orb_a,...]. These are the orbital radii of the bins.
                disk_bins_bhbh[8,;] = bin_separation =[a_bin1,a_bin2,...]
                disk_bins_bhbh[2,:]+disk_bins_bhbh[3,:] = mass of binaries
                disk_bins_bhbh[13,:] = ecc of binary around com
                disk_bins_bhbh[18,:] = orb. ecc of binary com around SMBH
                Keplerian orbital velocity of the bin c.o.m. around SMBH: v_bin,i= sqrt(GM_SMBH/R_bin,i_com)= c/sqrt(R_bin,i_com)
            2.  Calculate the binary orbital time and N_orbits/timestep
                For example, since
                T_orb =2pi sqrt{bin,orb a}^3/GM_smbh)
                and {bin,orb a}^3/GM_smbh = (10^3r_g)^3/GM_smbh = 10^9 ({bin,orb a}/10^3r_g)^3 (GM_smbh/c^2)^3/GM_smbh 
                    = 10^9 ({bin,orb a}/10^3r_g)^3 (G M_smbh/c^3)^2 

                So,
                .. math::
                    T_{orb}
                    = 2\\pi 10^{4.5} (R_{bin,orb a}/10^3r_g)^{3/2} GM_{smbh}/c^3
                    = 2\\pi 10^{4.5} (R_{bin,orb a}/10^3r_g)^{3/2} (6.7e-11*2e38/(3e8)^3)
                    = 2\\pi 10^{4.5} (R_{bin,orb a}/10^3r_g)^{3/2} (13.6e27/27e24)
                    = \\pi 10^{7.5}  (R_{bin,orb a}/10^3r_g)^{3/2}
                    ~ 3.15 yr (R_{bin,orb a}/10^3r_g)^3/2 (M_smbh/10^8Msun)
                i.e. Orbit~3.15yr at 10^3r_g around a 10^8M_{sun} SMBH.
                Therefore in a timestep=1.e4yr, a binary at 10^3r_g orbits the SMBH N_orbit/timestep =3,000 times.
            3.  Calculate binding energy of bins = [GM1M2/sep_bin1, GMiMi+1,sep_bin2, ....] where sep_bin1 is in meters and M1,M2 are binary mass components in kg.
            4.  Find those single BH with e>e_crit and their
                associated semi-major axes a_ecc =[a_ecc1, a_ecc2, ..] and masses m_ecc =[m_ecc1,m_ecc2, ..]
                and calculate their average velocities v_ecc = [GM_smbh/a_ecc1, GM_smbh/a_ecc2,...]
            5.  Where (1-ecc_i)*a_ecc_i < R_bin_j_com < (1+ecc_i)*a_ecc_i, interaction possible
            6.  Among candidate encounters, calculate relative velocity of encounter.
                        :math:`v_{peri,i}=\\sqrt(Gm_{ecc,i}/a_{ecc,i}[1+ecc,i/1-ecc,i])`
                        :math:`v_{apo,i} =\\sqrt(Gm_{ecc,i}/a_{ecc,i}[1-ecc,i/1+ecc,i])`
                        :math:`v_{ecc,i} =\\sqrt(GM/a_{ecc_i})` ..average Keplerian vel.

                    :math:`v_{rel} = abs(v_{bin,i} - v_{ecc,i})`
            7. Calculate relative K.E. of tertiary, (1/2)m_ecc_i*v_rel_^2     
            8. Compare binding en of binary to K.E. of tertiary.
                Critical velocity for ionization of binary is v_crit, given by:
                    :math:`v_{crit} = \\sqrt(GM_1M_2(M_1+M_2+M_3)/M_3(M_1+M_2)a_{bin})
                If binary is hard ie GM_1M_2/a_bin > m3v_rel^2 then:
                    harden binary
                        a_bin -> a_bin -da_bin and
                    new binary eccentricity
                        e_bin -> e_bin + de 
                    and give  +da_bin worth of binding energy (GM_bin/(a_bin -da_bin) - GM_bin/a_bin) 
                    to extra eccentricity ecc_i and a_ecc,i of m_ecc,i.
                    Say average en of encounter is de=0.1 (10%) then binary a_bin shrinks by 10%, ecc_bin is pumped by 10%
                    And a_ecc_i shrinks by 10% and ecc_i also shrinks by 10%
                If binary is soft ie GM_bin/a_bin <m3v_rel^2 then:
                    if v_rel (effectively v_infty) > v_crit
                        ionize binary
                            update singleton array with 2 new BH with orbital eccentricity e_crit+de
                            remove binary from binary array
                    else if v_rel < v_crit
                        soften binary
                            a_bin -> a_bin + da_bin and
                        new binary eccentricity
                            e_bin -> e_bin + de
                        and remove -da_bin worth of binary energy from eccentricity of m3.
            Note1: Will need to test binary eccentricity each timestep.
                If bin_ecc> some value (0.9), check for da_bin due to GW bremsstrahlung at pericenter.
            9. As 4, except now include interactions between binaries and circularized BH. This should give us primarily
                hardening encounters as in Leigh+2018, since the v_rel is likely to be small for more binaries.

    Given array of binaries at locations [a_bbh1,a_bbh2] with 
    binary semi-major axes [a_bin1,a_bin2,...] and binary eccentricities [e_bin1,e_bin2,...],
    find all the single BH at locations a_i that within timestep 
        either pass between a_i(1-e_i)< a_bbh1 <a_i(1+e_i)

    Calculate velocity of encounter compared to a_bin.
    If binary is hard ie GM1M2/a_bin > m3v_rel^2 then:
      harden binary to a_bin = a_bin -da_bin and
      new binary eccentricity e_bin = e_bin + de around com and
      new binary orb eccentricity e_orb_com = e_orb_com + de and 
      now give  da_bin worth of binding energy to extra eccentricity of m3.
    If binary is soft ie GM_bin/a_bin <m3v_rel^2 then:
      soften binary to a_bin = a_bin + da_bin and
      new binary eccentricity e_bin = e_bin + de
      and take da_bin worth of binary energy from eccentricity of m3. 
    If binary is unbound ie GM_bin/a_bin << m3v_rel^2 then:
      remove binary from binary array
      add binary components m1,m2 back to singleton arrays with new orbital eccentricities e_1,e_2 from energy of encounter.
      Equipartition energy so m1v1^2 =m2 v_2^2 and 
      generate new individual orbital eccentricities e1=v1/v_kep_circ and e_2=v_2/v_kep_circ
      Take energy put into destroying binary from orb. eccentricity of m3.
    """

    # Set up constants
    solar_mass = u.solMass.to("kg")
    # eccentricity correction--do not let ecc>=1, catch and reset to 1-epsilon
    epsilon = 1e-8

    # Set up other values we need
    bin_masses = bin_mass_1 + bin_mass_2
    bin_velocities = const.c.value / np.sqrt(bin_orb_a)
    bin_binding_energy = const.G.value * (solar_mass ** 2) * bin_mass_1 * bin_mass_2 / (si_from_r_g(smbh_mass, bin_sep).to("meter")).value
    bin_orbital_times = 3.15 * (smbh_mass / 1.e8) * ((bin_orb_a / 1.e3) ** 1.5)
    bin_orbits_per_timestep = timestep_duration_yr/bin_orbital_times

    # Find the e> crit_ecc population. These are the interlopers that can perturb the circularized population
    ecc_prograde_population_indices = np.asarray(disk_bh_pro_orbs_ecc >= disk_bh_pro_orb_ecc_crit).nonzero()[0]
    # Find their locations and masses
    ecc_prograde_population_locations = disk_bh_pro_orbs_a[ecc_prograde_population_indices]
    ecc_prograde_population_masses = disk_bh_pro_masses[ecc_prograde_population_indices]
    ecc_prograde_population_eccentricities = disk_bh_pro_orbs_ecc[ecc_prograde_population_indices]
    # Find min and max radii around SMBH for eccentric orbiters
    ecc_orb_min = ecc_prograde_population_locations * (1.0-ecc_prograde_population_eccentricities)
    ecc_orb_max = ecc_prograde_population_locations * (1.0+ecc_prograde_population_eccentricities)
    # Keplerian velocity of ecc prograde orbiter around SMBH (=c/sqrt(a/r_g))
    ecc_velocities = const.c.value / np.sqrt(ecc_prograde_population_locations)

    # Calculate epsilon --amount to subtract from disk_radius_outer for objects with orb_a > disk_radius_outer
    epsilon_orb_a = disk_radius_outer * ((ecc_prograde_population_masses / (3 * (ecc_prograde_population_masses + smbh_mass)))**(1. / 3.)) * rng.uniform(size=len(ecc_prograde_population_masses))

    if np.size(bin_mass_1) == 0:
        return (bin_sep, bin_ecc, bin_orb_ecc, disk_bh_pro_orbs_a, disk_bh_pro_orbs_ecc)

    # Create array of random numbers for the chances of encounters
    chances = rng.uniform(size=(np.size(bin_mass_1), ecc_prograde_population_indices.size))

    # For each binary in blackholes_binary
    for i in range(0, np.size(bin_mass_1)):
        # We compare each single BH to that binary
        for j in range(0, len(ecc_prograde_population_indices)):
            # If binary com orbit lies inside eccentric orbit [min,max] radius
            # i.e. if R_m3_minimum lie inside R_bin_maximum and does R_m3_max lie outside R_bin_minimum
            if (1.0 - bin_orb_ecc[i]) * bin_orb_a[i] < ecc_orb_max[j] and (1.0 + bin_orb_ecc[i]) * bin_orb_a[i] > ecc_orb_min[j]:

                # Make a temporary Hill sphere treating binary + ecc interloper as a 'binary' = M_1+M_2+M_3
                # r_h = a_circ1(temp_bin_mass/3mass_smbh)^1/3 so prob_enc/orb = mass_ratio^1/3/pi

                temp_bin_mass = bin_masses[i] + ecc_prograde_population_masses[j]
                bh_smbh_mass_ratio = temp_bin_mass / (3.0 * smbh_mass)
                mass_ratio_factor = bh_smbh_mass_ratio ** (1./3.)
                prob_orbit_overlap = (1. / np.pi) * mass_ratio_factor
                prob_enc_per_timestep = prob_orbit_overlap * bin_orbits_per_timestep[i]
                # Cap prob_enc_per_timestep at 1
                if prob_enc_per_timestep > 1:
                    prob_enc_per_timestep = 1
                chances_of_encounter = chances[i][j]

                if chances_of_encounter < prob_enc_per_timestep:
                    # Perturb *this* ith binary depending on how hard it already is.
                    relative_velocities = np.abs(bin_velocities[i] - ecc_velocities[j])

                    # K.E. of interloper
                    ke_interloper = 0.5 * ecc_prograde_population_masses[j] * solar_mass * (relative_velocities ** 2.0)
                    hard = bin_binding_energy[i] - ke_interloper

                    if hard > 0:
                        # Binary is hard w.r.t interloper
                        # Change binary parameters; decr separation, incr ecc around bin_orb_a and orb_ecc
                        bin_sep[i] = bin_sep[i] * (1 - delta_energy_strong)
                        bin_ecc[i] = bin_ecc[i] * (1 + delta_energy_strong)
                        bin_orb_ecc[i] = bin_orb_ecc[i] * (1 + delta_energy_strong)
                        # Change interloper parameters; increase a_ecc, increase e_ecc
                        ecc_prograde_population_locations[j] = ecc_prograde_population_locations[j] * (1 + delta_energy_strong)
                        # Catch for if location > disk_radius_outer #
                        if (ecc_prograde_population_locations[j] > disk_radius_outer):
                            ecc_prograde_population_locations[j] = disk_radius_outer - epsilon_orb_a[j]
                        ecc_prograde_population_eccentricities[j] = ecc_prograde_population_eccentricities[j] * (1 + delta_energy_strong)

                    if hard < 0:
                        # Binary is soft w.r.t. interloper
                        # Check to see if binary is ionized
                        # Change binary parameters; incr bin separation, decr ecc around com, incr orb_ecc
                        bin_sep[i] = bin_sep[i] * (1 + delta_energy_strong)
                        bin_ecc[i] = bin_ecc[i] * (1 - delta_energy_strong)
                        bin_orb_ecc[i] = bin_orb_ecc[i] * (1 + delta_energy_strong)
                        # Change interloper parameters; decrease a_ecc, decrease e_ecc
                        ecc_prograde_population_locations[j] = ecc_prograde_population_locations[j] * (1 - delta_energy_strong)
                        ecc_prograde_population_eccentricities[j] = ecc_prograde_population_eccentricities[j] * (1 - delta_energy_strong)

                    # Catch if bin_ecc or bin_orb_ecc >= 1
                    if bin_ecc[i] >= 1:
                        bin_ecc[i] = 1.0 - epsilon
                    if bin_orb_ecc[i] >= 1:
                        bin_orb_ecc[i] = 1.0 - epsilon
                    # Catch if single BHs have ecc >= 1
                    if ecc_prograde_population_eccentricities[j] >= 1:
                        ecc_prograde_population_eccentricities[j] = 1.0 - epsilon

    # TODO: ALSO return new array of singletons with changed params.
    disk_bh_pro_orbs_a[ecc_prograde_population_indices] = ecc_prograde_population_locations
    disk_bh_pro_orbs_ecc[ecc_prograde_population_indices] = ecc_prograde_population_eccentricities

    # Check finite
    assert np.isfinite(bin_sep).all(), \
        "Finite check failure: bin_separations"
    assert np.isfinite(bin_orb_ecc).all(), \
        "Finite check failure: bin_orbital_eccentricities"
    assert np.isfinite(bin_ecc).all(), \
        "Finite check failure: bin_eccentricities"
    assert np.all(ecc_prograde_population_locations < disk_radius_outer), \
        "ecc_prograde_population_locations has values greater than disk_radius_outer"
    assert np.all(ecc_prograde_population_locations > 0), \
        "ecc_prograde_population_locations contains values <= 0"
<<<<<<< HEAD
    assert np.all(bin_sep > 0), \
        "bin_sep contains values <= 0"
=======
    assert np.all(bin_sep >= 0), \
        "bin_sep contains values < 0"
>>>>>>> 5a41f476

    return bin_sep, bin_ecc, bin_orb_ecc, disk_bh_pro_orbs_a, disk_bh_pro_orbs_ecc


def circular_binaries_encounters_circ_prograde(
        smbh_mass,
        disk_bh_pro_orbs_a,
        disk_bh_pro_masses,
        disk_bh_pro_orbs_ecc,
        bin_mass_1,
        bin_mass_2,
        bin_orb_a,
        bin_sep,
        bin_ecc,
        bin_orb_ecc,
        timestep_duration_yr,
        disk_bh_pro_orb_ecc_crit,
        delta_energy_strong,
        disk_radius_outer,
        mean_harden_energy_delta,
        var_harden_energy_delta
        ):
    """"Adjust orb ecc due to encounters btw BBH and circularized singles

    Parameters
    ----------

    smbh_mass : float
        Mass [M_sun] of supermassive black hole
    disk_bh_pro_orbs_a : numpy.ndarray
        Orbital semi-major axes [r_{g,SMBH}] of prograde singleton BH at start of a timestep (math:`r_g=GM_{SMBH}/c^2`) with :obj:`float` type
    disk_bh_pro_masses : numpy.ndarray
        Masses [M_sun] of prograde singleton BH at start of timestep with :obj:`float` type
    disk_bh_pro_orbs_ecc : numpy.ndarray
        Orbital eccentricity [unitless] of singleton prograde BH with :obj:`float` type
    timestep_duration_yr : float
        Length of timestep [yr]
    disk_bh_pro_orb_ecc_crit : float
        Critical orbital eccentricity [unitless] below which orbit is close enough to circularize
    delta_energy_strong : float
        Average energy change [units??] per strong encounter
    disk_bins_bhbh : numpy.ndarray
        [21, bindex] mixed array containing properties of binary BBH, see add_to_binary_array function for
        complete description
    disk_radius_outer : float
        Outer radius of the inner disk (Rg)
    var_harden_energy_delta : float
        Average energy exchanged in a strong 2 + 1 interaction that hardens the binary
    mean_harden_energy_delta : float
        Variance of the energy exchanged in a strong 2 + 1 interaction that hardens the binary

    Returns
    -------
    disk_bins_bhbh : numpy.ndarray
        [21, bindex] mixed array, updated version of input after dynamical perturbations

    Notes
    -----
    Return array of modified binary BH separations and eccentricities
    perturbed by encounters within f*R_Hill, for circularized singleton
    population, where f is some fraction/multiple of Hill sphere radius
    R_H
    Right now assume f=1.
    Logic:  
            0.  Find number of binaries in this timestep given by bindex
            1.  Find the binary center of mass (c.o.m.) and corresponding orbital velocities & binary total masses.
                disk_bins_bhbh[9,:] = bin c.o.m. = [R_bin1_orb_a,R_bin2_orb_a,...]. These are the orbital radii of the bins.
                disk_bins_bhbh[8,;] = bin_separation =[a_bin1,a_bin2,...]
                disk_bins_bhbh[2,:]+disk_bins_bhbh[3,:] = mass of binaries
                disk_bins_bhbh[13,:] = ecc of binary around com
                disk_bins_bhbh[18,:] = orb. ecc of binary com around SMBH
                Keplerian orbital velocity of the bin c.o.m. around SMBH: v_bin,i= sqrt(GM_SMBH/R_bin,i_com)= c/sqrt(R_bin,i_com)
            2.  Calculate the binary orbital time and N_orbits/timestep
                For example, since
                T_orb =2pi sqrt(R_bin_com^3/GM_smbh)
                and R_bin_com^3/GM_smbh = (10^3r_g)^3/GM_smbh = 10^9 (R_bin_com/10^3r_g)^3 (GM_smbh/c^2)^3/GM_smbh 
                    = 10^9 (R_bin_com/10^3r_g)^3 (G M_smbh/c^3)^2 

                So,
                .. math::
                    T_{orb}
                    = 2\\pi 10^{4.5} (R_{bin,orb a}/10^3r_g)^{3/2} GM_{smbh}/c^3
                    = 2\\pi 10^{4.5} (R_{bin,orb a}/10^3r_g)^{3/2} (6.7e-11*2e38/(3e8)^3)
                    = 2\\pi 10^{4.5} (R_{bin,orb a}/10^3r_g)^{3/2} (13.6e27/27e24)
                    = \\pi 10^{7.5}  (R_{bin,orb a}/10^3r_g)^{3/2}
                    ~ 3.15 yr (R_{bin,orb a}/10^3r_g)^3/2 (M_smbh/10^8Msun)
                i.e. Orbit~3.15yr at 10^3r_g around a 10^8M_{sun} SMBH.
                Therefore in a timestep=1.e4yr, a binary at 10^3r_g orbits the SMBH N_orbit/timestep =3,000 times.
            3.  Calculate binding energy of bins = [GM1M2/sep_bin1, GMiMi+1,sep_bin2, ....] where sep_bin1 is in meters and M1,M2 are binary mass components in kg.
            4.  Find those single BH with e>e_crit and their
                associated semi-major axes a_ecc =[a_ecc1, a_ecc2, ..] and masses m_ecc =[m_ecc1,m_ecc2, ..]
                and calculate their average velocities v_ecc = [GM_smbh/a_ecc1, GM_smbh/a_ecc2,...]
            5.  Where (1-ecc_i)*a_ecc_i < R_bin_j_com < (1+ecc_i)*a_ecc_i, interaction possible
            6.  Among candidate encounters, calculate relative velocity of encounter.
                        :math:`v_{peri,i}=\\sqrt(Gm_{ecc,i}/a_{ecc,i}[1+ecc,i/1-ecc,i])`
                        :math:`v_{apo,i} =\\sqrt(Gm_{ecc,i}/a_{ecc,i}[1-ecc,i/1+ecc,i])`
                        :math:`v_{ecc,i} =\\sqrt(GM/a_{ecc_i})` ..average Keplerian vel.

                    :math:`v_{rel} = abs(v_{bin,i} - v_{ecc,i})`
            7. Calculate relative K.E. of tertiary, (1/2)m_ecc_i*v_rel_^2
            8. Compare binding en of binary to K.E. of tertiary.
                Critical velocity for ionization of binary is v_crit, given by:
                    :math:`v_{crit} = \\sqrt(GM_1M_2(M_1+M_2+M_3)/M_3(M_1+M_2)a_{bin})
                If binary is hard ie GM_1M_2/a_bin > m3v_rel^2 then:
                    harden binary 
                        a_bin -> a_bin -da_bin and
                    new binary eccentricity
                        e_bin -> e_bin + de 
                    and give  +da_bin worth of binding energy (GM_bin/(a_bin -da_bin) - GM_bin/a_bin)
                    to extra eccentricity ecc_i and a_ecc,i of m_ecc,i.
                    Say average en of encounter is de=0.1 (10%) then binary a_bin shrinks by 10%, ecc_bin is pumped by 10%
                    And a_ecc_i shrinks by 10% and ecc_i also shrinks by 10%
                If binary is soft ie GM_bin/a_bin <m3v_rel^2 then:
                    if v_rel (effectively v_infty) > v_crit
                        ionize binary
                            update singleton array with 2 new BH with orbital eccentricity e_crit+de
                            remove binary from binary array
                    else if v_rel < v_crit
                        soften binary 
                            a_bin -> a_bin + da_bin and
                        new binary eccentricity
                            e_bin -> e_bin + de
                        and remove -da_bin worth of binary energy from eccentricity of m3.
            Note1: Will need to test binary eccentricity each timestep.
                If bin_ecc> some value (0.9), check for da_bin due to GW bremsstrahlung at pericenter.
            9. As 4, except now include interactions between binaries and circularized BH. This should give us primarily
                hardening encounters as in Leigh+2018, since the v_rel is likely to be small for more binaries.

    Given array of binaries at locations [a_bbh1,a_bbh2] with
    binary semi-major axes [a_bin1,a_bin2,...] and binary eccentricities [e_bin1,e_bin2,...],
    find all the single BH at locations a_i that within timestep
        either pass between a_i(1-e_i)< a_bbh1 <a_i(1+e_i)

    Calculate velocity of encounter compared to a_bin.
    If binary is hard ie GM1M2/a_bin > m3v_rel^2 then:
      harden binary to a_bin = a_bin -da_bin and
      new binary eccentricity e_bin = e_bin + de around com and
      new binary orb eccentricity e_orb_com = e_orb_com + de and
      now give  da_bin worth of binding energy to extra eccentricity of m3.
    If binary is soft ie GM_bin/a_bin <m3v_rel^2 then:
      soften binary to a_bin = a_bin + da_bin and
      new binary eccentricity e_bin = e_bin + de
      and take da_bin worth of binary energy from eccentricity of m3.
    If binary is unbound ie GM_bin/a_bin << m3v_rel^2 then:
      remove binary from binary array
      add binary components m1,m2 back to singleton arrays with new orbital eccentricities e_1,e_2 from energy of encounter.
      Equipartition energy so m1v1^2 =m2 v_2^2 and
      generate new individual orbital eccentricities e1=v1/v_kep_circ and e_2=v_2/v_kep_circ
      Take energy put into destroying binary from orb. eccentricity of m3.
    """

    # Housekeeping
    solar_mass = u.solMass.to("kg")

    # Magnitude of energy change to drive binary to merger in ~2 interactions in a strong encounter. Say de_strong=0.9
    # de_strong here refers to the perturbation of the binary around its center of mass
    # The energy in the exchange is assumed to come from the binary binding energy around its c.o.m.
    # delta_energy_strong (read into this module) refers to the perturbation of the orbit of the binary c.o.m. around the SMBH, which is not as strongly perturbed (we take an 'average' perturbation)

    # Pick from a normal distribution defined by the user, and bound it between 0 and 1.
    de_strong = max(0., min(1., rng.normal(mean_harden_energy_delta, var_harden_energy_delta)))

    # eccentricity correction--do not let ecc>=1, catch and reset to 1-epsilon
    epsilon = 1e-8

    # Set up arrays for later
    bin_masses = bin_mass_1 + bin_mass_2
    bin_velocities = const.c.value/np.sqrt(bin_orb_a)
    bin_orbital_times = 3.15 * (smbh_mass / 1.e8) * ((bin_orb_a / 1.e3) ** 1.5)
    bin_orbits_per_timestep = timestep_duration_yr / bin_orbital_times
    bin_binding_energy = const.G.value * (solar_mass ** 2.0) * bin_mass_1 * bin_mass_2 / (si_from_r_g(smbh_mass, bin_sep).to("meter")).value

    # Find the e< crit_ecc population. These are the interlopers w. low encounter vel that can harden the circularized population
    circ_prograde_population_indices = np.asarray(disk_bh_pro_orbs_ecc <= disk_bh_pro_orb_ecc_crit).nonzero()[0]
    # Find their locations and masses
    circ_prograde_population_locations = disk_bh_pro_orbs_a[circ_prograde_population_indices]
    circ_prograde_population_masses = disk_bh_pro_masses[circ_prograde_population_indices]
    circ_prograde_population_eccentricities = disk_bh_pro_orbs_ecc[circ_prograde_population_indices]
    # Find min and max radii around SMBH for eccentric orbiters
    ecc_orb_min = disk_bh_pro_orbs_a[circ_prograde_population_indices]*(1.0-disk_bh_pro_orbs_ecc[circ_prograde_population_indices])
    ecc_orb_max = disk_bh_pro_orbs_a[circ_prograde_population_indices]*(1.0+disk_bh_pro_orbs_ecc[circ_prograde_population_indices])
    # Keplerian velocity of ecc prograde orbiter around SMBH (=c/sqrt(a/r_g))
    circ_velocities = const.c.value/np.sqrt(circ_prograde_population_locations)

    # Calculate epsilon --amount to subtract from disk_radius_outer for objects with orb_a > disk_radius_outer
    epsilon_orb_a = disk_radius_outer * ((circ_prograde_population_masses / (3 * (circ_prograde_population_masses + smbh_mass)))**(1. / 3.)) * rng.uniform(size=len(circ_prograde_population_masses))

    if np.size(bin_mass_1) == 0:
        return (bin_sep, bin_ecc, bin_orb_ecc, disk_bh_pro_orbs_a, disk_bh_pro_orbs_ecc)

    # Set up random numbers
    chances = rng.uniform(size=(np.size(bin_mass_1), len(circ_prograde_population_locations)))

    for i in range(0, np.size(bin_mass_1)):
        for j in range(0, len(circ_prograde_population_locations)):
            # If binary com orbit lies inside circ orbit [min,max] radius
            # i.e. does R_m3_minimum lie inside R_bin_maximum and does R_m3_max lie outside R_bin_minimum
            if (1.0 - bin_orb_ecc[i]) * bin_orb_a[i] < ecc_orb_max[j] and (1.0 + bin_orb_ecc[i]) * bin_orb_a[i] > ecc_orb_min[j]:
                # Make a temporary Hill sphere treating binary + ecc interloper as a 'binary' = M_1+M_2+M_3
                # r_h = a_circ1(temp_bin_mass/3smbh_mass)^1/3 so prob_enc/orb = mass_ratio^1/3/pi
                temp_bin_mass = bin_masses[i] + circ_prograde_population_masses[j]
                bh_smbh_mass_ratio = temp_bin_mass/(3.0 * smbh_mass)
                mass_ratio_factor = (bh_smbh_mass_ratio ** (1./3.))
                prob_orbit_overlap = (1. / np.pi) * mass_ratio_factor
                prob_enc_per_timestep = prob_orbit_overlap * bin_orbits_per_timestep[i]
                if prob_enc_per_timestep > 1:
                    prob_enc_per_timestep = 1

                chance_of_encounter = chances[i][j]
                if chance_of_encounter < prob_enc_per_timestep:
                    # Perturb *this* ith binary depending on how hard it already is.
                    # Find relative velocity of interloper in km/s so divide by 1.e3
                    rel_vel_ms = abs(bin_velocities[i] - circ_velocities[j])
                    # K.E. of interloper
                    ke_interloper = 0.5 * circ_prograde_population_masses[j] * solar_mass * (rel_vel_ms ** 2.0)
                    hard = bin_binding_energy[i] - ke_interloper

                    if (hard > 0):
                        # Binary is hard w.r.t interloper
                        # Change binary parameters; decr separation, incr ecc around com and orb_ecc
                        # de_strong here refers to the perturbation of the binary around its center of mass
                        # The energy in the exchange is assumed to come from the binary binding energy around its c.o.m.
                        # delta_energy_strong refers to the perturbation of the orbit of the binary c.o.m. around the SMBH, which is not as strongly perturbed (we take an 'average' perturbation) 
                        bin_sep[i] = bin_sep[i] * (1 - de_strong)
                        bin_ecc[i] = bin_ecc[i] * (1 + de_strong)
                        bin_orb_ecc[i] = bin_orb_ecc[i] * (1 + delta_energy_strong)
                        # Change interloper parameters; increase a_ecc, increase e_ecc
                        circ_prograde_population_locations[j] = circ_prograde_population_locations[j] * (1 + delta_energy_strong)
                        if (circ_prograde_population_locations[j] > disk_radius_outer):
                            circ_prograde_population_locations[j] = disk_radius_outer - epsilon_orb_a[j]
                        circ_prograde_population_eccentricities[j] = circ_prograde_population_eccentricities[j] * (1 + delta_energy_strong)

                    if hard < 0:
                        # Binary is soft w.r.t. interloper
                        # Check to see if binary is ionized
                        # Change binary parameters; incr bin separation, decr ecc around com, incr orb_ecc
                        bin_sep[i] = bin_sep[i] * (1 + delta_energy_strong)
                        bin_ecc[i] = bin_ecc[i] * (1 - delta_energy_strong)
                        bin_orb_ecc[i] = bin_orb_ecc[i] * (1 + delta_energy_strong)
                        # Change interloper parameters; decrease a_ecc, decrease e_ecc
                        circ_prograde_population_locations[j] = circ_prograde_population_locations[j] * (1 - delta_energy_strong)
                        if (circ_prograde_population_locations[j] > disk_radius_outer):
                            circ_prograde_population_locations[j] = disk_radius_outer - epsilon_orb_a[j]
                        circ_prograde_population_eccentricities[j] = circ_prograde_population_eccentricities[j] * (1 - delta_energy_strong)

                    # Catch where bin_orb_ecc and bin_ecc >= 1
                    if (bin_ecc[i] >= 1):
                        bin_ecc[i] = 1.0 - epsilon
                    if (bin_orb_ecc[i] >= 1):
                        bin_orb_ecc[i] = 1.0 - epsilon
                    # Catch where single BHs have ecc >= 1
                    if circ_prograde_population_eccentricities[j] >= 1:
                        circ_prograde_population_eccentricities[j] = 1.0 - epsilon

    disk_bh_pro_orbs_a[circ_prograde_population_indices] = circ_prograde_population_locations
    disk_bh_pro_orbs_ecc[circ_prograde_population_indices] = circ_prograde_population_eccentricities

    # Check finite
    assert np.isfinite(bin_sep).all(), \
        "Finite check failure: bin_separations"
    assert np.isfinite(bin_orb_ecc).all(), \
        "Finite check failure: bin_orbital_eccentricities"
    assert np.isfinite(bin_ecc).all(), \
        "Finite check failure: bin_eccentricities"
    assert np.all(circ_prograde_population_locations < disk_radius_outer), \
        "ecc_prograde_population_locations has values greater than disk_radius_outer"
    assert np.all(circ_prograde_population_locations > 0), \
        "circ_prograde_population_locations contains values <= 0"
<<<<<<< HEAD
    assert np.all(bin_sep > 0), \
        "bin_sep contains values <= 0"
=======
    assert np.all(bin_sep >= 0), \
        "bin_sep contains values < 0"
>>>>>>> 5a41f476

    return (bin_sep, bin_ecc, bin_orb_ecc, disk_bh_pro_orbs_a, disk_bh_pro_orbs_ecc)


def bin_spheroid_encounter(
        smbh_mass,
        timestep_duration_yr,
        bin_mass_1_all,
        bin_mass_2_all,
        bin_orb_a_all,
        bin_sep_all,
        bin_ecc_all,
        bin_orb_ecc_all,
        bin_orb_inc_all,
        time_passed,
        nsc_bh_imf_powerlaw_index,
        delta_energy_strong,
        nsc_spheroid_normalization,
        mean_harden_energy_delta,
        var_harden_energy_delta
        ):
    """Perturb orbits due to encounters with spheroid (NSC) objects

    Parameters
    ----------
    smbh_mass : float
        Mass [M_sun] of supermassive black hole
    disk_bins_bhbh : numpy.ndarray
        [21, bindex] mixed array containing properties of binary BBH, see add_to_binary_array function for
        complete description
    time_passed : float
        Current time set [yr]
            nsc_bh_imf_powerlaw_index : float
            Powerlaw index of nuclear star cluster BH IMF (e.g. M^-2) [unitless]. User set (default = 2).
    timestep_duration_yr : float
        Length of timestep [yr]
    nsc_bh_imf_powerlaw_index : float
        Powerlaw index of nuclear star cluster BH IMF (e.g. M^-2) [unitless]. User set (default = 2).
    delta_energy_strong : float
        Average energy change [units??] per strong encounter
    nsc_spheroid_normalization : float
        Normalization factor [unitless] determines the departures from sphericity of
        the initial distribution of perturbers (1.0=spherical)
    var_harden_energy_delta : float
        Average energy exchanged in a strong 2 + 1 interaction that hardens the binary
    mean_harden_energy_delta : float
        Variance of the energy exchanged in a strong 2 + 1 interaction that hardens the binary


    Returns
    -------
    disk_bins_bhbh : [21, bindex] mixed array
        updated version of input after dynamical perturbations

    Notes
    -----
    Warning: the powerlaw index for the mass of perturbers is for BH
    but should be for stars, and the mode mass is hardcoded inside the fn

    Use Leigh+18 to figure out the rate at which spheroid encounters happen to binaries embedded in the disk
    Binaries at small disk radii encounter spheroid objects at high rate, particularly early on in the disk lifetime
    However, orbits at those small radii get captured quickly by the disk.

    From Fig.1 in Leigh+18, Rate of sph. encounter = 20/Myr at t=0, normalized to a_bin=1AU, R_disk=10^3r_g or 0.2/10kyr timestep.
    Introduce a spheroid normalization factor nsc_spheroid_normalization=1 (default) allowing for non-ideal NSC (previous episodes; disky populations etc). 
    Within 1Myr, for a dense model disk (e.g. Sirko & Goodman), most of those inner stellar orbits have been captured by the disk.
    So rate of sph. encounter ->0/Myr at t=1Myr since those orbits are gone (R<10^3r_g; assuming approx circular orbits!) for SG disk model
    For TQM disk model, rate of encounter slightly lower but non-zero.

    So, inside R_com<10^3r_g: (would be rt of enc =0.2 if nsc_spheroid_normalization=1)
    Assume: :math:`\text{Rate of encounter} = 0.2 (\text{nsc_spheroid_normalization}/1)(\text{timestep}/10kyr)^{-1} (R_{com}/10^3r_g)^{-1} (a_{bin}/1r_gM8)^{-2}`
    Generate random number from uniform [0,1] distribution and if <0.2 (normalized to above condition) then encounter

    Encounter rt starts at = :math:` 0.2 (\text{nsc_spheroid_normalization}/1)(\text{timestep}/10kyr)^{-1} (R_{com}/10^3r_g)^{-1} (a_{bin}/1r_gM8)^{-2}` at t=0
    decreases to          = :math:` 0. (\text{nsc_spheroid_normalization}/1)(\text{timestep}/10kyr)^{-1} (R_{com}/10^3r_g)^{-1} (a_{bin}/1r_gM8)^{-2}` (time_passed/1Myr)
    at R<10^3r_g.
    Outside: R_com>10^3r_g
    Normalize to rate at (R_com/10^4r_g) so that rate is non-zero at R_com=[1e3,1e4]r_g after 1Myr.
    Decrease rate with time, but ensure it goes to zero at R_com<1.e3r_g.

    So, rate of sph. encounter = 2/Myr at t=0, normalized to a_bin=1AU, R_disk=10^4r_g which is equivalently
    Encounter rate = 0.02 (nsc_spheroid_normalization/1)(timestep/10kyr)^-1 (R_com/10^4r_g)^-1 (a_bin/1r_gM8)^2
    Drop this by an order of magnitude over 1Myr.
    Encounter rate = 0.02 (timestep/10kyr)^-1 (R_com/10^4r_g)^-1 (a_bin/1r_gM8)^2 (time_passed/10kyr)^-1/2
    so ->0.002 after a Myr
    For R_com < 10^3r_g:
        if time_passed <=1Myr
            Encounter rt = 0.02*(nsc_spheroid_normalization/0.1)*(1-(1Myr/time_passed))(timestep/10kyr)^{-1}(R_com/10^3r_g)^-1 (a_bin/1r_gM8)^2 ....(1)
        if time_passed >1Myr
            Encounter rt = 0
    For R_com > 10^3r_g:
        Encounter rt = 0.002 *(nsc_spheroid_normalization/0.1)* (timestep/10kyr)^-1 (R_com/10^4r_g)^-1 (a_bin/1r_gM8)^2 (time_passed/10kyr)^-1/2 ....(2)

    Return corrected binary with spin angles projected onto new L_bin. So can calculate chi_p (in plane components of spin)
    Return new binary inclination angle w.r.t disk
    Harden/soften/ionize binary as appropriate

    Orbital angular momentum:
    Binary orbital angular momentum is
        L_bin =M_bin*v_orb_bin X R_com
    Spheroid orbital angular momentum is
        L3=m3*v3 X R3
    where m3,v3,R3 are the mass, velocity and semi-major axis of tertiary encounter.

    Draw m3 from IMF random distrib. BUT mostly stars early on!
    TO DO: Switch from spheroid stars to spheroid BH at late time
    Draw a3 from uniform distribution a3=[10^-0.5,0.5]a_bbh say. v_3= c/sqrt(R_3)
    Ratio of L3/Lbin =(m3/M_bin)*sqrt(R3/R_com)....(3)
    so L3 = ratio*Lbin

    Resultant L_bin must be the resultant in a parallelogram of L3 (one side) and L_bin(other side)

    Angle of encounter:
    If angle of encounter between BBH and M3 (angle_enc)<|90deg|, ie angle_enc is in [0-90deg,270-360deg] then: 
    L_bin_new = sqrt(L3^2 + L_bin^2 + 2L3L_bin cos(angle_enc)) ....(4)
              = sqrt( (1+ratio^2)L_bin^2 + 2ratioL_bin^2 cos(angle_enc))
              = sqrt((1+ratio^2) + 2ratio*cos(angle_enc)) L_bin_old
    else if angle_enc is in [90deg,270 deg]
    L_bin_new = sqrt(L3^2 + L_bin^2 - 2L3L_bin cos(angle_enc)) ....(5)
              = sqrt((1+ratio^2) - 2ratio*cos(angle_end))L_bin_old
    and
    L_bin_new/L_bin = v_b_new x R_com_new/ v_b_old x R_com_old
    and for Keplerian vels
    v_b_com = sqrt(GM_smbh/a_com) so

    L_bin_new/L_bin_old = sqrt(a_com_new/a_com_old) ....(6)

    So new BBH semi-major axis:
    a_com_new = (L_bin_new/L_bin_old)^2 *(a_com_old) ....(7)

    Angle of encounter:
    M3 has some random angle (i3) in the spheroid wrt disk (i=0deg) & BBH (also presumed i=0deg).
    But, over time, spheroid population (of STARS) with small inclination angles wrt disk
    (i=0 deg) are captured by disk (takes ~1Myr in SG disk; Fabj+20)
    So, at t=0, start with drawing from uniform distribution of i3=[0,360]
    After 1Myr in a SG disk, we want all the spheroid (star!) encounters inside R=1000r_g to go to zero.
    Over time remove e.g. i3=[0,+/-15], so draw from [15,345] next timestep
    Then remove i3 =+/-[15,30] so draw from [30,330] etc.
    So,
    if crit_time =1.e6 #1Myr
    then
    excluded_angles =(time_passed/crit_time)*180
    select from i3 = [excluded angles,360-excluded angles]
    So:

    crit_time=1.e6
    if time_passed < crit_time
        excluded_angles = (time_passed/crit_time)*180
        if R<10^3r_g
            #Draw random integer in range [excluded_angles,360-(excluded_angles)]
            i3 = rng.randint(excluded_angles, 360-(excluded_angles))....(8)

    Calculate velocity of encounter compared to a_bin.
    Ignore what happens to m3, since it's a random draw from the NSC and we are not tracking individual NSC components.
    If binary is hard ie GM1M2/a_bin > m3v_rel^2 then:
      harden binary to a_bin = a_bin -da_bin and
      new binary eccentricity e_bin = e_bin + de around com and
      new binary orb eccentricity e_orb_com = e_orb_com + de
    If binary is soft ie GM_bin/a_bin <m3v_rel^2 then:
      soften binary to a_bin = a_bin + da_bin and
      new binary eccentricity e_bin = e_bin + de
    """

    # Units of r_g normalized to 1AU around a 10^8Msun SMBH
    dist_in_rg_m8 = 1.0 * (1.0e8/smbh_mass)

    # Critical time (in yrs) for capture of all BH with a<1e3r_g (default is 1Myr for Sirko & Goodman (2003) disk)
    crit_time = 1.e6
    # Critical disk radius (in units of r_g,SMBH) where after crit_time, all the spheroid orbits are captured.
    crit_radius = 1.e3
    # Solar mass in units of kg
    solar_mass = u.solMass.to("kg")
    # Magnitude of energy change to drive binary to merger in ~2 interactions in a strong encounter. Say de_strong=0.9
    # de_strong here refers to the perturbation of the binary around its center of mass
    # The energy in the exchange is assumed to come from the binary binding energy around its c.o.m.
    # delta_energy_strong refers to the perturbation of the orbit of the binary c.o.m. around the SMBH, which is not as strongly perturbed (we take an 'average' perturbation) 

    # Pick from a normal distribution defined by the user, and bound it between 0 and 1.
    de_strong = max(0., min(1., rng.normal(mean_harden_energy_delta, var_harden_energy_delta)))

    # eccentricity correction--do not let ecc>=1, catch and reset to 1-epsilon
    epsilon = 1e-8
    # Spheroid normalization to allow for non-ideal NSC (cored/previous AGN episodes/disky population concentration/whatever)

    # Set up binary properties we need for later
    bin_mass = bin_mass_1_all + bin_mass_2_all
    bin_velocities = const.c.value / np.sqrt(bin_orb_a_all)
    bin_binding_energy = const.G.value * (solar_mass ** 2) * bin_mass_1_all * bin_mass_2_all / (si_from_r_g(smbh_mass, bin_sep_all).to("meter")).value

    # Calculate encounter rate for each binary based on bin_orb_a, binary size, and time_passed
    # Set up array of encounter rates filled with -1
    enc_rate = np.full(np.size(bin_mass_1_all), -1.5)

    # Set encounter rate if bin_orb_a < crit_radius
    enc_rate[(bin_orb_a_all < crit_radius) & (time_passed <= crit_time)] = 0.02 * (nsc_spheroid_normalization / 0.1) * (1.0 - (time_passed / 1.e6)) * ((bin_sep_all[(bin_orb_a_all < crit_radius) & (time_passed <= crit_time)] / dist_in_rg_m8) ** 2.0) / ((timestep_duration_yr / 1.e4) * (bin_orb_a_all[(bin_orb_a_all < crit_radius) & (time_passed <= crit_time)] / 1.e3))
    enc_rate[(bin_orb_a_all < crit_radius) & (time_passed > crit_time)] = 0.0

    # Set encounter rate if bin_orb_a > crit_radius
    enc_rate[(bin_orb_a_all > crit_radius)] = 0.002 * (nsc_spheroid_normalization / 0.1) * ((bin_sep_all[(bin_orb_a_all > crit_radius)] / dist_in_rg_m8) ** 2.0) / ((timestep_duration_yr / 1.e4) * (bin_orb_a_all[(bin_orb_a_all > crit_radius)] / 1.e4) * np.sqrt(time_passed / 1.e4))
    # If enc_rate still has negative values throw error
    if (np.sum(enc_rate < 0) > 0):
        print("enc_rate",enc_rate)
        raise RuntimeError("enc_rate not being set in bin_spheroid_encounter")

    # If bin_orb_a == crit_radius throw error
    if (np.sum(bin_orb_a_all == crit_radius) > 0):
        print("SMBH mass:", smbh_mass)
        print("bin_orb_a:", bin_orb_a_all[bin_orb_a_all == crit_radius])
        print("crit_radius:", crit_radius)
        raise RuntimeError("Unrecognized bin_orb_a")

    # Based on estimated encounter rate, calculate if binary actually has a spheroid encounter
    chances_of_encounter = rng.uniform(size=np.size(bin_mass_1_all))
    encounter_index = np.where(chances_of_encounter < enc_rate)[0]
    num_encounters = np.size(encounter_index)

    if (num_encounters > 0):

        # Set up arrays for changed blackholes_binary parameters
        bin_orb_a = bin_orb_a_all[encounter_index].copy()
        bin_sep = bin_sep_all[encounter_index].copy()
        bin_ecc = bin_ecc_all[encounter_index].copy()
        bin_orb_ecc = bin_orb_ecc_all[encounter_index].copy()
        bin_orb_inc = bin_orb_inc_all[encounter_index].copy()

        # Have already generated spheroid interaction, so a_3 is not far off a_bbh (unless super high ecc). 
        # Assume a_3 is similar to a_bbh (within a factor of O(3), so allowing for modest relative eccentricity)    
        # i.e. a_3=[10^-0.5,10^0.5]*a_bbh.

        # Calculate interloper parameters
        # NOTE: Stars should be most common sph component. Switch to BH after some long time.
        mode_star = 2.0
        mass_3 = (rng.pareto(nsc_bh_imf_powerlaw_index, size=num_encounters) + 1) * mode_star
        radius_3 = bin_orb_a * (10 ** (-0.5 + rng.uniform(size=num_encounters)))
        # K.E_3 in Joules
        # Keplerian velocity of ecc prograde orbiter around SMBH (=c/sqrt(a/r_g))
        velocity_3 = const.c.value / np.sqrt(radius_3)
        relative_velocities = np.abs(bin_velocities[encounter_index] - velocity_3)
        ke_3 = 0.5 * mass_3 * solar_mass * (relative_velocities ** 2.0)

        # Compare orbital angular momentum for interloper and binary
        # Ratio of L3/Lbin =(m3/M_bin)*sqrt(R3/R_com)
        L_ratio = (mass_3 / bin_mass[encounter_index]) * np.sqrt(radius_3 / bin_orb_a)

        excluded_angles = np.full(num_encounters, -100.5)

        # If time_passed < crit_time then gradually decrease angles i3 available at a < 1000r_g
        if (time_passed < crit_time):
            # Set up arrays for angles
            excluded_angles[radius_3 < crit_radius] = (time_passed/crit_time) * 180

            # If radius_3 > crit_radius make grind down much slower at >1000r_g (say all captured in 20 Myr for < 5e4r_g)
            excluded_angles[radius_3 > crit_radius] = 0.05 * (time_passed/crit_time) * 180

        elif time_passed >= crit_time:
            # No encounters inside R < 10^3 r_g
            excluded_angles[radius_3 < crit_radius] = 360

            # If radius_3 > crit_radius all stars captured out to 1e4r_g after 100 Myr
            excluded_angles[radius_3 > crit_radius] = 0.01 * (time_passed / crit_time) * 180

        # If excluded_angles has any negative elements throw error
        if (np.sum(excluded_angles < 0) > 0):
            print("excluded_angles",excluded_angles)
            raise RuntimeError("excluded_angles not being set in bin_spheroid_encounter")

        # Draw random integer in range [excluded_angles,360-(excluded_angles)]
        # i3 in units of degrees
        # where 0 deg = disk mid-plane prograde, 180 deg= disk mid-plane retrograde,
        # 90deg = aligned with L_disk, 270 deg = anti-aligned with disk)
        #
        # Vera: somebody set excluded_angles = 360 to indicate that all
        #   angles should be excluded. However, this causes the whole
        #   pipeline to crash. This is a temporary fix.
        include_mask = excluded_angles < 360
        include_index = encounter_index[include_mask]
        excluded_angles[~include_mask] = 0.
        i3 = rng.randint(low=excluded_angles, high=360-excluded_angles)
        # Convert i3 to radians
        i3_rad = np.radians(i3)

        # Ionize/soften/harden binary if appropriate
        hard = bin_binding_energy[encounter_index] - ke_3
        # Create mask for hard and soft
        mask_hard = hard > 0
        mask_soft = hard < 0

        # If hard > 0 binary is hard wrt interloper
        # Change binary parameters: decrease separation, increase ecc around bin_orb_a and orb_ecc
        bin_sep[mask_hard] = bin_sep[mask_hard] * (1 - de_strong)
        bin_ecc[mask_hard] = bin_ecc[mask_hard] * (1 + de_strong)
        bin_orb_ecc[mask_hard] = bin_orb_ecc[mask_hard] * (1 + delta_energy_strong)
        # Ignore interloper parameters, since just drawing randomly from IMF population

        # If hard < 0 binary is soft wrt interloper
        # Change binary parameters: increase separation, decrease ecc around bin_orb_a, increase orb_ecc
        bin_sep[mask_soft] = bin_sep[mask_soft] * (1 + delta_energy_strong)
        bin_ecc[mask_soft] = bin_ecc[mask_soft] * (1 - delta_energy_strong)
        bin_orb_ecc[mask_soft] = bin_orb_ecc[mask_soft] * (1 + delta_energy_strong)

        # Catch if bin_ecc or bin_orb_ecc >= 1
        bin_ecc[bin_ecc >= 1.0] = 1.0 - epsilon
        bin_orb_ecc[bin_orb_ecc >= 1.0] = 1.0 - epsilon

        # New angle of binary wrt disk (in radians)
        bin_orb_inc[(L_ratio < 1)] = bin_orb_inc[(L_ratio < 1)] + L_ratio[L_ratio < 1] * (i3_rad[L_ratio < 1]/2.0)
        bin_orb_inc[(L_ratio > 1)] = bin_orb_inc[(L_ratio > 1)] + (1./L_ratio[L_ratio > 1]) * (i3_rad[L_ratio > 1]/2.0)

        bin_sep_all[include_index] = bin_sep[include_mask]
        bin_ecc_all[include_index] = bin_ecc[include_mask]
        bin_orb_ecc_all[include_index] = bin_orb_ecc[include_mask]
        bin_orb_inc_all[include_index] = bin_orb_inc[include_mask]

    # Test new values
    assert np.isfinite(bin_sep_all).all(), \
        "Finite check failure: bin_sep_all"
    assert np.isfinite(bin_orb_inc_all).all(), \
        "Finite check failure: bin_orb_inc_all"
<<<<<<< HEAD
    assert np.all(bin_sep_all > 0), \
        "bin_sep_all contains values <= 0"
=======
    assert np.all(bin_sep_all >= 0), \
        "bin_sep_all contains values < 0"
>>>>>>> 5a41f476


    return (bin_sep_all, bin_ecc_all, bin_orb_ecc_all, bin_orb_inc_all)


def bin_recapture(bin_mass_1_all, bin_mass_2_all, bin_orb_a_all, bin_orb_inc_all, timestep_duration_yr):
    """Recapture BBH that has orbital inclination >0 post spheroid encounter

    Parameters
    ----------
    blackholes_binary : AGNBinaryBlackHole
        binary black holes
    timestep_duration_yr : float
        Length of timestep [yr]

    Returns
    -------
    blackholes_binary : AGNBinaryBlackHole
        Binary black holes with binary orbital inclination [radian] updated

    Notes
    -----
    Purely bogus scaling does not account for real disk surface density.
    From Fabj+20, if i<5deg (=(5deg/180deg)*pi=0.09rad), time to recapture a BH in SG disk is 1Myr (M_b/10Msun)^-1(R/10^4r_g)
    if i=[5,15]deg =(0.09-0.27rad), time to recapture a BH in SG disk is 50Myrs(M_b/10Msun)^-1 (R/10^4r_g)
    For now, ignore if i>15deg (>0.27rad)
    """
    # Critical inclinations (5deg,15deg for SG disk model)
    crit_inc1 = 0.09
    crit_inc2 = 0.27

    idx_gtr_0 = bin_orb_inc_all > 0

    if (idx_gtr_0.shape[0] == 0):
        return (bin_orb_inc_all)

    bin_orb_inc = bin_orb_inc_all[idx_gtr_0]
    bin_mass = bin_mass_1_all[idx_gtr_0] + bin_mass_2_all[idx_gtr_0]
    bin_orb_a = bin_orb_a_all[idx_gtr_0]

    less_crit_inc1_mask = bin_orb_inc < crit_inc1
    bwtwn_crit_inc1_inc2_mask = (bin_orb_inc > crit_inc1) & (bin_orb_inc < crit_inc2)

    # is bin orbital inclination <5deg in SG disk?
    bin_orb_inc[less_crit_inc1_mask] = bin_orb_inc[less_crit_inc1_mask] * (1. - ((timestep_duration_yr/1e6) * (bin_mass[less_crit_inc1_mask] / 10.) * (bin_orb_a[less_crit_inc1_mask] / 1.e4)))
    bin_orb_inc[bwtwn_crit_inc1_inc2_mask] = bin_orb_inc[bwtwn_crit_inc1_inc2_mask] * (1. - ((timestep_duration_yr/5.e7) * (bin_mass[bwtwn_crit_inc1_inc2_mask] / 10.) * (bin_orb_a[bwtwn_crit_inc1_inc2_mask] / 1.e4)))

    bin_orb_inc_all[idx_gtr_0] = bin_orb_inc

    assert np.isfinite(bin_orb_inc_all).all(), \
        "Finite check failure: bin_orb_inc_all"

    return (bin_orb_inc_all)


def bh_near_smbh(
        smbh_mass,
        disk_bh_pro_orbs_a,
        disk_bh_pro_masses,
        disk_bh_pro_orbs_ecc,
        timestep_duration_yr,
        inner_disk_outer_radius,
        disk_inner_stable_circ_orb,
        ):
    """Evolve semi-major axis of single BH near SMBH according to Peters64

    Test whether there are any BH near SMBH. 
    Flag if anything within min_safe_distance (default=50r_g) of SMBH.
    Time to decay into SMBH can be parameterized from Peters(1964) as:
    .. math:: t_{gw} =38Myr (1-e^2)(7/2) (a/50r_{g})^4 (M_{smbh}/10^8M_{sun})^3 (m_{bh}/10M_{sun})^{-1}

    Parameters
    ----------
    smbh_mass : float
        Mass [M_sun] of supermassive black hole
    disk_bh_pro_orbs_a : numpy.ndarray
        Orbital semi-major axes [r_{g,SMBH}] of prograde singleton BH at start of a timestep (math:`r_g=GM_{SMBH}/c^2`) with :obj:`float` type
    disk_bh_pro_masses : numpy.ndarray
        Masses [M_sun] of prograde singleton BH at start of timestep with :obj:`float` type
    disk_bh_pro_orbs_ecc : numpy.ndarray
        Orbital eccentricity [unitless] of singleton prograde BH with :obj:`float` type
    timestep_duration_yr : float
        Length of timestep [yr]
    inner_disk_outer_radius : float
        Outer radius of the inner disk [r_{g,SMBH}]
    disk_inner_stable_circ_orb : float
        Innermost stable circular orbit around the SMBH [r_{g,SMBH}]

    Returns
    -------
    disk_bh_pro_orbs_a : numpy.ndarray
        Semi-major axis [r_{g,SMBH}] of prograde singleton BH at end of timestep assuming only GW evolution
    """
    num_bh = disk_bh_pro_orbs_a.shape[0]
    # Calculate min_safe_distance in r_g
    min_safe_distance = max(disk_inner_stable_circ_orb, inner_disk_outer_radius)

    # Create a new bh_pro_orbs array
    new_disk_bh_pro_orbs_a = disk_bh_pro_orbs_a.copy()
    # Estimate the eccentricity factor for orbital decay time
    ecc_factor_arr = (1.0 - (disk_bh_pro_orbs_ecc)**(2.0))**(7/2)
    # Estimate the orbital decay time of each bh
    decay_time_arr = time_of_orbital_shrinkage(
        smbh_mass*u.solMass,
        disk_bh_pro_masses*u.solMass,
        si_from_r_g(smbh_mass*u.solMass, disk_bh_pro_orbs_a),
        0*u.m,
    )
    # Estimate the number of timesteps to decay
    decay_timesteps = decay_time_arr.to('yr').value / timestep_duration_yr
    # Estimate decrement
    decrement_arr = (1.0-(1./decay_timesteps))
    # Fix decrement
    decrement_arr[decay_timesteps == 0.] = 0.
    # Estimate new location
    new_location_r_g = decrement_arr * disk_bh_pro_orbs_a
    # Check location
    new_location_r_g[new_location_r_g < 1.] = 1.
    # Only update when less than min_safe_distance
    new_disk_bh_pro_orbs_a[disk_bh_pro_orbs_a < min_safe_distance] = new_location_r_g

    assert np.isfinite(new_disk_bh_pro_orbs_a).all(), \
        "Finite check failure: new_disk_bh_pro_orbs_a"

    return new_disk_bh_pro_orbs_a<|MERGE_RESOLUTION|>--- conflicted
+++ resolved
@@ -975,13 +975,8 @@
         "ecc_prograde_population_locations has values greater than disk_radius_outer"
     assert np.all(ecc_prograde_population_locations > 0), \
         "ecc_prograde_population_locations contains values <= 0"
-<<<<<<< HEAD
-    assert np.all(bin_sep > 0), \
-        "bin_sep contains values <= 0"
-=======
     assert np.all(bin_sep >= 0), \
         "bin_sep contains values < 0"
->>>>>>> 5a41f476
 
     return bin_sep, bin_ecc, bin_orb_ecc, disk_bh_pro_orbs_a, disk_bh_pro_orbs_ecc
 
@@ -1250,13 +1245,8 @@
         "ecc_prograde_population_locations has values greater than disk_radius_outer"
     assert np.all(circ_prograde_population_locations > 0), \
         "circ_prograde_population_locations contains values <= 0"
-<<<<<<< HEAD
-    assert np.all(bin_sep > 0), \
-        "bin_sep contains values <= 0"
-=======
     assert np.all(bin_sep >= 0), \
         "bin_sep contains values < 0"
->>>>>>> 5a41f476
 
     return (bin_sep, bin_ecc, bin_orb_ecc, disk_bh_pro_orbs_a, disk_bh_pro_orbs_ecc)
 
@@ -1575,13 +1565,8 @@
         "Finite check failure: bin_sep_all"
     assert np.isfinite(bin_orb_inc_all).all(), \
         "Finite check failure: bin_orb_inc_all"
-<<<<<<< HEAD
-    assert np.all(bin_sep_all > 0), \
-        "bin_sep_all contains values <= 0"
-=======
     assert np.all(bin_sep_all >= 0), \
         "bin_sep_all contains values < 0"
->>>>>>> 5a41f476
 
 
     return (bin_sep_all, bin_ecc_all, bin_orb_ecc_all, bin_orb_inc_all)
