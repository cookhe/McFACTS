"""Module for handling dynamical interactions.

Contains multiple functions which are each mocked up versions of a
dynamical mechanism. Of varying fidelity to reality. Also contains
GW orbital evolution for BH in the inner disk, which should probably
move elsewhere.
"""
import numpy as np
import scipy

import astropy.units as u
import astropy.constants as const
# from astropy import constants as astropy_const

from mcfacts.mcfacts_random_state import rng
from mcfacts.physics.point_masses import time_of_orbital_shrinkage
from mcfacts.physics.point_masses import si_from_r_g


def circular_singles_encounters_prograde(
        smbh_mass,
        disk_bh_pro_orbs_a,
        disk_bh_pro_masses,
        disk_bh_pro_orbs_ecc,
        timestep_duration_yr,
        disk_bh_pro_orb_ecc_crit,
        delta_energy_strong,
        disk_radius_outer
        ):
    """"Adjust orb ecc due to encounters between 2 single circ pro BH

    Parameters
    ----------
    smbh_mass : float
        Mass [M_sun] of supermassive black hole
    disk_bh_pro_orbs_a : numpy.ndarray
        Orbital semi-major axes [r_{g,SMBH}] of prograde singleton BH at start of a timestep (math:`r_g=GM_{SMBH}/c^2`) with :obj:`float` type
    disk_bh_pro_masses : numpy.ndarray
        Masses [M_sun] of prograde singleton BH at start of timestep with :obj:`float` type
    disk_bh_pro_orbs_ecc : numpy.ndarray
        Orbital eccentricity [unitless] of singleton prograde BH with :obj:`float` type
    timestep_duration_yr : float
        Length of timestep [yr]
    disk_bh_pro_orb_ecc_crit : float
        Critical orbital eccentricity [unitless] below which orbit is close enough to circularize
    delta_energy_strong : float
        Average energy change [units??] per strong encounter
    disk_radius_outer : float
        Outer radius of the inner disk (Rg)

    Returns
    -------
    disk_bh_pro_orbs_a : numpy.ndarray
        Updated BH semi-major axis [r_{g,SMBH}] perturbed by dynamics with :obj:`float` type
    disk_bh_pro_orbs_ecc : numpy.ndarray
        Updated BH orbital eccentricities [unitless] perturbed by dynamics with :obj:`float` type

    Notes
    -----
    Return array of modified singleton BH orbital eccentricities perturbed
    by encounters within :math:`f*R_{Hill}`, where f is some fraction/multiple of
    Hill sphere radius R_H

    Assume encounters between damped BH (e<e_crit) and undamped BH
    (e>e_crit) are the only important ones for now.
    Since the e<e_crit population is the most likely BBH merger source.

    1, find those orbiters with e<e_crit and their
        associated semi-major axes a_circ =[a_circ1, a_circ2, ..] and masses m_circ =[m_circ1,m_circ2, ..].

    2, calculate orbital timescales for a_circ1 and a_i and N_orbits/timestep. 
        For example, since
        :math:`T_orb =2\\pi \sqrt(a^3/GM_{smbh})`
        and
        .. math::
        a^3/GM_{smbh} = (10^3r_g)^3/GM_{smbh} = 10^9 (a/10^3r_g)^3 (GM_{smbh}/c^2)^3/GM_{smbh} \\
                    = 10^9 (a/10^3r_g)^3 (G M_{smbh}/c^3)^2 

        So
        .. math::
            T_orb   = 2\\pi 10^{4.5} (a/10^3r_g)^{3/2} GM_{smbh}/c^3 \\
                    = 2\\pi 10^{4.5} (a/10^3r_g)^{3/2} (6.7e-11*2e38/(3e8)^3) \\
                    = 2\\pi 10^{4.5} (a/10^3r_g)^{3/2} (13.6e27/27e24) \\
                    = \\pi 10^{7.5}  (a/10^3r_g)^{3/2} \\
                    ~ 3yr (a/10^3r_g)^3/2 (M_{smbh}/10^8M_{sun}) \\
        i.e. Orbit~3yr at 10^3r_g around a 10^8M_{sun} SMBH.
        Therefore in a timestep=1.e4yr, a BH at 10^3r_g orbits the SMBH N_orbit/timestep =3,000 times.

    3, among population of orbiters with e>e_crit,
        find those orbiters (a_i,e_i) where a_i*(1-e_i)< a_circ1,j <a_i*(1-e_i) for all members a_circ1,j of the circularized population 
        so we can test for possible interactions.

    4, calculate mutual Hill sphere R_H of candidate binary (a_circ1,j ,a_i).

    5, calculate ratio of 2R_H of binary to size of circular orbit, or (2R_H/2pi a_circ1,j)
        Hill sphere possible on both crossing inwards and outwards once per orbit, 
        so 2xHill sphere =4R_H worth of circular orbit will have possible encounter. 
        Thus, (4R_H/2pi a_circ1)= odds that a_circ1 is in the region of cross-over per orbit.
        For example, for BH at a_circ1 = 1e3r_g, 
            .. math:: R_h = a_{circ1}*(m_{circ1} + m_i/3M_{smbh})^1/3
            .. math:: = 0.004a_{circ1} (m_{circ1}/10M_{sun})^1/3 (m_i/10M_{sun})^1/3 (M_{smbh}/1e8M_{sun})^-1/3
        then
            ratio (4R_H/2pi a_circ1) = 0.008/pi ~ 0.0026 
            (ie around 1/400 odds that BH at a_circ1 is in either area of crossing)         

    6, calculate number of orbits of a_i in 1 timestep. 
        If e.g. N_orb(a_i)/timestep = 200 orbits per timestep of 10kyr, then 
        probability of encounter = (200orbits/timestep)*(4R_H/2pi a_circ1) ~ 0.5, 
                                or 50% odds of an encounter on this timestep between (a_circ1,j , a_i).
        If probability > 1, set probability = 1.
    7, draw a random number from the uniform [0,1] distribution and 
        if rng < probability of encounter, there is an encounter during the timestep
        if rng > probability of encounter, there is no encounter during the timestep

    8, if encounter:
        Take energy (de) from high ecc. a_i and give energy (de) to a_circ1,j
        de is average fractional energy change per encounter.
            So, a_circ1,j ->(1+de)a_circ1,j.    
                e_circ1,j ->(crit_ecc + de)
            and
                a_i       ->(1-de)a_i
                e_i       ->(1-de)e_i              
        Could be that average energy in gas-free cluster case is  
        assume average energy transfer = 20% perturbation (from Sigurdsson & Phinney 1993). 

        Further notes for self:
        sigma_ecc = sqrt(ecc^2 + incl^2)v_kep so if incl=0 deg (for now)
        En of ecc. interloper = 1/2 m_i sigma_ecc^2.
            Note: Can also use above logic for binary encounters except use binary binding energy instead.

        or later could try 
            Deflection angle defl = tan (defl) = dV_perp/V = 2GM/bV^2 kg^-1 m^3 s^-2 kg / m (m s^-1)^2
        so :math:`de/e =2GM/bV^2 = 2 G M_{bin}/0.5R_{hill}*\sigma^2`
        and :math:`R_hill = a_{circ1}*(M_{bin}/3M_{smbh})^1/3 and \sigma^2 =ecc^2*v_{kep}^2`
        So :math:`de/e = 4GM_{bin}/a_{circ1}(M_{bin}/3M_{smbh})^1/3 ecc^2 v_{kep}^2`
        and :math:`v_{kep} = \sqrt(GM_{smbh}/a_i)`
        So :math:`de/e = 4GM_{bin}^{2/3}M_{smbh}^1/3 a_i/a_{circ1} ecc^2 GM_{smbh} = 4(M_{bin}/M_{smbh})^{2/3} (a_i/a_{circ1})(1/ecc^2)
        where :math:`V_{rel} = \sigma` say and :math:`b=R_H = a_{circ1} (q/3)^{1/3}`
        So :math:`defl = 2GM/ a_{circ1}(q/3)^2/3 ecc^2 10^14 (m/s)^2 (R/10^3r_g)^-1`
            :math:`= 2 6.7e-11 2.e31/`
        !!Note: when doing this for binaries. 
            Calculate velocity of encounter compared to a_bin.
            If binary is hard ie GM_bin/a_bin > m3v_rel^2 then:
            harden binary 
                a_bin -> a_bin -da_bin and
            new binary eccentricity 
                e_bin -> e_bin + de  
            and give  da_bin worth of binding energy to extra eccentricity of m3.
            If binary is soft ie GM_bin/a_bin <m3v_rel^2 then:
            soften binary 
                a_bin -> a_bin + da_bin and
            new binary eccentricity 
                e_bin -> e_bin + de
            and remove da_bin worth of binary energy from eccentricity of m3.
    """
    # Find the e< crit_ecc. population. These are the (circularized) population that can form binaries.
    circ_prograde_population_indices = np.asarray(disk_bh_pro_orbs_ecc <= disk_bh_pro_orb_ecc_crit).nonzero()[0]
    # Find the e> crit_ecc population. These are the interlopers that can perturb the circularized population
    ecc_prograde_population_indices = np.asarray(disk_bh_pro_orbs_ecc > disk_bh_pro_orb_ecc_crit).nonzero()[0]

    # Get locations for circ population
    circ_prograde_population_locations = disk_bh_pro_orbs_a[circ_prograde_population_indices]

    # Calculate epsilon --amount to subtract from disk_radius_outer for objects with orb_a > disk_radius_outer
    epsilon = disk_radius_outer * ((disk_bh_pro_masses[circ_prograde_population_indices] / (3 * (disk_bh_pro_masses[circ_prograde_population_indices] + smbh_mass)))**(1. / 3.)) * rng.uniform(size=circ_prograde_population_indices.size)

    # T_orb = pi (R/r_g)^1.5 (GM_smbh/c^2) = pi (R/r_g)^1.5 (GM_smbh*2e30/c^2)
    #      = pi (R/r_g)^1.5 (6.7e-11 2e38/27e24)= pi (R/r_g)^1.5 (1.3e11)s =(R/r_g)^1/5 (1.3e4)
    orbital_timescales_circ_pops = np.pi*((disk_bh_pro_orbs_a[circ_prograde_population_indices])**(1.5))*(2.e30*smbh_mass*const.G.value)/(const.c.value**(3.0)*3.15e7) 
    N_circ_orbs_per_timestep = timestep_duration_yr/orbital_timescales_circ_pops
    ecc_orb_min = disk_bh_pro_orbs_a[ecc_prograde_population_indices]*(1.0-disk_bh_pro_orbs_ecc[ecc_prograde_population_indices])
    ecc_orb_max = disk_bh_pro_orbs_a[ecc_prograde_population_indices]*(1.0+disk_bh_pro_orbs_ecc[ecc_prograde_population_indices])
    num_poss_ints = 0
    num_encounters = 0
    if len(circ_prograde_population_indices) > 0:
        for i, circ_idx in enumerate(circ_prograde_population_indices):
            for j, ecc_idx in enumerate(ecc_prograde_population_indices):
                if (circ_prograde_population_locations[i] < ecc_orb_max[j] and circ_prograde_population_locations[i] > ecc_orb_min[j]):
                    # prob_encounter/orbit =hill sphere size/circumference of circ orbit =2RH/2pi a_circ1
                    # r_h = a_circ1(temp_bin_mass/3smbh_mass)^1/3 so prob_enc/orb = mass_ratio^1/3/pi
                    temp_bin_mass = disk_bh_pro_masses[circ_idx] + disk_bh_pro_masses[ecc_idx]
                    bh_smbh_mass_ratio = temp_bin_mass/(3.0*smbh_mass)
                    mass_ratio_factor = (bh_smbh_mass_ratio)**(1./3.)
                    prob_orbit_overlap = (1./np.pi)*mass_ratio_factor
                    prob_enc_per_timestep = prob_orbit_overlap * N_circ_orbs_per_timestep[i]
                    if prob_enc_per_timestep > 1:
                        prob_enc_per_timestep = 1
                    random_uniform_number = rng.uniform(size=1)
                    if random_uniform_number < prob_enc_per_timestep:
                        num_encounters = num_encounters + 1
                        # if close encounter, pump ecc of circ orbiter to e=0.1 from near circular, and incr a_circ1 by 10%
                        # drop ecc of a_i by 10% and drop a_i by 10% (P.E. = -GMm/a)
                        # if already pumped in eccentricity, no longer circular, so don't need to follow other interactions
                        if disk_bh_pro_orbs_ecc[circ_idx] <= disk_bh_pro_orb_ecc_crit:
                            disk_bh_pro_orbs_ecc[circ_idx] = delta_energy_strong
                            disk_bh_pro_orbs_a[circ_idx] = disk_bh_pro_orbs_a[circ_idx]*(1.0 + delta_energy_strong)
                            # Catch for if orb_a > disk_radius_outer
                            if (disk_bh_pro_orbs_a[circ_idx] > disk_radius_outer):
                                disk_bh_pro_orbs_a[circ_idx] = disk_radius_outer - epsilon[i]
                            disk_bh_pro_orbs_ecc[ecc_idx] = disk_bh_pro_orbs_ecc[ecc_idx]*(1 - delta_energy_strong)
                            disk_bh_pro_orbs_a[ecc_idx] = disk_bh_pro_orbs_a[ecc_idx]*(1 - delta_energy_strong)
                    num_poss_ints = num_poss_ints + 1
            num_poss_ints = 0
            num_encounters = 0

    # Check finite
    assert np.isfinite(disk_bh_pro_orbs_a).all(), \
        "Finite check failed for disk_bh_pro_orbs_a"
    assert np.isfinite(disk_bh_pro_orbs_ecc).all(), \
        "Finite check failed for disk_bh_pro_orbs_ecc"
    return (disk_bh_pro_orbs_a, disk_bh_pro_orbs_ecc)


def circular_binaries_encounters_ecc_prograde(
        smbh_mass,
        disk_bh_pro_orbs_a,
        disk_bh_pro_masses,
        disk_bh_pro_orbs_ecc,
        timestep_duration_yr,
        disk_bh_pro_orb_ecc_crit,
        delta_energy_strong,
        disk_bins_bhbh,
        disk_radius_outer
        ):
    """"Adjust orb eccentricities due to encounters between BBH and eccentric single BHs

    Return array of modified binary BH separations and eccentricities
    perturbed by encounters within f*R_Hill, for eccentric singleton
    population, where f is some fraction/multiple of Hill sphere radius R_H
    Right now assume f=1.

    Parameters
    ----------
    smbh_mass : float
        Mass [M_sun] of supermassive black hole
    disk_bh_pro_orbs_a : numpy.ndarray
        Orbital semi-major axes [r_{g,SMBH}] of prograde singleton BH at start of a timestep (math:`r_g=GM_{SMBH}/c^2`) with :obj:`float` type
    disk_bh_pro_masses : numpy.ndarray
        Masses [M_sun] of prograde singleton BH at start of timestep with :obj:`float` type
    disk_bh_pro_orbs_ecc : numpy.ndarray
        Orbital eccentricity [unitless] of singleton prograde BH with :obj:`float` type
    timestep_duration_yr : float
        Length of timestep [yr]
    disk_bh_pro_orb_ecc_crit : float
        Critical orbital eccentricity [unitless] below which orbit is close enough to circularize
    delta_energy_strong : float
        Average energy change [units??] per strong encounter
    disk_bins_bhbh : numpy.ndarray
        [21, bindex] mixed array containing properties of binary BBH, see add_to_binary_array function for
        complete description
    disk_radius_outer : float
        Outer radius of the inner disk (Rg)

    Returns
    -------
    disk_bins_bhbh : numpy.ndarray
        [21, bindex] mixed array, updated version of input after dynamical perturbations

    Notes
    -----
    Logic:
            0.  Find number of binaries in this timestep given by bindex
            1.  Find the binary center of mass (c.o.m.) and corresponding orbital velocities & binary total masses.
                disk_bins_bhbh[9,:] = bin c.o.m. = [R_bin1_orb_a,R_bin2_orb_a,...]. These are the orbital radii of the bins.
                disk_bins_bhbh[8,;] = bin_separation =[a_bin1,a_bin2,...]
                disk_bins_bhbh[2,:]+disk_bins_bhbh[3,:] = mass of binaries
                disk_bins_bhbh[13,:] = ecc of binary around com
                disk_bins_bhbh[18,:] = orb. ecc of binary com around SMBH
                Keplerian orbital velocity of the bin c.o.m. around SMBH: v_bin,i= sqrt(GM_SMBH/R_bin,i_com)= c/sqrt(R_bin,i_com)
            2.  Calculate the binary orbital time and N_orbits/timestep
                For example, since
                T_orb =2pi sqrt{bin,orb a}^3/GM_smbh)
                and {bin,orb a}^3/GM_smbh = (10^3r_g)^3/GM_smbh = 10^9 ({bin,orb a}/10^3r_g)^3 (GM_smbh/c^2)^3/GM_smbh 
                    = 10^9 ({bin,orb a}/10^3r_g)^3 (G M_smbh/c^3)^2 

                So,
                .. math::
                    T_{orb}
                    = 2\\pi 10^{4.5} (R_{bin,orb a}/10^3r_g)^{3/2} GM_{smbh}/c^3
                    = 2\\pi 10^{4.5} (R_{bin,orb a}/10^3r_g)^{3/2} (6.7e-11*2e38/(3e8)^3)
                    = 2\\pi 10^{4.5} (R_{bin,orb a}/10^3r_g)^{3/2} (13.6e27/27e24)
                    = \\pi 10^{7.5}  (R_{bin,orb a}/10^3r_g)^{3/2}
                    ~ 3.15 yr (R_{bin,orb a}/10^3r_g)^3/2 (M_smbh/10^8Msun)
                i.e. Orbit~3.15yr at 10^3r_g around a 10^8M_{sun} SMBH.
                Therefore in a timestep=1.e4yr, a binary at 10^3r_g orbits the SMBH N_orbit/timestep =3,000 times.
            3.  Calculate binding energy of bins = [GM1M2/sep_bin1, GMiMi+1,sep_bin2, ....] where sep_bin1 is in meters and M1,M2 are binary mass components in kg.
            4.  Find those single BH with e>e_crit and their
                associated semi-major axes a_ecc =[a_ecc1, a_ecc2, ..] and masses m_ecc =[m_ecc1,m_ecc2, ..]
                and calculate their average velocities v_ecc = [GM_smbh/a_ecc1, GM_smbh/a_ecc2,...]
            5.  Where (1-ecc_i)*a_ecc_i < R_bin_j_com < (1+ecc_i)*a_ecc_i, interaction possible
            6.  Among candidate encounters, calculate relative velocity of encounter.
                        :math:`v_{peri,i}=\\sqrt(Gm_{ecc,i}/a_{ecc,i}[1+ecc,i/1-ecc,i])`
                        :math:`v_{apo,i} =\\sqrt(Gm_{ecc,i}/a_{ecc,i}[1-ecc,i/1+ecc,i])`
                        :math:`v_{ecc,i} =\\sqrt(GM/a_{ecc_i})` ..average Keplerian vel.

                    :math:`v_{rel} = abs(v_{bin,i} - v_{ecc,i})`
            7. Calculate relative K.E. of tertiary, (1/2)m_ecc_i*v_rel_^2     
            8. Compare binding en of binary to K.E. of tertiary.
                Critical velocity for ionization of binary is v_crit, given by:
                    :math:`v_{crit} = \\sqrt(GM_1M_2(M_1+M_2+M_3)/M_3(M_1+M_2)a_{bin})
                If binary is hard ie GM_1M_2/a_bin > m3v_rel^2 then:
                    harden binary
                        a_bin -> a_bin -da_bin and
                    new binary eccentricity
                        e_bin -> e_bin + de 
                    and give  +da_bin worth of binding energy (GM_bin/(a_bin -da_bin) - GM_bin/a_bin) 
                    to extra eccentricity ecc_i and a_ecc,i of m_ecc,i.
                    Say average en of encounter is de=0.1 (10%) then binary a_bin shrinks by 10%, ecc_bin is pumped by 10%
                    And a_ecc_i shrinks by 10% and ecc_i also shrinks by 10%
                If binary is soft ie GM_bin/a_bin <m3v_rel^2 then:
                    if v_rel (effectively v_infty) > v_crit
                        ionize binary
                            update singleton array with 2 new BH with orbital eccentricity e_crit+de
                            remove binary from binary array
                    else if v_rel < v_crit
                        soften binary
                            a_bin -> a_bin + da_bin and
                        new binary eccentricity
                            e_bin -> e_bin + de
                        and remove -da_bin worth of binary energy from eccentricity of m3.
            Note1: Will need to test binary eccentricity each timestep.
                If bin_ecc> some value (0.9), check for da_bin due to GW bremsstrahlung at pericenter.
            9. As 4, except now include interactions between binaries and circularized BH. This should give us primarily
                hardening encounters as in Leigh+2018, since the v_rel is likely to be small for more binaries.

    Given array of binaries at locations [a_bbh1,a_bbh2] with 
    binary semi-major axes [a_bin1,a_bin2,...] and binary eccentricities [e_bin1,e_bin2,...],
    find all the single BH at locations a_i that within timestep 
        either pass between a_i(1-e_i)< a_bbh1 <a_i(1+e_i)

    Calculate velocity of encounter compared to a_bin.
    If binary is hard ie GM1M2/a_bin > m3v_rel^2 then:
      harden binary to a_bin = a_bin -da_bin and
      new binary eccentricity e_bin = e_bin + de around com and
      new binary orb eccentricity e_orb_com = e_orb_com + de and 
      now give  da_bin worth of binding energy to extra eccentricity of m3.
    If binary is soft ie GM_bin/a_bin <m3v_rel^2 then:
      soften binary to a_bin = a_bin + da_bin and
      new binary eccentricity e_bin = e_bin + de
      and take da_bin worth of binary energy from eccentricity of m3. 
    If binary is unbound ie GM_bin/a_bin << m3v_rel^2 then:
      remove binary from binary array
      add binary components m1,m2 back to singleton arrays with new orbital eccentricities e_1,e_2 from energy of encounter.
      Equipartition energy so m1v1^2 =m2 v_2^2 and 
      generate new individual orbital eccentricities e1=v1/v_kep_circ and e_2=v_2/v_kep_circ
      Take energy put into destroying binary from orb. eccentricity of m3.
    """

    # Set up constants
    solar_mass = u.solMass.to("kg")
    # eccentricity correction--do not let ecc>=1, catch and reset to 1-epsilon
    epsilon = 1e-8

    # Set up other values we need
<<<<<<< HEAD
    bin_masses = disk_bins_bhbh.mass_1 + disk_bins_bhbh.mass_2
    bin_velocities = scipy.constants.c / np.sqrt(disk_bins_bhbh.bin_orb_a)
    bin_binding_energy = scipy.constants.G * (solar_mass ** 2) * disk_bins_bhbh.mass_1 * disk_bins_bhbh.mass_2 / (si_from_r_g(smbh_mass, disk_bins_bhbh.bin_sep).to("meter")).value
    bin_orbital_times = 3.15 * (smbh_mass / 1.e8) * ((disk_bins_bhbh.bin_orb_a / 1.e3) ** 1.5)
=======
    bin_masses = blackholes_binary.mass_1 + blackholes_binary.mass_2
    bin_velocities = const.c.value / np.sqrt(blackholes_binary.bin_orb_a)
    bin_binding_energy = const.G.value * (solar_mass ** 2) * blackholes_binary.mass_1 * blackholes_binary.mass_2 / (si_from_r_g(smbh_mass, blackholes_binary.bin_sep).to("meter")).value
    bin_orbital_times = 3.15 * (smbh_mass / 1.e8) * ((blackholes_binary.bin_orb_a / 1.e3) ** 1.5)
>>>>>>> f37c6161
    bin_orbits_per_timestep = timestep_duration_yr/bin_orbital_times

    # Find the e> crit_ecc population. These are the interlopers that can perturb the circularized population
    ecc_prograde_population_indices = np.asarray(disk_bh_pro_orbs_ecc >= disk_bh_pro_orb_ecc_crit).nonzero()[0]
    # Find their locations and masses
    ecc_prograde_population_locations = disk_bh_pro_orbs_a[ecc_prograde_population_indices]
    ecc_prograde_population_masses = disk_bh_pro_masses[ecc_prograde_population_indices]
    ecc_prograde_population_eccentricities = disk_bh_pro_orbs_ecc[ecc_prograde_population_indices]
    # Find min and max radii around SMBH for eccentric orbiters
    ecc_orb_min = ecc_prograde_population_locations * (1.0-ecc_prograde_population_eccentricities)
    ecc_orb_max = ecc_prograde_population_locations * (1.0+ecc_prograde_population_eccentricities)
    # Keplerian velocity of ecc prograde orbiter around SMBH (=c/sqrt(a/r_g))
    ecc_velocities = const.c.value / np.sqrt(ecc_prograde_population_locations)

    # Calculate epsilon --amount to subtract from disk_radius_outer for objects with orb_a > disk_radius_outer
    epsilon_orb_a = disk_radius_outer * ((ecc_prograde_population_masses / (3 * (ecc_prograde_population_masses + smbh_mass)))**(1. / 3.)) * rng.uniform(size=len(ecc_prograde_population_masses))

    if disk_bins_bhbh.num == 0:
        return (disk_bins_bhbh)

    # Create array of random numbers for the chances of encounters
    chances = rng.uniform(size=(disk_bins_bhbh.num, ecc_prograde_population_indices.size))

    # For each binary in blackholes_binary
    for i in range(0, disk_bins_bhbh.num):
        # We compare each single BH to that binary
        for j in range(0, len(ecc_prograde_population_indices)):
            # If binary com orbit lies inside eccentric orbit [min,max] radius
            # i.e. if R_m3_minimum lie inside R_bin_maximum and does R_m3_max lie outside R_bin_minimum
            if (1.0 - disk_bins_bhbh.bin_orb_ecc[i]) * disk_bins_bhbh.bin_orb_a[i] < ecc_orb_max[j] and (1.0 + disk_bins_bhbh.bin_orb_ecc[i]) * disk_bins_bhbh.bin_orb_a[i] > ecc_orb_min[j]:

                # Make a temporary Hill sphere treating binary + ecc interloper as a 'binary' = M_1+M_2+M_3
                # r_h = a_circ1(temp_bin_mass/3mass_smbh)^1/3 so prob_enc/orb = mass_ratio^1/3/pi

                temp_bin_mass = bin_masses[i] + ecc_prograde_population_masses[j]
                bh_smbh_mass_ratio = temp_bin_mass / (3.0 * smbh_mass)
                mass_ratio_factor = bh_smbh_mass_ratio ** (1./3.)
                prob_orbit_overlap = (1. / np.pi) * mass_ratio_factor
                prob_enc_per_timestep = prob_orbit_overlap * bin_orbits_per_timestep[i]
                # Cap prob_enc_per_timestep at 1
                if prob_enc_per_timestep > 1:
                    prob_enc_per_timestep = 1
                chances_of_encounter = chances[i][j]

                if chances_of_encounter < prob_enc_per_timestep:
                    # Perturb *this* ith binary depending on how hard it already is.
                    relative_velocities = np.abs(bin_velocities[i] - ecc_velocities[j])

                    # K.E. of interloper
                    ke_interloper = 0.5 * ecc_prograde_population_masses[j] * solar_mass * (relative_velocities ** 2.0)
                    hard = bin_binding_energy[i] - ke_interloper

                    if hard > 0:
                        # Binary is hard w.r.t interloper
                        # Change binary parameters; decr separation, incr ecc around bin_orb_a and orb_ecc
                        disk_bins_bhbh.bin_sep[i] = disk_bins_bhbh.bin_sep[i] * (1 - delta_energy_strong)
                        disk_bins_bhbh.bin_ecc[i] = disk_bins_bhbh.bin_ecc[i] * (1 + delta_energy_strong)
                        disk_bins_bhbh.bin_orb_ecc[i] = disk_bins_bhbh.bin_orb_ecc[i] * (1 + delta_energy_strong)
                        # Change interloper parameters; increase a_ecc, increase e_ecc
                        ecc_prograde_population_locations[j] = ecc_prograde_population_locations[j] * (1 + delta_energy_strong)
                        # Catch for if location > disk_radius_outer #
                        if (ecc_prograde_population_locations[j] > disk_radius_outer):
                            ecc_prograde_population_locations[j] = disk_radius_outer - epsilon_orb_a[j]
                        ecc_prograde_population_eccentricities[j] = ecc_prograde_population_eccentricities[j] * (1 + delta_energy_strong)

                    if hard < 0:
                        # Binary is soft w.r.t. interloper
                        # Check to see if binary is ionized
                        # Change binary parameters; incr bin separation, decr ecc around com, incr orb_ecc
                        disk_bins_bhbh.bin_sep[i] = disk_bins_bhbh.bin_sep[i] * (1 + delta_energy_strong)
                        disk_bins_bhbh.bin_ecc[i] = disk_bins_bhbh.bin_ecc[i] * (1 - delta_energy_strong)
                        disk_bins_bhbh.bin_orb_ecc[i] = disk_bins_bhbh.bin_orb_ecc[i] * (1 + delta_energy_strong)
                        # Change interloper parameters; decrease a_ecc, decrease e_ecc
                        ecc_prograde_population_locations[j] = ecc_prograde_population_locations[j] * (1 - delta_energy_strong)
                        ecc_prograde_population_eccentricities[j] = ecc_prograde_population_eccentricities[j] * (1 - delta_energy_strong)

                    # Catch if bin_ecc or bin_orb_ecc >= 1
                    if disk_bins_bhbh.bin_ecc[i] >= 1:
                        disk_bins_bhbh.bin_ecc[i] = 1.0 - epsilon
                    if disk_bins_bhbh.bin_orb_ecc[i] >= 1:
                        disk_bins_bhbh.bin_orb_ecc[i] = 1.0 - epsilon

    # TODO: ALSO return new array of singletons with changed params.
    disk_bh_pro_orbs_a[ecc_prograde_population_indices] = ecc_prograde_population_locations
    disk_bh_pro_orbs_ecc[ecc_prograde_population_indices] = ecc_prograde_population_eccentricities

    # Check finite
    assert np.isfinite(disk_bins_bhbh.bin_sep).all(), \
        "Finite check failure: bin_separations"
    assert np.isfinite(disk_bins_bhbh.bin_orb_ecc).all(), \
        "Finite check failure: bin_orbital_eccentricities"
    assert np.isfinite(disk_bins_bhbh.bin_ecc).all(), \
        "Finite check failure: bin_eccentricities"
    assert np.sum(disk_bins_bhbh.bin_ecc > 1) == 0, "bin_ecc has values greater than 1"

    return (disk_bins_bhbh, disk_bh_pro_orbs_a, disk_bh_pro_orbs_ecc)


def circular_binaries_encounters_circ_prograde(
        smbh_mass,
        disk_bh_pro_orbs_a,
        disk_bh_pro_masses,
        disk_bh_pro_orbs_ecc,
        timestep_duration_yr,
        disk_bh_pro_orb_ecc_crit,
        delta_energy_strong,
        disk_bins_bhbh,
        disk_radius_outer,
        mean_harden_energy_delta,
        var_harden_energy_delta
        ):
    """"Adjust orb ecc due to encounters btw BBH and circularized singles

    Parameters
    ----------

    smbh_mass : float
        Mass [M_sun] of supermassive black hole
    disk_bh_pro_orbs_a : numpy.ndarray
        Orbital semi-major axes [r_{g,SMBH}] of prograde singleton BH at start of a timestep (math:`r_g=GM_{SMBH}/c^2`) with :obj:`float` type
    disk_bh_pro_masses : numpy.ndarray
        Masses [M_sun] of prograde singleton BH at start of timestep with :obj:`float` type
    disk_bh_pro_orbs_ecc : numpy.ndarray
        Orbital eccentricity [unitless] of singleton prograde BH with :obj:`float` type
    timestep_duration_yr : float
        Length of timestep [yr]
    disk_bh_pro_orb_ecc_crit : float
        Critical orbital eccentricity [unitless] below which orbit is close enough to circularize
    delta_energy_strong : float
        Average energy change [units??] per strong encounter
    disk_bins_bhbh : numpy.ndarray
        [21, bindex] mixed array containing properties of binary BBH, see add_to_binary_array function for
        complete description
    disk_radius_outer : float
        Outer radius of the inner disk (Rg)
    var_harden_energy_delta : float
        Average energy exchanged in a strong 2 + 1 interaction that hardens the binary
    mean_harden_energy_delta : float
        Variance of the energy exchanged in a strong 2 + 1 interaction that hardens the binary

    Returns
    -------
    disk_bins_bhbh : numpy.ndarray
        [21, bindex] mixed array, updated version of input after dynamical perturbations

    Notes
    -----
    Return array of modified binary BH separations and eccentricities
    perturbed by encounters within f*R_Hill, for circularized singleton
    population, where f is some fraction/multiple of Hill sphere radius
    R_H
    Right now assume f=1.
    Logic:  
            0.  Find number of binaries in this timestep given by bindex
            1.  Find the binary center of mass (c.o.m.) and corresponding orbital velocities & binary total masses.
                disk_bins_bhbh[9,:] = bin c.o.m. = [R_bin1_orb_a,R_bin2_orb_a,...]. These are the orbital radii of the bins.
                disk_bins_bhbh[8,;] = bin_separation =[a_bin1,a_bin2,...]
                disk_bins_bhbh[2,:]+disk_bins_bhbh[3,:] = mass of binaries
                disk_bins_bhbh[13,:] = ecc of binary around com
                disk_bins_bhbh[18,:] = orb. ecc of binary com around SMBH
                Keplerian orbital velocity of the bin c.o.m. around SMBH: v_bin,i= sqrt(GM_SMBH/R_bin,i_com)= c/sqrt(R_bin,i_com)
            2.  Calculate the binary orbital time and N_orbits/timestep
                For example, since
                T_orb =2pi sqrt(R_bin_com^3/GM_smbh)
                and R_bin_com^3/GM_smbh = (10^3r_g)^3/GM_smbh = 10^9 (R_bin_com/10^3r_g)^3 (GM_smbh/c^2)^3/GM_smbh 
                    = 10^9 (R_bin_com/10^3r_g)^3 (G M_smbh/c^3)^2 

                So,
                .. math::
                    T_{orb}
                    = 2\\pi 10^{4.5} (R_{bin,orb a}/10^3r_g)^{3/2} GM_{smbh}/c^3
                    = 2\\pi 10^{4.5} (R_{bin,orb a}/10^3r_g)^{3/2} (6.7e-11*2e38/(3e8)^3)
                    = 2\\pi 10^{4.5} (R_{bin,orb a}/10^3r_g)^{3/2} (13.6e27/27e24)
                    = \\pi 10^{7.5}  (R_{bin,orb a}/10^3r_g)^{3/2}
                    ~ 3.15 yr (R_{bin,orb a}/10^3r_g)^3/2 (M_smbh/10^8Msun)
                i.e. Orbit~3.15yr at 10^3r_g around a 10^8M_{sun} SMBH.
                Therefore in a timestep=1.e4yr, a binary at 10^3r_g orbits the SMBH N_orbit/timestep =3,000 times.
            3.  Calculate binding energy of bins = [GM1M2/sep_bin1, GMiMi+1,sep_bin2, ....] where sep_bin1 is in meters and M1,M2 are binary mass components in kg.
            4.  Find those single BH with e>e_crit and their
                associated semi-major axes a_ecc =[a_ecc1, a_ecc2, ..] and masses m_ecc =[m_ecc1,m_ecc2, ..]
                and calculate their average velocities v_ecc = [GM_smbh/a_ecc1, GM_smbh/a_ecc2,...]
            5.  Where (1-ecc_i)*a_ecc_i < R_bin_j_com < (1+ecc_i)*a_ecc_i, interaction possible
            6.  Among candidate encounters, calculate relative velocity of encounter.
                        :math:`v_{peri,i}=\\sqrt(Gm_{ecc,i}/a_{ecc,i}[1+ecc,i/1-ecc,i])`
                        :math:`v_{apo,i} =\\sqrt(Gm_{ecc,i}/a_{ecc,i}[1-ecc,i/1+ecc,i])`
                        :math:`v_{ecc,i} =\\sqrt(GM/a_{ecc_i})` ..average Keplerian vel.

                    :math:`v_{rel} = abs(v_{bin,i} - v_{ecc,i})`
            7. Calculate relative K.E. of tertiary, (1/2)m_ecc_i*v_rel_^2
            8. Compare binding en of binary to K.E. of tertiary.
                Critical velocity for ionization of binary is v_crit, given by:
                    :math:`v_{crit} = \\sqrt(GM_1M_2(M_1+M_2+M_3)/M_3(M_1+M_2)a_{bin})
                If binary is hard ie GM_1M_2/a_bin > m3v_rel^2 then:
                    harden binary 
                        a_bin -> a_bin -da_bin and
                    new binary eccentricity
                        e_bin -> e_bin + de 
                    and give  +da_bin worth of binding energy (GM_bin/(a_bin -da_bin) - GM_bin/a_bin)
                    to extra eccentricity ecc_i and a_ecc,i of m_ecc,i.
                    Say average en of encounter is de=0.1 (10%) then binary a_bin shrinks by 10%, ecc_bin is pumped by 10%
                    And a_ecc_i shrinks by 10% and ecc_i also shrinks by 10%
                If binary is soft ie GM_bin/a_bin <m3v_rel^2 then:
                    if v_rel (effectively v_infty) > v_crit
                        ionize binary
                            update singleton array with 2 new BH with orbital eccentricity e_crit+de
                            remove binary from binary array
                    else if v_rel < v_crit
                        soften binary 
                            a_bin -> a_bin + da_bin and
                        new binary eccentricity
                            e_bin -> e_bin + de
                        and remove -da_bin worth of binary energy from eccentricity of m3.
            Note1: Will need to test binary eccentricity each timestep.
                If bin_ecc> some value (0.9), check for da_bin due to GW bremsstrahlung at pericenter.
            9. As 4, except now include interactions between binaries and circularized BH. This should give us primarily
                hardening encounters as in Leigh+2018, since the v_rel is likely to be small for more binaries.

    Given array of binaries at locations [a_bbh1,a_bbh2] with
    binary semi-major axes [a_bin1,a_bin2,...] and binary eccentricities [e_bin1,e_bin2,...],
    find all the single BH at locations a_i that within timestep
        either pass between a_i(1-e_i)< a_bbh1 <a_i(1+e_i)

    Calculate velocity of encounter compared to a_bin.
    If binary is hard ie GM1M2/a_bin > m3v_rel^2 then:
      harden binary to a_bin = a_bin -da_bin and
      new binary eccentricity e_bin = e_bin + de around com and
      new binary orb eccentricity e_orb_com = e_orb_com + de and
      now give  da_bin worth of binding energy to extra eccentricity of m3.
    If binary is soft ie GM_bin/a_bin <m3v_rel^2 then:
      soften binary to a_bin = a_bin + da_bin and
      new binary eccentricity e_bin = e_bin + de
      and take da_bin worth of binary energy from eccentricity of m3.
    If binary is unbound ie GM_bin/a_bin << m3v_rel^2 then:
      remove binary from binary array
      add binary components m1,m2 back to singleton arrays with new orbital eccentricities e_1,e_2 from energy of encounter.
      Equipartition energy so m1v1^2 =m2 v_2^2 and
      generate new individual orbital eccentricities e1=v1/v_kep_circ and e_2=v_2/v_kep_circ
      Take energy put into destroying binary from orb. eccentricity of m3.
    """

    # Housekeeping
    solar_mass = u.solMass.to("kg")

    # Magnitude of energy change to drive binary to merger in ~2 interactions in a strong encounter. Say de_strong=0.9
    # de_strong here refers to the perturbation of the binary around its center of mass
    # The energy in the exchange is assumed to come from the binary binding energy around its c.o.m.
    # delta_energy_strong (read into this module) refers to the perturbation of the orbit of the binary c.o.m. around the SMBH, which is not as strongly perturbed (we take an 'average' perturbation)

    # Pick from a normal distribution defined by the user, and bound it between 0 and 1.
    de_strong = max(0., min(1., rng.normal(mean_harden_energy_delta, var_harden_energy_delta)))

    # eccentricity correction--do not let ecc>=1, catch and reset to 1-epsilon
    epsilon = 1e-8

    # Set up arrays for later
<<<<<<< HEAD
    bin_masses = disk_bins_bhbh.mass_1 + disk_bins_bhbh.mass_2
    bin_velocities = scipy.constants.c/np.sqrt(disk_bins_bhbh.bin_orb_a)
    bin_orbital_times = 3.15 * (smbh_mass / 1.e8) * ((disk_bins_bhbh.bin_orb_a / 1.e3) ** 1.5)
    bin_orbits_per_timestep = timestep_duration_yr / bin_orbital_times
    bin_binding_energy = scipy.constants.G * (solar_mass ** 2.0) * disk_bins_bhbh.mass_1 * disk_bins_bhbh.mass_2 / (si_from_r_g(smbh_mass, disk_bins_bhbh.bin_sep).to("meter")).value
=======
    bin_masses = blackholes_binary.mass_1 + blackholes_binary.mass_2
    bin_velocities = const.c.value/np.sqrt(blackholes_binary.bin_orb_a)
    bin_orbital_times = 3.15 * (smbh_mass / 1.e8) * ((blackholes_binary.bin_orb_a / 1.e3) ** 1.5)
    bin_orbits_per_timestep = timestep_duration_yr / bin_orbital_times
    bin_binding_energy = const.G.value * (solar_mass ** 2.0) * blackholes_binary.mass_1 * blackholes_binary.mass_2 /  (si_from_r_g(smbh_mass, blackholes_binary.bin_sep).to("meter")).value
>>>>>>> f37c6161

    # Find the e< crit_ecc population. These are the interlopers w. low encounter vel that can harden the circularized population
    circ_prograde_population_indices = np.asarray(disk_bh_pro_orbs_ecc <= disk_bh_pro_orb_ecc_crit).nonzero()[0]
    # Find their locations and masses
    circ_prograde_population_locations = disk_bh_pro_orbs_a[circ_prograde_population_indices]
    circ_prograde_population_masses = disk_bh_pro_masses[circ_prograde_population_indices]
    circ_prograde_population_eccentricities = disk_bh_pro_orbs_ecc[circ_prograde_population_indices]
    # Find min and max radii around SMBH for eccentric orbiters
    ecc_orb_min = disk_bh_pro_orbs_a[circ_prograde_population_indices]*(1.0-disk_bh_pro_orbs_ecc[circ_prograde_population_indices])
    ecc_orb_max = disk_bh_pro_orbs_a[circ_prograde_population_indices]*(1.0+disk_bh_pro_orbs_ecc[circ_prograde_population_indices])
    # Keplerian velocity of ecc prograde orbiter around SMBH (=c/sqrt(a/r_g))
    circ_velocities = const.c.value/np.sqrt(circ_prograde_population_locations)

    # Calculate epsilon --amount to subtract from disk_radius_outer for objects with orb_a > disk_radius_outer
    epsilon_orb_a = disk_radius_outer * ((circ_prograde_population_masses / (3 * (circ_prograde_population_masses + smbh_mass)))**(1. / 3.)) * rng.uniform(size=len(circ_prograde_population_masses))

    if (disk_bins_bhbh.num == 0):
        return (disk_bins_bhbh)

    # Set up random numbers
    chances = rng.uniform(size=(disk_bins_bhbh.num, len(circ_prograde_population_locations)))

    for i in range(0, disk_bins_bhbh.num):
        for j in range(0, len(circ_prograde_population_locations)):
            # If binary com orbit lies inside circ orbit [min,max] radius
            # i.e. does R_m3_minimum lie inside R_bin_maximum and does R_m3_max lie outside R_bin_minimum
            if (1.0 - disk_bins_bhbh.bin_orb_ecc[i]) * disk_bins_bhbh.bin_orb_a[i] < ecc_orb_max[j] and (1.0 + disk_bins_bhbh.bin_orb_ecc[i]) * disk_bins_bhbh.bin_orb_a[i] > ecc_orb_min[j]:
                # Make a temporary Hill sphere treating binary + ecc interloper as a 'binary' = M_1+M_2+M_3
                # r_h = a_circ1(temp_bin_mass/3smbh_mass)^1/3 so prob_enc/orb = mass_ratio^1/3/pi
                temp_bin_mass = bin_masses[i] + circ_prograde_population_masses[j]
                bh_smbh_mass_ratio = temp_bin_mass/(3.0 * smbh_mass)
                mass_ratio_factor = (bh_smbh_mass_ratio ** (1./3.))
                prob_orbit_overlap = (1. / np.pi) * mass_ratio_factor
                prob_enc_per_timestep = prob_orbit_overlap * bin_orbits_per_timestep[i]
                if prob_enc_per_timestep > 1:
                    prob_enc_per_timestep = 1

                chance_of_encounter = chances[i][j]
                if chance_of_encounter < prob_enc_per_timestep:
                    # Perturb *this* ith binary depending on how hard it already is.
                    # Find relative velocity of interloper in km/s so divide by 1.e3
                    rel_vel_ms = abs(bin_velocities[i] - circ_velocities[j])
                    # K.E. of interloper
                    ke_interloper = 0.5 * circ_prograde_population_masses[j] * solar_mass * (rel_vel_ms ** 2.0)
                    hard = bin_binding_energy[i] - ke_interloper

                    if (hard > 0):
                        # Binary is hard w.r.t interloper
                        # Change binary parameters; decr separation, incr ecc around com and orb_ecc
                        # de_strong here refers to the perturbation of the binary around its center of mass
                        # The energy in the exchange is assumed to come from the binary binding energy around its c.o.m.
                        # delta_energy_strong refers to the perturbation of the orbit of the binary c.o.m. around the SMBH, which is not as strongly perturbed (we take an 'average' perturbation) 
                        disk_bins_bhbh.bin_sep[i] = disk_bins_bhbh.bin_sep[i] * (1 - de_strong)
                        disk_bins_bhbh.bin_ecc[i] = disk_bins_bhbh.bin_ecc[i] * (1 + de_strong)
                        disk_bins_bhbh.bin_orb_ecc[i] = disk_bins_bhbh.bin_orb_ecc[i] * (1 + delta_energy_strong)
                        # Change interloper parameters; increase a_ecc, increase e_ecc
                        circ_prograde_population_locations[j] = circ_prograde_population_locations[j] * (1 + delta_energy_strong)
                        if (circ_prograde_population_locations[j] > disk_radius_outer):
                            circ_prograde_population_locations[j] = disk_radius_outer - epsilon_orb_a[j]
                        circ_prograde_population_eccentricities[j] = circ_prograde_population_eccentricities[j] * (1 + delta_energy_strong)

                    if hard < 0:
                        # Binary is soft w.r.t. interloper
                        # Check to see if binary is ionized
                        # Change binary parameters; incr bin separation, decr ecc around com, incr orb_ecc
                        disk_bins_bhbh.bin_sep[i] = disk_bins_bhbh.bin_sep[i] * (1 + delta_energy_strong)
                        disk_bins_bhbh.bin_ecc[i] = disk_bins_bhbh.bin_ecc[i] * (1 - delta_energy_strong)
                        disk_bins_bhbh.bin_orb_ecc[i] = disk_bins_bhbh.bin_orb_ecc[i] * (1 + delta_energy_strong)
                        # Change interloper parameters; decrease a_ecc, decrease e_ecc
                        circ_prograde_population_locations[j] = circ_prograde_population_locations[j] * (1 - delta_energy_strong)
                        if (circ_prograde_population_locations[j] > disk_radius_outer):
                            circ_prograde_population_locations[j] = disk_radius_outer - epsilon_orb_a[j]
                        circ_prograde_population_eccentricities[j] = circ_prograde_population_eccentricities[j] * (1 - delta_energy_strong)

                    # Catch where bin_orb_ecc and bin_ecc >= 1
                    if (disk_bins_bhbh.bin_ecc[i] >= 1):
                        disk_bins_bhbh.bin_ecc[i] = 1.0 - epsilon
                    if (disk_bins_bhbh.bin_orb_ecc[i] >= 1):
                        disk_bins_bhbh.bin_orb_ecc[i] = 1.0 - epsilon

    disk_bh_pro_orbs_a[circ_prograde_population_indices] = circ_prograde_population_locations
    disk_bh_pro_orbs_ecc[circ_prograde_population_indices] = circ_prograde_population_eccentricities

    return (disk_bins_bhbh, disk_bh_pro_orbs_a, disk_bh_pro_orbs_ecc)


def bin_spheroid_encounter(
        smbh_mass,
        timestep_duration_yr,
        disk_bins_bhbh,
        time_passed,
        nsc_bh_imf_powerlaw_index,
        delta_energy_strong,
        nsc_spheroid_normalization,
        mean_harden_energy_delta,
        var_harden_energy_delta
        ):
    """Perturb orbits due to encounters with spheroid (NSC) objects

    Parameters
    ----------
    smbh_mass : float
        Mass [M_sun] of supermassive black hole
    disk_bins_bhbh : numpy.ndarray
        [21, bindex] mixed array containing properties of binary BBH, see add_to_binary_array function for
        complete description
    time_passed : float
        Current time set [yr]
            nsc_bh_imf_powerlaw_index : float
            Powerlaw index of nuclear star cluster BH IMF (e.g. M^-2) [unitless]. User set (default = 2).
    timestep_duration_yr : float
        Length of timestep [yr]
    nsc_bh_imf_powerlaw_index : float
        Powerlaw index of nuclear star cluster BH IMF (e.g. M^-2) [unitless]. User set (default = 2).
    delta_energy_strong : float
        Average energy change [units??] per strong encounter
    nsc_spheroid_normalization : float
        Normalization factor [unitless] determines the departures from sphericity of
        the initial distribution of perturbers (1.0=spherical)
    var_harden_energy_delta : float
        Average energy exchanged in a strong 2 + 1 interaction that hardens the binary
    mean_harden_energy_delta : float
        Variance of the energy exchanged in a strong 2 + 1 interaction that hardens the binary


    Returns
    -------
    disk_bins_bhbh : [21, bindex] mixed array
        updated version of input after dynamical perturbations

    Notes
    -----
    Warning: the powerlaw index for the mass of perturbers is for BH
    but should be for stars, and the mode mass is hardcoded inside the fn

    Use Leigh+18 to figure out the rate at which spheroid encounters happen to binaries embedded in the disk
    Binaries at small disk radii encounter spheroid objects at high rate, particularly early on in the disk lifetime
    However, orbits at those small radii get captured quickly by the disk.

    From Fig.1 in Leigh+18, Rate of sph. encounter = 20/Myr at t=0, normalized to a_bin=1AU, R_disk=10^3r_g or 0.2/10kyr timestep.
    Introduce a spheroid normalization factor nsc_spheroid_normalization=1 (default) allowing for non-ideal NSC (previous episodes; disky populations etc). 
    Within 1Myr, for a dense model disk (e.g. Sirko & Goodman), most of those inner stellar orbits have been captured by the disk.
    So rate of sph. encounter ->0/Myr at t=1Myr since those orbits are gone (R<10^3r_g; assuming approx circular orbits!) for SG disk model
    For TQM disk model, rate of encounter slightly lower but non-zero.

    So, inside R_com<10^3r_g: (would be rt of enc =0.2 if nsc_spheroid_normalization=1)
    Assume: :math:`\text{Rate of encounter} = 0.2 (\text{nsc_spheroid_normalization}/1)(\text{timestep}/10kyr)^{-1} (R_{com}/10^3r_g)^{-1} (a_{bin}/1r_gM8)^{-2}`
    Generate random number from uniform [0,1] distribution and if <0.2 (normalized to above condition) then encounter

    Encounter rt starts at = :math:` 0.2 (\text{nsc_spheroid_normalization}/1)(\text{timestep}/10kyr)^{-1} (R_{com}/10^3r_g)^{-1} (a_{bin}/1r_gM8)^{-2}` at t=0
    decreases to          = :math:` 0. (\text{nsc_spheroid_normalization}/1)(\text{timestep}/10kyr)^{-1} (R_{com}/10^3r_g)^{-1} (a_{bin}/1r_gM8)^{-2}` (time_passed/1Myr)
    at R<10^3r_g.
    Outside: R_com>10^3r_g
    Normalize to rate at (R_com/10^4r_g) so that rate is non-zero at R_com=[1e3,1e4]r_g after 1Myr.
    Decrease rate with time, but ensure it goes to zero at R_com<1.e3r_g.

    So, rate of sph. encounter = 2/Myr at t=0, normalized to a_bin=1AU, R_disk=10^4r_g which is equivalently
    Encounter rate = 0.02 (nsc_spheroid_normalization/1)(timestep/10kyr)^-1 (R_com/10^4r_g)^-1 (a_bin/1r_gM8)^2
    Drop this by an order of magnitude over 1Myr.
    Encounter rate = 0.02 (timestep/10kyr)^-1 (R_com/10^4r_g)^-1 (a_bin/1r_gM8)^2 (time_passed/10kyr)^-1/2
    so ->0.002 after a Myr
    For R_com < 10^3r_g:
        if time_passed <=1Myr
            Encounter rt = 0.02*(nsc_spheroid_normalization/0.1)*(1-(1Myr/time_passed))(timestep/10kyr)^{-1}(R_com/10^3r_g)^-1 (a_bin/1r_gM8)^2 ....(1)
        if time_passed >1Myr
            Encounter rt = 0
    For R_com > 10^3r_g:
        Encounter rt = 0.002 *(nsc_spheroid_normalization/0.1)* (timestep/10kyr)^-1 (R_com/10^4r_g)^-1 (a_bin/1r_gM8)^2 (time_passed/10kyr)^-1/2 ....(2)

    Return corrected binary with spin angles projected onto new L_bin. So can calculate chi_p (in plane components of spin)
    Return new binary inclination angle w.r.t disk
    Harden/soften/ionize binary as appropriate

    Orbital angular momentum:
    Binary orbital angular momentum is
        L_bin =M_bin*v_orb_bin X R_com
    Spheroid orbital angular momentum is
        L3=m3*v3 X R3
    where m3,v3,R3 are the mass, velocity and semi-major axis of tertiary encounter.

    Draw m3 from IMF random distrib. BUT mostly stars early on!
    TO DO: Switch from spheroid stars to spheroid BH at late time
    Draw a3 from uniform distribution a3=[10^-0.5,0.5]a_bbh say. v_3= c/sqrt(R_3)
    Ratio of L3/Lbin =(m3/M_bin)*sqrt(R3/R_com)....(3)
    so L3 = ratio*Lbin

    Resultant L_bin must be the resultant in a parallelogram of L3 (one side) and L_bin(other side)

    Angle of encounter:
    If angle of encounter between BBH and M3 (angle_enc)<|90deg|, ie angle_enc is in [0-90deg,270-360deg] then: 
    L_bin_new = sqrt(L3^2 + L_bin^2 + 2L3L_bin cos(angle_enc)) ....(4)
              = sqrt( (1+ratio^2)L_bin^2 + 2ratioL_bin^2 cos(angle_enc))
              = sqrt((1+ratio^2) + 2ratio*cos(angle_enc)) L_bin_old
    else if angle_enc is in [90deg,270 deg]
    L_bin_new = sqrt(L3^2 + L_bin^2 - 2L3L_bin cos(angle_enc)) ....(5)
              = sqrt((1+ratio^2) - 2ratio*cos(angle_end))L_bin_old
    and
    L_bin_new/L_bin = v_b_new x R_com_new/ v_b_old x R_com_old
    and for Keplerian vels
    v_b_com = sqrt(GM_smbh/a_com) so

    L_bin_new/L_bin_old = sqrt(a_com_new/a_com_old) ....(6)

    So new BBH semi-major axis:
    a_com_new = (L_bin_new/L_bin_old)^2 *(a_com_old) ....(7)

    Angle of encounter:
    M3 has some random angle (i3) in the spheroid wrt disk (i=0deg) & BBH (also presumed i=0deg).
    But, over time, spheroid population (of STARS) with small inclination angles wrt disk
    (i=0 deg) are captured by disk (takes ~1Myr in SG disk; Fabj+20)
    So, at t=0, start with drawing from uniform distribution of i3=[0,360]
    After 1Myr in a SG disk, we want all the spheroid (star!) encounters inside R=1000r_g to go to zero.
    Over time remove e.g. i3=[0,+/-15], so draw from [15,345] next timestep
    Then remove i3 =+/-[15,30] so draw from [30,330] etc.
    So,
    if crit_time =1.e6 #1Myr
    then
    excluded_angles =(time_passed/crit_time)*180
    select from i3 = [excluded angles,360-excluded angles]
    So:

    crit_time=1.e6
    if time_passed < crit_time
        excluded_angles = (time_passed/crit_time)*180
        if R<10^3r_g
            #Draw random integer in range [excluded_angles,360-(excluded_angles)]
            i3 = rng.randint(excluded_angles, 360-(excluded_angles))....(8)

    Calculate velocity of encounter compared to a_bin.
    Ignore what happens to m3, since it's a random draw from the NSC and we are not tracking individual NSC components.
    If binary is hard ie GM1M2/a_bin > m3v_rel^2 then:
      harden binary to a_bin = a_bin -da_bin and
      new binary eccentricity e_bin = e_bin + de around com and
      new binary orb eccentricity e_orb_com = e_orb_com + de
    If binary is soft ie GM_bin/a_bin <m3v_rel^2 then:
      soften binary to a_bin = a_bin + da_bin and
      new binary eccentricity e_bin = e_bin + de
    """

    # Units of r_g normalized to 1AU around a 10^8Msun SMBH
    dist_in_rg_m8 = 1.0 * (1.0e8/smbh_mass)

    # Critical time (in yrs) for capture of all BH with a<1e3r_g (default is 1Myr for Sirko & Goodman (2003) disk)
    crit_time = 1.e6
    # Critical disk radius (in units of r_g,SMBH) where after crit_time, all the spheroid orbits are captured.
    crit_radius = 1.e3
    # Solar mass in units of kg
<<<<<<< HEAD
    solar_mass = astropy_units.solMass.to("kg")

=======
    solar_mass = u.solMass.to("kg")
>>>>>>> f37c6161
    # Magnitude of energy change to drive binary to merger in ~2 interactions in a strong encounter. Say de_strong=0.9
    # de_strong here refers to the perturbation of the binary around its center of mass
    # The energy in the exchange is assumed to come from the binary binding energy around its c.o.m.
    # delta_energy_strong refers to the perturbation of the orbit of the binary c.o.m. around the SMBH, which is not as strongly perturbed (we take an 'average' perturbation) 

    # Pick from a normal distribution defined by the user, and bound it between 0 and 1.
    de_strong = max(0., min(1., rng.normal(mean_harden_energy_delta, var_harden_energy_delta)))

    # eccentricity correction--do not let ecc>=1, catch and reset to 1-epsilon
    epsilon = 1e-8
    # Spheroid normalization to allow for non-ideal NSC (cored/previous AGN episodes/disky population concentration/whatever)

    # Set up binary properties we need for later
<<<<<<< HEAD
    bin_mass = disk_bins_bhbh.mass_1 + disk_bins_bhbh.mass_2
    bin_velocities = scipy.constants.c / np.sqrt(disk_bins_bhbh.bin_orb_a)
    bin_binding_energy = scipy.constants.G * (solar_mass ** 2) * disk_bins_bhbh.mass_1 * disk_bins_bhbh.mass_2 / (si_from_r_g(smbh_mass, disk_bins_bhbh.bin_sep).to("meter")).value
=======
    bin_mass = blackholes_binary.mass_1 + blackholes_binary.mass_2
    bin_velocities = const.c.value / np.sqrt(blackholes_binary.bin_orb_a)
    bin_binding_energy = const.G.value * (solar_mass ** 2) * blackholes_binary.mass_1 * blackholes_binary.mass_2 / (si_from_r_g(smbh_mass, blackholes_binary.bin_sep).to("meter")).value
>>>>>>> f37c6161

    # Calculate encounter rate for each binary based on bin_orb_a, binary size, and time_passed
    # Set up array of encounter rates filled with -1
    enc_rate = np.full(disk_bins_bhbh.num, -1.5)

    # Set encounter rate if bin_orb_a < crit_radius
    enc_rate[(disk_bins_bhbh.bin_orb_a < crit_radius) & (time_passed <= crit_time)] = 0.02 * (nsc_spheroid_normalization / 0.1) * (1.0 - (time_passed / 1.e6)) * ((disk_bins_bhbh.bin_sep[(disk_bins_bhbh.bin_orb_a < crit_radius) & (time_passed <= crit_time)] / dist_in_rg_m8) ** 2.0) / ((timestep_duration_yr / 1.e4) * (disk_bins_bhbh.bin_orb_a[(disk_bins_bhbh.bin_orb_a < crit_radius) & (time_passed <= crit_time)] / 1.e3))
    enc_rate[(disk_bins_bhbh.bin_orb_a < crit_radius) & (time_passed > crit_time)] = 0.0

    # Set encounter rate if bin_orb_a > crit_radius
    enc_rate[(disk_bins_bhbh.bin_orb_a > crit_radius)] = 0.002 * (nsc_spheroid_normalization / 0.1) * ((disk_bins_bhbh.bin_sep[(disk_bins_bhbh.bin_orb_a > crit_radius)] / dist_in_rg_m8) ** 2.0) / ((timestep_duration_yr / 1.e4) * (disk_bins_bhbh.bin_orb_a[(disk_bins_bhbh.bin_orb_a > crit_radius)] / 1.e4) * np.sqrt(time_passed / 1.e4))
    # If enc_rate still has negative values throw error
    if (np.sum(enc_rate < 0) > 0):
        print("enc_rate",enc_rate)
        raise RuntimeError("enc_rate not being set in bin_spheroid_encounter")

    # If bin_orb_a == crit_radius throw error
    if (np.sum(disk_bins_bhbh.bin_orb_a == crit_radius) > 0):
        print("SMBH mass:", smbh_mass)
        print("bin_orb_a:", disk_bins_bhbh.bin_orb_a[disk_bins_bhbh.bin_orb_a == crit_radius])
        print("crit_radius:", crit_radius)
        raise RuntimeError("Unrecognized bin_orb_a")

    # Based on estimated encounter rate, calculate if binary actually has a spheroid encounter
    chances_of_encounter = rng.uniform(size=disk_bins_bhbh.num)
    num_encounters = np.sum(chances_of_encounter < enc_rate)

    if (num_encounters > 0):

        # Set up arrays for changed blackholes_binary parameters
        bin_orb_a = disk_bins_bhbh.bin_orb_a[chances_of_encounter < enc_rate].copy()
        bin_sep = disk_bins_bhbh.bin_sep[chances_of_encounter < enc_rate].copy()
        bin_ecc = disk_bins_bhbh.bin_ecc[chances_of_encounter < enc_rate].copy()
        bin_orb_ecc = disk_bins_bhbh.bin_orb_ecc[chances_of_encounter < enc_rate].copy()
        bin_orb_inc = disk_bins_bhbh.bin_orb_inc[chances_of_encounter < enc_rate].copy()

        # Have already generated spheroid interaction, so a_3 is not far off a_bbh (unless super high ecc). 
        # Assume a_3 is similar to a_bbh (within a factor of O(3), so allowing for modest relative eccentricity)    
        # i.e. a_3=[10^-0.5,10^0.5]*a_bbh.

        # Calculate interloper parameters
        # NOTE: Stars should be most common sph component. Switch to BH after some long time.
        mode_star = 2.0
        mass_3 = (rng.pareto(nsc_bh_imf_powerlaw_index, size=num_encounters) + 1) * mode_star
        radius_3 = bin_orb_a * (10 ** (-0.5 + rng.uniform(size=num_encounters)))
        # K.E_3 in Joules
        # Keplerian velocity of ecc prograde orbiter around SMBH (=c/sqrt(a/r_g))
        velocity_3 = const.c.value / np.sqrt(radius_3)
        relative_velocities = np.abs(bin_velocities[chances_of_encounter < enc_rate] - velocity_3)
        ke_3 = 0.5 * mass_3 * solar_mass * (relative_velocities ** 2.0)

        # Compare orbital angular momentum for interloper and binary
        # Ratio of L3/Lbin =(m3/M_bin)*sqrt(R3/R_com)
        L_ratio = (mass_3 / bin_mass[chances_of_encounter < enc_rate]) * np.sqrt(radius_3 / bin_orb_a)

        excluded_angles = np.full(num_encounters, -100.5)

        # If time_passed < crit_time then gradually decrease angles i3 available at a < 1000r_g
        if (time_passed < crit_time):
            # Set up arrays for angles
            excluded_angles[radius_3 < crit_radius] = (time_passed/crit_time) * 180

            # If radius_3 > crit_radius make grind down much slower at >1000r_g (say all captured in 20 Myr for < 5e4r_g)
            excluded_angles[radius_3 > crit_radius] = 0.05 * (time_passed/crit_time) * 180

        elif time_passed >= crit_time:
            # No encounters inside R < 10^3 r_g
            excluded_angles[radius_3 < crit_radius] = 360

            # If radius_3 > crit_radius all stars captured out to 1e4r_g after 100 Myr
            excluded_angles[radius_3 > crit_radius] = 0.01 * (time_passed / crit_time) * 180

        # If excluded_angles has any negative elements throw error
        if (np.sum(excluded_angles < 0) > 0):
            print("excluded_angles",excluded_angles)
            raise RuntimeError("excluded_angles not being set in bin_spheroid_encounter")

        # Draw random integer in range [excluded_angles,360-(excluded_angles)]
        # i3 in units of degrees
        # where 0 deg = disk mid-plane prograde, 180 deg= disk mid-plane retrograde,
        # 90deg = aligned with L_disk, 270 deg = anti-aligned with disk)
        i3 = rng.randint(low=excluded_angles, high=360-excluded_angles)
        # Convert i3 to radians
        i3_rad = np.radians(i3)

        # Ionize/soften/harden binary if appropriate
        hard = bin_binding_energy[chances_of_encounter < enc_rate] - ke_3
        # Create mask for hard and soft
        mask_hard = hard > 0
        mask_soft = hard < 0

        # If hard > 0 binary is hard wrt interloper
        # Change binary parameters: decrease separation, increase ecc around bin_orb_a and orb_ecc
        bin_sep[mask_hard] = bin_sep[mask_hard] * (1 - de_strong)
        bin_ecc[mask_hard] = bin_ecc[mask_hard] * (1 + de_strong)
        bin_orb_ecc[mask_hard] = bin_orb_ecc[mask_hard] * (1 + delta_energy_strong)
        # Ignore interloper parameters, since just drawing randomly from IMF population

        # If hard < 0 binary is soft wrt interloper
        # Change binary parameters: increase separation, decrease ecc around bin_orb_a, increase orb_ecc
        bin_sep[mask_soft] = bin_sep[mask_soft] * (1 + delta_energy_strong)
        bin_ecc[mask_soft] = bin_ecc[mask_soft] * (1 - delta_energy_strong)
        bin_orb_ecc[mask_soft] = bin_orb_ecc[mask_soft] * (1 + delta_energy_strong)

        # Catch if bin_ecc or bin_orb_ecc >= 1
        bin_ecc[bin_ecc >= 1.0] = 1.0 - epsilon
        bin_orb_ecc[bin_orb_ecc >= 1.0] = 1.0 - epsilon

        # New angle of binary wrt disk (in radians)
        bin_orb_inc[(L_ratio < 1)] = bin_orb_inc[(L_ratio < 1)] + L_ratio[L_ratio < 1] * (i3_rad[L_ratio < 1]/2.0)
        bin_orb_inc[(L_ratio > 1)] = bin_orb_inc[(L_ratio > 1)] + (1./L_ratio[L_ratio > 1]) * (i3_rad[L_ratio > 1]/2.0)

        disk_bins_bhbh.bin_sep[chances_of_encounter < enc_rate] = bin_sep
        disk_bins_bhbh.bin_ecc[chances_of_encounter < enc_rate] = bin_ecc
        disk_bins_bhbh.bin_orb_ecc[chances_of_encounter < enc_rate] = bin_orb_ecc
        disk_bins_bhbh.bin_orb_inc[chances_of_encounter < enc_rate] = bin_orb_inc

    return (disk_bins_bhbh)


def bin_recapture(blackholes_binary, timestep_duration_yr):
    """Recapture BBH that has orbital inclination >0 post spheroid encounter

    Parameters
    ----------
    blackholes_binary : AGNBinaryBlackHole
        binary black holes
    timestep_duration_yr : float
        Length of timestep [yr]

    Returns
    -------
    blackholes_binary : AGNBinaryBlackHole
        Binary black holes with binary orbital inclination [radian] updated

    Notes
    -----
    Purely bogus scaling does not account for real disk surface density.
    From Fabj+20, if i<5deg (=(5deg/180deg)*pi=0.09rad), time to recapture a BH in SG disk is 1Myr (M_b/10Msun)^-1(R/10^4r_g)
    if i=[5,15]deg =(0.09-0.27rad), time to recapture a BH in SG disk is 50Myrs(M_b/10Msun)^-1 (R/10^4r_g)
    For now, ignore if i>15deg (>0.27rad)
    """
    # Critical inclinations (5deg,15deg for SG disk model)
    crit_inc1 = 0.09
    crit_inc2 = 0.27

    idx_gtr_0 = blackholes_binary.bin_orb_inc > 0

    if (idx_gtr_0.shape[0] == 0):
        return (blackholes_binary)

    bin_orb_inc = blackholes_binary.bin_orb_inc[idx_gtr_0]
    bin_mass = blackholes_binary.mass_1[idx_gtr_0] + blackholes_binary.mass_2[idx_gtr_0]
    bin_orb_a = blackholes_binary.bin_orb_a[idx_gtr_0]

    less_crit_inc1_mask = bin_orb_inc < crit_inc1
    bwtwn_crit_inc1_inc2_mask = (bin_orb_inc > crit_inc1) & (bin_orb_inc < crit_inc2)

    # is bin orbital inclination <5deg in SG disk?
    bin_orb_inc[less_crit_inc1_mask] = bin_orb_inc[less_crit_inc1_mask] * (1. - ((timestep_duration_yr/1e6) * (bin_mass[less_crit_inc1_mask] / 10.) * (bin_orb_a[less_crit_inc1_mask] / 1.e4)))
    bin_orb_inc[bwtwn_crit_inc1_inc2_mask] = bin_orb_inc[bwtwn_crit_inc1_inc2_mask] * (1. - ((timestep_duration_yr/5.e7) * (bin_mass[bwtwn_crit_inc1_inc2_mask] / 10.) * (bin_orb_a[bwtwn_crit_inc1_inc2_mask] / 1.e4)))

    blackholes_binary.bin_orb_inc[idx_gtr_0] = bin_orb_inc

    return (blackholes_binary)


def bh_near_smbh(
        smbh_mass,
        disk_bh_pro_orbs_a,
        disk_bh_pro_masses,
        disk_bh_pro_orbs_ecc,
        timestep_duration_yr,
        inner_disk_outer_radius,
        disk_inner_stable_circ_orb,
        ):
    """Evolve semi-major axis of single BH near SMBH according to Peters64

    Test whether there are any BH near SMBH. 
    Flag if anything within min_safe_distance (default=50r_g) of SMBH.
    Time to decay into SMBH can be parameterized from Peters(1964) as:
    .. math:: t_{gw} =38Myr (1-e^2)(7/2) (a/50r_{g})^4 (M_{smbh}/10^8M_{sun})^3 (m_{bh}/10M_{sun})^{-1}

    Parameters
    ----------
    smbh_mass : float
        Mass [M_sun] of supermassive black hole
    disk_bh_pro_orbs_a : numpy.ndarray
        Orbital semi-major axes [r_{g,SMBH}] of prograde singleton BH at start of a timestep (math:`r_g=GM_{SMBH}/c^2`) with :obj:`float` type
    disk_bh_pro_masses : numpy.ndarray
        Masses [M_sun] of prograde singleton BH at start of timestep with :obj:`float` type
    disk_bh_pro_orbs_ecc : numpy.ndarray
        Orbital eccentricity [unitless] of singleton prograde BH with :obj:`float` type
    timestep_duration_yr : float
        Length of timestep [yr]
    inner_disk_outer_radius : float
        Outer radius of the inner disk [r_{g,SMBH}]
    disk_inner_stable_circ_orb : float
        Innermost stable circular orbit around the SMBH [r_{g,SMBH}]

    Returns
    -------
    disk_bh_pro_orbs_a : numpy.ndarray
        Semi-major axis [r_{g,SMBH}] of prograde singleton BH at end of timestep assuming only GW evolution
    """
    num_bh = disk_bh_pro_orbs_a.shape[0]
    # Calculate min_safe_distance in r_g
    min_safe_distance = max(disk_inner_stable_circ_orb, inner_disk_outer_radius)

    # Create a new bh_pro_orbs array
    new_disk_bh_pro_orbs_a = disk_bh_pro_orbs_a.copy()
    # Estimate the eccentricity factor for orbital decay time
    ecc_factor_arr = (1.0 - (disk_bh_pro_orbs_ecc)**(2.0))**(7/2)
    # Estimate the orbital decay time of each bh
    decay_time_arr = time_of_orbital_shrinkage(
        smbh_mass*u.solMass,
        disk_bh_pro_masses*u.solMass,
        si_from_r_g(smbh_mass*u.solMass, disk_bh_pro_orbs_a),
        0*u.m,
    )
    # Estimate the number of timesteps to decay
    decay_timesteps = decay_time_arr.to('yr').value / timestep_duration_yr
    # Estimate decrement
    decrement_arr = (1.0-(1./decay_timesteps))
    # Fix decrement
    decrement_arr[decay_timesteps == 0.] = 0.
    # Estimate new location
    new_location_r_g = decrement_arr * disk_bh_pro_orbs_a
    # Check location
    new_location_r_g[new_location_r_g < 1.] = 1.
    # Only update when less than min_safe_distance
    new_disk_bh_pro_orbs_a[disk_bh_pro_orbs_a < min_safe_distance] = new_location_r_g

    return new_disk_bh_pro_orbs_a<|MERGE_RESOLUTION|>--- conflicted
+++ resolved
@@ -10,7 +10,6 @@
 
 import astropy.units as u
 import astropy.constants as const
-# from astropy import constants as astropy_const
 
 from mcfacts.mcfacts_random_state import rng
 from mcfacts.physics.point_masses import time_of_orbital_shrinkage
@@ -166,7 +165,7 @@
 
     # T_orb = pi (R/r_g)^1.5 (GM_smbh/c^2) = pi (R/r_g)^1.5 (GM_smbh*2e30/c^2)
     #      = pi (R/r_g)^1.5 (6.7e-11 2e38/27e24)= pi (R/r_g)^1.5 (1.3e11)s =(R/r_g)^1/5 (1.3e4)
-    orbital_timescales_circ_pops = np.pi*((disk_bh_pro_orbs_a[circ_prograde_population_indices])**(1.5))*(2.e30*smbh_mass*const.G.value)/(const.c.value**(3.0)*3.15e7) 
+    orbital_timescales_circ_pops = np.pi*((disk_bh_pro_orbs_a[circ_prograde_population_indices])**(1.5))*(2.e30*smbh_mass*const.G.value)/(const.c.value**(3.0)*3.15e7)
     N_circ_orbs_per_timestep = timestep_duration_yr/orbital_timescales_circ_pops
     ecc_orb_min = disk_bh_pro_orbs_a[ecc_prograde_population_indices]*(1.0-disk_bh_pro_orbs_ecc[ecc_prograde_population_indices])
     ecc_orb_max = disk_bh_pro_orbs_a[ecc_prograde_population_indices]*(1.0+disk_bh_pro_orbs_ecc[ecc_prograde_population_indices])
@@ -352,17 +351,10 @@
     epsilon = 1e-8
 
     # Set up other values we need
-<<<<<<< HEAD
     bin_masses = disk_bins_bhbh.mass_1 + disk_bins_bhbh.mass_2
-    bin_velocities = scipy.constants.c / np.sqrt(disk_bins_bhbh.bin_orb_a)
-    bin_binding_energy = scipy.constants.G * (solar_mass ** 2) * disk_bins_bhbh.mass_1 * disk_bins_bhbh.mass_2 / (si_from_r_g(smbh_mass, disk_bins_bhbh.bin_sep).to("meter")).value
+    bin_velocities = const.c.value / np.sqrt(disk_bins_bhbh.bin_orb_a)
+    bin_binding_energy = const.G.value * (solar_mass ** 2) * disk_bins_bhbh.mass_1 * disk_bins_bhbh.mass_2 / (si_from_r_g(smbh_mass, disk_bins_bhbh.bin_sep).to("meter")).value
     bin_orbital_times = 3.15 * (smbh_mass / 1.e8) * ((disk_bins_bhbh.bin_orb_a / 1.e3) ** 1.5)
-=======
-    bin_masses = blackholes_binary.mass_1 + blackholes_binary.mass_2
-    bin_velocities = const.c.value / np.sqrt(blackholes_binary.bin_orb_a)
-    bin_binding_energy = const.G.value * (solar_mass ** 2) * blackholes_binary.mass_1 * blackholes_binary.mass_2 / (si_from_r_g(smbh_mass, blackholes_binary.bin_sep).to("meter")).value
-    bin_orbital_times = 3.15 * (smbh_mass / 1.e8) * ((blackholes_binary.bin_orb_a / 1.e3) ** 1.5)
->>>>>>> f37c6161
     bin_orbits_per_timestep = timestep_duration_yr/bin_orbital_times
 
     # Find the e> crit_ecc population. These are the interlopers that can perturb the circularized population
@@ -618,19 +610,11 @@
     epsilon = 1e-8
 
     # Set up arrays for later
-<<<<<<< HEAD
     bin_masses = disk_bins_bhbh.mass_1 + disk_bins_bhbh.mass_2
-    bin_velocities = scipy.constants.c/np.sqrt(disk_bins_bhbh.bin_orb_a)
+    bin_velocities = const.c.value/np.sqrt(disk_bins_bhbh.bin_orb_a)
     bin_orbital_times = 3.15 * (smbh_mass / 1.e8) * ((disk_bins_bhbh.bin_orb_a / 1.e3) ** 1.5)
     bin_orbits_per_timestep = timestep_duration_yr / bin_orbital_times
-    bin_binding_energy = scipy.constants.G * (solar_mass ** 2.0) * disk_bins_bhbh.mass_1 * disk_bins_bhbh.mass_2 / (si_from_r_g(smbh_mass, disk_bins_bhbh.bin_sep).to("meter")).value
-=======
-    bin_masses = blackholes_binary.mass_1 + blackholes_binary.mass_2
-    bin_velocities = const.c.value/np.sqrt(blackholes_binary.bin_orb_a)
-    bin_orbital_times = 3.15 * (smbh_mass / 1.e8) * ((blackholes_binary.bin_orb_a / 1.e3) ** 1.5)
-    bin_orbits_per_timestep = timestep_duration_yr / bin_orbital_times
-    bin_binding_energy = const.G.value * (solar_mass ** 2.0) * blackholes_binary.mass_1 * blackholes_binary.mass_2 /  (si_from_r_g(smbh_mass, blackholes_binary.bin_sep).to("meter")).value
->>>>>>> f37c6161
+    bin_binding_energy = const.G.value * (solar_mass ** 2.0) * disk_bins_bhbh.mass_1 * disk_bins_bhbh.mass_2 / (si_from_r_g(smbh_mass, disk_bins_bhbh.bin_sep).to("meter")).value
 
     # Find the e< crit_ecc population. These are the interlopers w. low encounter vel that can harden the circularized population
     circ_prograde_population_indices = np.asarray(disk_bh_pro_orbs_ecc <= disk_bh_pro_orb_ecc_crit).nonzero()[0]
@@ -878,12 +862,7 @@
     # Critical disk radius (in units of r_g,SMBH) where after crit_time, all the spheroid orbits are captured.
     crit_radius = 1.e3
     # Solar mass in units of kg
-<<<<<<< HEAD
-    solar_mass = astropy_units.solMass.to("kg")
-
-=======
     solar_mass = u.solMass.to("kg")
->>>>>>> f37c6161
     # Magnitude of energy change to drive binary to merger in ~2 interactions in a strong encounter. Say de_strong=0.9
     # de_strong here refers to the perturbation of the binary around its center of mass
     # The energy in the exchange is assumed to come from the binary binding energy around its c.o.m.
@@ -897,15 +876,9 @@
     # Spheroid normalization to allow for non-ideal NSC (cored/previous AGN episodes/disky population concentration/whatever)
 
     # Set up binary properties we need for later
-<<<<<<< HEAD
     bin_mass = disk_bins_bhbh.mass_1 + disk_bins_bhbh.mass_2
-    bin_velocities = scipy.constants.c / np.sqrt(disk_bins_bhbh.bin_orb_a)
-    bin_binding_energy = scipy.constants.G * (solar_mass ** 2) * disk_bins_bhbh.mass_1 * disk_bins_bhbh.mass_2 / (si_from_r_g(smbh_mass, disk_bins_bhbh.bin_sep).to("meter")).value
-=======
-    bin_mass = blackholes_binary.mass_1 + blackholes_binary.mass_2
-    bin_velocities = const.c.value / np.sqrt(blackholes_binary.bin_orb_a)
-    bin_binding_energy = const.G.value * (solar_mass ** 2) * blackholes_binary.mass_1 * blackholes_binary.mass_2 / (si_from_r_g(smbh_mass, blackholes_binary.bin_sep).to("meter")).value
->>>>>>> f37c6161
+    bin_velocities = const.c.value / np.sqrt(disk_bins_bhbh.bin_orb_a)
+    bin_binding_energy = const.G.value * (solar_mass ** 2) * disk_bins_bhbh.mass_1 * disk_bins_bhbh.mass_2 / (si_from_r_g(smbh_mass, disk_bins_bhbh.bin_sep).to("meter")).value
 
     # Calculate encounter rate for each binary based on bin_orb_a, binary size, and time_passed
     # Set up array of encounter rates filled with -1
