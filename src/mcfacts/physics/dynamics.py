"""Module for handling dynamical interactions.

Contains multiple functions which are each mocked up versions of a
dynamical mechanism. Of varying fidelity to reality. Also contains
GW orbital evolution for BH in the inner disk, which should probably
move elsewhere.
"""
import numpy as np
import scipy

import astropy.units as u
import astropy.constants as const

from mcfacts.mcfacts_random_state import rng
from mcfacts.physics.point_masses import time_of_orbital_shrinkage
from mcfacts.physics.point_masses import si_from_r_g, r_g_from_units


def circular_singles_encounters_prograde(
        smbh_mass,
        disk_bh_pro_orbs_a,
        disk_bh_pro_masses,
        disk_bh_pro_orbs_ecc,
        timestep_duration_yr,
        disk_bh_pro_orb_ecc_crit,
        delta_energy_strong,
        disk_radius_outer
        ):
    """"Adjust orb ecc due to encounters between 2 single circ pro BH

    Parameters
    ----------
    smbh_mass : float
        Mass [M_sun] of supermassive black hole
    disk_bh_pro_orbs_a : numpy.ndarray
        Orbital semi-major axes [r_{g,SMBH}] of prograde singleton BH at start of a timestep (math:`r_g=GM_{SMBH}/c^2`) with :obj:`float` type
    disk_bh_pro_masses : numpy.ndarray
        Masses [M_sun] of prograde singleton BH at start of timestep with :obj:`float` type
    disk_bh_pro_orbs_ecc : numpy.ndarray
        Orbital eccentricity [unitless] of singleton prograde BH with :obj:`float` type
    timestep_duration_yr : float
        Length of timestep [yr]
    disk_bh_pro_orb_ecc_crit : float
        Critical orbital eccentricity [unitless] below which orbit is close enough to circularize
    delta_energy_strong : float
        Average energy change [units??] per strong encounter
    disk_radius_outer : float
        Outer radius of the inner disk (Rg)

    Returns
    -------
    disk_bh_pro_orbs_a : numpy.ndarray
        Updated BH semi-major axis [r_{g,SMBH}] perturbed by dynamics with :obj:`float` type
    disk_bh_pro_orbs_ecc : numpy.ndarray
        Updated BH orbital eccentricities [unitless] perturbed by dynamics with :obj:`float` type

    Notes
    -----
    Return array of modified singleton BH orbital eccentricities perturbed
    by encounters within :math:`f*R_{Hill}`, where f is some fraction/multiple of
    Hill sphere radius R_H

    Assume encounters between damped BH (e<e_crit) and undamped BH
    (e>e_crit) are the only important ones for now.
    Since the e<e_crit population is the most likely BBH merger source.

    1, find those orbiters with e<e_crit and their
        associated semi-major axes a_circ =[a_circ1, a_circ2, ..] and masses m_circ =[m_circ1,m_circ2, ..].

    2, calculate orbital timescales for a_circ1 and a_i and N_orbits/timestep. 
        For example, since
        :math:`T_orb =2\\pi \sqrt(a^3/GM_{smbh})`
        and
        .. math::
        a^3/GM_{smbh} = (10^3r_g)^3/GM_{smbh} = 10^9 (a/10^3r_g)^3 (GM_{smbh}/c^2)^3/GM_{smbh} \\
                    = 10^9 (a/10^3r_g)^3 (G M_{smbh}/c^3)^2 

        So
        .. math::
            T_orb   = 2\\pi 10^{4.5} (a/10^3r_g)^{3/2} GM_{smbh}/c^3 \\
                    = 2\\pi 10^{4.5} (a/10^3r_g)^{3/2} (6.7e-11*2e38/(3e8)^3) \\
                    = 2\\pi 10^{4.5} (a/10^3r_g)^{3/2} (13.6e27/27e24) \\
                    = \\pi 10^{7.5}  (a/10^3r_g)^{3/2} \\
                    ~ 3yr (a/10^3r_g)^3/2 (M_{smbh}/10^8M_{sun}) \\
        i.e. Orbit~3yr at 10^3r_g around a 10^8M_{sun} SMBH.
        Therefore in a timestep=1.e4yr, a BH at 10^3r_g orbits the SMBH N_orbit/timestep =3,000 times.

    3, among population of orbiters with e>e_crit,
        find those orbiters (a_i,e_i) where a_i*(1-e_i)< a_circ1,j <a_i*(1-e_i) for all members a_circ1,j of the circularized population 
        so we can test for possible interactions.

    4, calculate mutual Hill sphere R_H of candidate binary (a_circ1,j ,a_i).

    5, calculate ratio of 2R_H of binary to size of circular orbit, or (2R_H/2pi a_circ1,j)
        Hill sphere possible on both crossing inwards and outwards once per orbit, 
        so 2xHill sphere =4R_H worth of circular orbit will have possible encounter. 
        Thus, (4R_H/2pi a_circ1)= odds that a_circ1 is in the region of cross-over per orbit.
        For example, for BH at a_circ1 = 1e3r_g, 
            .. math:: R_h = a_{circ1}*(m_{circ1} + m_i/3M_{smbh})^1/3
            .. math:: = 0.004a_{circ1} (m_{circ1}/10M_{sun})^1/3 (m_i/10M_{sun})^1/3 (M_{smbh}/1e8M_{sun})^-1/3
        then
            ratio (4R_H/2pi a_circ1) = 0.008/pi ~ 0.0026 
            (ie around 1/400 odds that BH at a_circ1 is in either area of crossing)         

    6, calculate number of orbits of a_i in 1 timestep. 
        If e.g. N_orb(a_i)/timestep = 200 orbits per timestep of 10kyr, then 
        probability of encounter = (200orbits/timestep)*(4R_H/2pi a_circ1) ~ 0.5, 
                                or 50% odds of an encounter on this timestep between (a_circ1,j , a_i).
        If probability > 1, set probability = 1.
    7, draw a random number from the uniform [0,1] distribution and 
        if rng < probability of encounter, there is an encounter during the timestep
        if rng > probability of encounter, there is no encounter during the timestep

    8, if encounter:
        Take energy (de) from high ecc. a_i and give energy (de) to a_circ1,j
        de is average fractional energy change per encounter.
            So, a_circ1,j ->(1+de)a_circ1,j.    
                e_circ1,j ->(crit_ecc + de)
            and
                a_i       ->(1-de)a_i
                e_i       ->(1-de)e_i              
        Could be that average energy in gas-free cluster case is  
        assume average energy transfer = 20% perturbation (from Sigurdsson & Phinney 1993). 

        Further notes for self:
        sigma_ecc = sqrt(ecc^2 + incl^2)v_kep so if incl=0 deg (for now)
        En of ecc. interloper = 1/2 m_i sigma_ecc^2.
            Note: Can also use above logic for binary encounters except use binary binding energy instead.

        or later could try 
            Deflection angle defl = tan (defl) = dV_perp/V = 2GM/bV^2 kg^-1 m^3 s^-2 kg / m (m s^-1)^2
        so :math:`de/e =2GM/bV^2 = 2 G M_{bin}/0.5R_{hill}*\sigma^2`
        and :math:`R_hill = a_{circ1}*(M_{bin}/3M_{smbh})^1/3 and \sigma^2 =ecc^2*v_{kep}^2`
        So :math:`de/e = 4GM_{bin}/a_{circ1}(M_{bin}/3M_{smbh})^1/3 ecc^2 v_{kep}^2`
        and :math:`v_{kep} = \sqrt(GM_{smbh}/a_i)`
        So :math:`de/e = 4GM_{bin}^{2/3}M_{smbh}^1/3 a_i/a_{circ1} ecc^2 GM_{smbh} = 4(M_{bin}/M_{smbh})^{2/3} (a_i/a_{circ1})(1/ecc^2)
        where :math:`V_{rel} = \sigma` say and :math:`b=R_H = a_{circ1} (q/3)^{1/3}`
        So :math:`defl = 2GM/ a_{circ1}(q/3)^2/3 ecc^2 10^14 (m/s)^2 (R/10^3r_g)^-1`
            :math:`= 2 6.7e-11 2.e31/`
        !!Note: when doing this for binaries. 
            Calculate velocity of encounter compared to a_bin.
            If binary is hard ie GM_bin/a_bin > m3v_rel^2 then:
            harden binary 
                a_bin -> a_bin -da_bin and
            new binary eccentricity 
                e_bin -> e_bin + de  
            and give  da_bin worth of binding energy to extra eccentricity of m3.
            If binary is soft ie GM_bin/a_bin <m3v_rel^2 then:
            soften binary 
                a_bin -> a_bin + da_bin and
            new binary eccentricity
                e_bin -> e_bin + de
            and remove da_bin worth of binary energy from eccentricity of m3.
    """
    # Find the e< crit_ecc. population. These are the (circularized) population that can form binaries.
    circ_prograde_population_indices = np.asarray(disk_bh_pro_orbs_ecc <= disk_bh_pro_orb_ecc_crit).nonzero()[0]
    # Find the e> crit_ecc population. These are the interlopers that can perturb the circularized population
    ecc_prograde_population_indices = np.asarray(disk_bh_pro_orbs_ecc > disk_bh_pro_orb_ecc_crit).nonzero()[0]

    # Get locations for circ population
    circ_prograde_population_locations = disk_bh_pro_orbs_a[circ_prograde_population_indices]

    # Calculate epsilon --amount to subtract from disk_radius_outer for objects with orb_a > disk_radius_outer
    epsilon = disk_radius_outer * ((disk_bh_pro_masses[circ_prograde_population_indices] / (3 * (disk_bh_pro_masses[circ_prograde_population_indices] + smbh_mass)))**(1. / 3.)) * rng.uniform(size=circ_prograde_population_indices.size)

    # T_orb = pi (R/r_g)^1.5 (GM_smbh/c^2) = pi (R/r_g)^1.5 (GM_smbh*2e30/c^2)
    #      = pi (R/r_g)^1.5 (6.7e-11 2e38/27e24)= pi (R/r_g)^1.5 (1.3e11)s =(R/r_g)^1/5 (1.3e4)
    orbital_timescales_circ_pops = np.pi*((disk_bh_pro_orbs_a[circ_prograde_population_indices])**(1.5))*(2.e30*smbh_mass*const.G.value)/(const.c.value**(3.0)*3.15e7)
    N_circ_orbs_per_timestep = timestep_duration_yr/orbital_timescales_circ_pops
    ecc_orb_min = disk_bh_pro_orbs_a[ecc_prograde_population_indices]*(1.0-disk_bh_pro_orbs_ecc[ecc_prograde_population_indices])
    ecc_orb_max = disk_bh_pro_orbs_a[ecc_prograde_population_indices]*(1.0+disk_bh_pro_orbs_ecc[ecc_prograde_population_indices])
    num_poss_ints = 0
    num_encounters = 0
    if len(circ_prograde_population_indices) > 0:
        for i, circ_idx in enumerate(circ_prograde_population_indices):
            for j, ecc_idx in enumerate(ecc_prograde_population_indices):
                if (circ_prograde_population_locations[i] < ecc_orb_max[j] and circ_prograde_population_locations[i] > ecc_orb_min[j]):
                    # prob_encounter/orbit =hill sphere size/circumference of circ orbit =2RH/2pi a_circ1
                    # r_h = a_circ1(temp_bin_mass/3smbh_mass)^1/3 so prob_enc/orb = mass_ratio^1/3/pi
                    temp_bin_mass = disk_bh_pro_masses[circ_idx] + disk_bh_pro_masses[ecc_idx]
                    bh_smbh_mass_ratio = temp_bin_mass/(3.0*smbh_mass)
                    mass_ratio_factor = (bh_smbh_mass_ratio)**(1./3.)
                    prob_orbit_overlap = (1./np.pi)*mass_ratio_factor
                    prob_enc_per_timestep = prob_orbit_overlap * N_circ_orbs_per_timestep[i]
                    if prob_enc_per_timestep > 1:
                        prob_enc_per_timestep = 1
                    random_uniform_number = rng.uniform(size=1)
                    if random_uniform_number < prob_enc_per_timestep:
                        num_encounters = num_encounters + 1
                        # if close encounter, pump ecc of circ orbiter to e=0.1 from near circular, and incr a_circ1 by 10%
                        # drop ecc of a_i by 10% and drop a_i by 10% (P.E. = -GMm/a)
                        # if already pumped in eccentricity, no longer circular, so don't need to follow other interactions
                        if disk_bh_pro_orbs_ecc[circ_idx] <= disk_bh_pro_orb_ecc_crit:
                            disk_bh_pro_orbs_ecc[circ_idx] = delta_energy_strong * np.sqrt(disk_bh_pro_masses[ecc_idx]/disk_bh_pro_masses[circ_idx])
                            disk_bh_pro_orbs_a[circ_idx] = disk_bh_pro_orbs_a[circ_idx]*(1.0 + delta_energy_strong * np.sqrt(disk_bh_pro_masses[ecc_idx]/disk_bh_pro_masses[circ_idx]))
                            # Catch for if orb_a > disk_radius_outer
                            if (disk_bh_pro_orbs_a[circ_idx] > disk_radius_outer):
                                disk_bh_pro_orbs_a[circ_idx] = disk_radius_outer - epsilon[i]
                            disk_bh_pro_orbs_ecc[ecc_idx] = disk_bh_pro_orbs_ecc[ecc_idx]*(1 - delta_energy_strong * np.sqrt(disk_bh_pro_masses[circ_idx]/disk_bh_pro_masses[ecc_idx]))
                            disk_bh_pro_orbs_a[ecc_idx] = disk_bh_pro_orbs_a[ecc_idx]*(1 - delta_energy_strong * np.sqrt(disk_bh_pro_masses[circ_idx]/disk_bh_pro_masses[ecc_idx]))
                    num_poss_ints = num_poss_ints + 1
            num_poss_ints = 0
            num_encounters = 0

    # Check finite
    assert np.isfinite(disk_bh_pro_orbs_a).all(), \
        "Finite check failed for disk_bh_pro_orbs_a"
    assert np.isfinite(disk_bh_pro_orbs_ecc).all(), \
        "Finite check failed for disk_bh_pro_orbs_ecc"
    assert np.all(disk_bh_pro_orbs_a < disk_radius_outer), \
        "disk_bh_pro_orbs_a contains values greater than disk_radius_outer"
<<<<<<< HEAD

=======
>>>>>>> 02982bc7
    return (disk_bh_pro_orbs_a, disk_bh_pro_orbs_ecc)


def circular_singles_encounters_prograde_stars(
        smbh_mass,
        disk_star_pro_orbs_a,
        disk_star_pro_masses,
        disk_star_pro_radius,
        disk_star_pro_orbs_ecc,
        disk_star_pro_id_nums,
        rstar_rhill_exponent,
        timestep_duration_yr,
        disk_bh_pro_orb_ecc_crit,
        delta_energy_strong,
        disk_radius_outer
        ):
    """"Adjust orb ecc due to encounters between 2 single circ pro stars

    Parameters
    ----------
    smbh_mass : float
        Mass [M_sun] of supermassive black hole
    disk_bh_pro_orbs_a : numpy.ndarray
        Orbital semi-major axes [r_{g,SMBH}] of prograde singleton star at start of a timestep (math:`r_g=GM_{SMBH}/c^2`) with :obj:`float` type
    disk_bh_pro_masses : numpy.ndarray
        Masses [M_sun] of prograde singleton star at start of timestep with :obj:`float` type
    disk_star_pro_radius : numpy.ndarray
        Radii [Rsun] of prograde singleton star at start of timestep with :obj: `float` type
    disk_bh_pro_orbs_ecc : numpy.ndarray
        Orbital eccentricity [unitless] of singleton prograde star with :obj:`float` type
    disk_star_pro_id_nums : numpy.ndarray
        ID numbers of singleton prograde stars
    rstar_rhill_exponent : float
        Exponent for the ratio of R_star / R_Hill. Default is 2
    timestep_duration_yr : float
        Length of timestep [yr]
    disk_bh_pro_orb_ecc_crit : float
        Critical orbital eccentricity [unitless] below which orbit is close enough to circularize
    delta_energy_strong : float
        Average energy change [units??] per strong encounter

    Returns
    -------
    disk_star_pro_orbs_a : numpy.ndarray
        Updated BH semi-major axis [r_{g,SMBH}] perturbed by dynamics with :obj:`float` type
    disk_star_pro_orbs_ecc : numpy.ndarray
        Updated BH orbital eccentricities [unitless] perturbed by dynamics with :obj:`float` type
    disk_star_pro_id_nums_touch : numpy.ndarray
        ID numbers of stars that will touch each other

    Notes
    -----
    Return array of modified singleton star orbital eccentricities perturbed
    by encounters within :math:`f*R_{Hill}`, where f is some fraction/multiple of
    Hill sphere radius R_H

    Assume encounters between damped star (e<e_crit) and undamped star
    (e>e_crit) are the only important ones for now.
    Since the e<e_crit population is the most likely BBH merger source.

    1, find those orbiters with e<e_crit and their
        associated semi-major axes a_circ =[a_circ1, a_circ2, ..] and masses m_circ =[m_circ1,m_circ2, ..].

    2, calculate orbital timescales for a_circ1 and a_i and N_orbits/timestep. 
        For example, since
        :math:`T_orb =2\\pi \sqrt(a^3/GM_{smbh})`
        and
        .. math::
        a^3/GM_{smbh} = (10^3r_g)^3/GM_{smbh} = 10^9 (a/10^3r_g)^3 (GM_{smbh}/c^2)^3/GM_{smbh} \\
                    = 10^9 (a/10^3r_g)^3 (G M_{smbh}/c^3)^2 

        So
        .. math::
            T_orb   = 2\\pi 10^{4.5} (a/10^3r_g)^{3/2} GM_{smbh}/c^3 \\
                    = 2\\pi 10^{4.5} (a/10^3r_g)^{3/2} (6.7e-11*2e38/(3e8)^3) \\
                    = 2\\pi 10^{4.5} (a/10^3r_g)^{3/2} (13.6e27/27e24) \\
                    = \\pi 10^{7.5}  (a/10^3r_g)^{3/2} \\
                    ~ 3yr (a/10^3r_g)^3/2 (M_{smbh}/10^8M_{sun}) \\
        i.e. Orbit~3yr at 10^3r_g around a 10^8M_{sun} SMBH.
        Therefore in a timestep=1.e4yr, a BH at 10^3r_g orbits the SMBH N_orbit/timestep =3,000 times.

    3, among population of orbiters with e>e_crit,
        find those orbiters (a_i,e_i) where a_i*(1-e_i)< a_circ1,j <a_i*(1-e_i) for all members a_circ1,j of the circularized population 
        so we can test for possible interactions.

    4, calculate mutual Hill sphere R_H of candidate binary (a_circ1,j ,a_i).

    5, calculate ratio of 2R_H of binary to size of circular orbit, or (2R_H/2pi a_circ1,j)
        Hill sphere possible on both crossing inwards and outwards once per orbit, 
        so 2xHill sphere =4R_H worth of circular orbit will have possible encounter. 
        Thus, (4R_H/2pi a_circ1)= odds that a_circ1 is in the region of cross-over per orbit.
        For example, for BH at a_circ1 = 1e3r_g, 
            .. math:: R_h = a_{circ1}*(m_{circ1} + m_i/3M_{smbh})^1/3
            .. math:: = 0.004a_{circ1} (m_{circ1}/10M_{sun})^1/3 (m_i/10M_{sun})^1/3 (M_{smbh}/1e8M_{sun})^-1/3
        then
            ratio (4R_H/2pi a_circ1) = 0.008/pi ~ 0.0026 
            (ie around 1/400 odds that BH at a_circ1 is in either area of crossing)         

    6, calculate number of orbits of a_i in 1 timestep. 
        If e.g. N_orb(a_i)/timestep = 200 orbits per timestep of 10kyr, then 
        probability of encounter = (200orbits/timestep)*(4R_H/2pi a_circ1) ~ 0.5, 
                                or 50% odds of an encounter on this timestep between (a_circ1,j , a_i).
        If probability > 1, set probability = 1.
    7, draw a random number from the uniform [0,1] distribution and 
        if rng < probability of encounter, there is an encounter during the timestep
        if rng > probability of encounter, there is no encounter during the timestep

    8, if encounter:
        Take energy (de) from high ecc. a_i and give energy (de) to a_circ1,j
        de is average fractional energy change per encounter.
            So, a_circ1,j ->(1+de)a_circ1,j.    
                e_circ1,j ->(crit_ecc + de)
            and
                a_i       ->(1-de)a_i
                e_i       ->(1-de)e_i              
        Could be that average energy in gas-free cluster case is  
        assume average energy transfer = 20% perturbation (from Sigurdsson & Phinney 1993). 

        Further notes for self:
        sigma_ecc = sqrt(ecc^2 + incl^2)v_kep so if incl=0 deg (for now)
        En of ecc. interloper = 1/2 m_i sigma_ecc^2.
            Note: Can also use above logic for binary encounters except use binary binding energy instead.

        or later could try 
            Deflection angle defl = tan (defl) = dV_perp/V = 2GM/bV^2 kg^-1 m^3 s^-2 kg / m (m s^-1)^2
        so :math:`de/e =2GM/bV^2 = 2 G M_{bin}/0.5R_{hill}*\sigma^2`
        and :math:`R_hill = a_{circ1}*(M_{bin}/3M_{smbh})^1/3 and \sigma^2 =ecc^2*v_{kep}^2`
        So :math:`de/e = 4GM_{bin}/a_{circ1}(M_{bin}/3M_{smbh})^1/3 ecc^2 v_{kep}^2`
        and :math:`v_{kep} = \sqrt(GM_{smbh}/a_i)`
        So :math:`de/e = 4GM_{bin}^{2/3}M_{smbh}^1/3 a_i/a_{circ1} ecc^2 GM_{smbh} = 4(M_{bin}/M_{smbh})^{2/3} (a_i/a_{circ1})(1/ecc^2)
        where :math:`V_{rel} = \sigma` say and :math:`b=R_H = a_{circ1} (q/3)^{1/3}`
        So :math:`defl = 2GM/ a_{circ1}(q/3)^2/3 ecc^2 10^14 (m/s)^2 (R/10^3r_g)^-1`
            :math:`= 2 6.7e-11 2.e31/`
        !!Note: when doing this for binaries. 
            Calculate velocity of encounter compared to a_bin.
            If binary is hard ie GM_bin/a_bin > m3v_rel^2 then:
            harden binary 
                a_bin -> a_bin -da_bin and
            new binary eccentricity 
                e_bin -> e_bin + de  
            and give  da_bin worth of binding energy to extra eccentricity of m3.
            If binary is soft ie GM_bin/a_bin <m3v_rel^2 then:
            soften binary 
                a_bin -> a_bin + da_bin and
            new binary eccentricity
                e_bin -> e_bin + de
            and remove da_bin worth of binary energy from eccentricity of m3.
    """
    # Find the e< crit_ecc. population. These are the (circularized) population that can form binaries.
    circ_prograde_population_indices = np.asarray(disk_star_pro_orbs_ecc <= disk_bh_pro_orb_ecc_crit).nonzero()[0]
    # Find the e> crit_ecc population. These are the interlopers that can perturb the circularized population
    ecc_prograde_population_indices = np.asarray(disk_star_pro_orbs_ecc > disk_bh_pro_orb_ecc_crit).nonzero()[0]

    # Get locations for circ population
    circ_prograde_population_locations = disk_star_pro_orbs_a[circ_prograde_population_indices]

    # Calculate epsilon --amount to subtract from disk_radius_outer for objects with orb_a > disk_radius_outer
    epsilon = disk_radius_outer * ((disk_star_pro_masses[circ_prograde_population_indices] / (3 * (disk_star_pro_masses[circ_prograde_population_indices] + smbh_mass)))**(1. / 3.)) * rng.uniform(size=circ_prograde_population_indices.size)

    # T_orb = pi (R/r_g)^1.5 (GM_smbh/c^2) = pi (R/r_g)^1.5 (GM_smbh*2e30/c^2)
    #      = pi (R/r_g)^1.5 (6.7e-11 2e38/27e24)= pi (R/r_g)^1.5 (1.3e11)s =(R/r_g)^1/5 (1.3e4)
    orbital_timescales_circ_pops = scipy.constants.pi*((disk_star_pro_orbs_a[circ_prograde_population_indices])**(1.5))*(2.e30*smbh_mass*scipy.constants.G)/(scipy.constants.c**(3.0)*3.15e7) 
    N_circ_orbs_per_timestep = timestep_duration_yr/orbital_timescales_circ_pops
    ecc_orb_min = disk_star_pro_orbs_a[ecc_prograde_population_indices]*(1.0-disk_star_pro_orbs_ecc[ecc_prograde_population_indices])
    ecc_orb_max = disk_star_pro_orbs_a[ecc_prograde_population_indices]*(1.0+disk_star_pro_orbs_ecc[ecc_prograde_population_indices])
    num_poss_ints = 0
    num_encounters = 0
    id_nums_poss_touch = []
    frac_rhill_sep = []
    if len(circ_prograde_population_indices) > 0:
        for i, circ_idx in enumerate(circ_prograde_population_indices):
            for j, ecc_idx in enumerate(ecc_prograde_population_indices):
                if (circ_prograde_population_locations[i] < ecc_orb_max[j] and circ_prograde_population_locations[i] > ecc_orb_min[j]):
                    # prob_encounter/orbit =hill sphere size/circumference of circ orbit =2RH/2pi a_circ1
                    # r_h = a_circ1(temp_bin_mass/3smbh_mass)^1/3 so prob_enc/orb = mass_ratio^1/3/pi
                    temp_bin_mass = disk_star_pro_masses[circ_idx] + disk_star_pro_masses[ecc_idx]
                    star_smbh_mass_ratio = temp_bin_mass/(3.0*smbh_mass)
                    mass_ratio_factor = (star_smbh_mass_ratio)**(1./3.)
                    prob_orbit_overlap = (1./scipy.constants.pi)*mass_ratio_factor
                    prob_enc_per_timestep = prob_orbit_overlap * N_circ_orbs_per_timestep[i]
                    if prob_enc_per_timestep > 1:
                        prob_enc_per_timestep = 1
                    random_uniform_number = rng.uniform(size=1)
                    if random_uniform_number < prob_enc_per_timestep:
                        num_encounters = num_encounters + 1
                        # if close encounter, pump ecc of circ orbiter to e=0.1 from near circular, and incr a_circ1 by 10%
                        # drop ecc of a_i by 10% and drop a_i by 10% (P.E. = -GMm/a)
                        # if already pumped in eccentricity, no longer circular, so don't need to follow other interactions
                        if disk_star_pro_orbs_ecc[circ_idx] <= disk_bh_pro_orb_ecc_crit:
                            disk_star_pro_orbs_ecc[circ_idx] = delta_energy_strong * np.sqrt(disk_star_pro_masses[ecc_idx]/disk_star_pro_masses[circ_idx])
                            disk_star_pro_orbs_a[circ_idx] = disk_star_pro_orbs_a[circ_idx]*(1.0 + delta_energy_strong * np.sqrt(disk_star_pro_masses[ecc_idx]/disk_star_pro_masses[circ_idx]))
                            # Catch for if orb_a > disk_radius_outer
                            if (disk_star_pro_orbs_a[circ_idx] > disk_radius_outer):
                                disk_star_pro_orbs_a[circ_idx] = disk_radius_outer - epsilon[i]
                            disk_star_pro_orbs_ecc[ecc_idx] = disk_star_pro_orbs_ecc[ecc_idx]*(1 - delta_energy_strong * np.sqrt(disk_star_pro_masses[circ_idx]/disk_star_pro_masses[ecc_idx]))
                            disk_star_pro_orbs_a[ecc_idx] = disk_star_pro_orbs_a[ecc_idx]*(1 - delta_energy_strong * np.sqrt(disk_star_pro_masses[circ_idx]/disk_star_pro_masses[ecc_idx]))
                            # Look for stars that are inside each other's Hill spheres and if so return them as mergers
                            separation = np.abs(disk_star_pro_orbs_a[circ_idx] - disk_star_pro_orbs_a[ecc_idx])
                            center_of_mass = np.average([disk_star_pro_orbs_a[circ_idx], disk_star_pro_orbs_a[ecc_idx]],
                                                        weights=[disk_star_pro_masses[circ_idx], disk_star_pro_masses[ecc_idx]])
                            rhill_poss_encounter = center_of_mass * ((disk_star_pro_masses[circ_idx] + disk_star_pro_masses[ecc_idx]) / (3. * smbh_mass)) ** (1./3.)
                            if (separation - rhill_poss_encounter < 0):
                                id_nums_poss_touch.append(np.array([disk_star_pro_id_nums[circ_idx], disk_star_pro_id_nums[ecc_idx]]))
                                frac_rhill_sep.append(separation / rhill_poss_encounter)
                    num_poss_ints = num_poss_ints + 1
            num_poss_ints = 0
            num_encounters = 0

    # Check finite
    assert np.isfinite(disk_star_pro_orbs_a).all(), \
        "Finite check failed for disk_star_pro_orbs_a"
    assert np.isfinite(disk_star_pro_orbs_ecc).all(), \
        "Finite check failed for disk_star_pro_orbs_ecc"
    assert np.all(disk_star_pro_orbs_a < disk_radius_outer), \
        "disk_star_pro_orbs_a contains values greater than disk_radius_outer"

    id_nums_poss_touch = np.array(id_nums_poss_touch)
    frac_rhill_sep = np.array(frac_rhill_sep)

    # Test if there are any duplicate pairs, if so only return ID numbers of pair with smallest fractional Hill sphere separation
    if np.unique(id_nums_poss_touch).shape != id_nums_poss_touch.flatten().shape:
        sort_idx = np.argsort(frac_rhill_sep)
        id_nums_poss_touch = id_nums_poss_touch[sort_idx]
        uniq_vals, unq_counts = np.unique(id_nums_poss_touch, return_counts=True)
        dupe_vals = uniq_vals[unq_counts > 1]
        dupe_rows = id_nums_poss_touch[np.any(np.isin(id_nums_poss_touch, dupe_vals), axis=1)]
        uniq_rows = id_nums_poss_touch[np.all(~np.isin(id_nums_poss_touch, dupe_vals), axis=1)]

        rm_rows = []
        for row in dupe_rows:
            dupe_indices = np.any(np.isin(dupe_rows, row), axis=1).nonzero()[0][1:]
            rm_rows.append(dupe_indices)
        rm_rows = np.unique(np.concatenate(rm_rows))
        keep_mask = np.ones(len(dupe_rows))
        keep_mask[rm_rows] = 0

        id_nums_touch = np.concatenate((dupe_rows[keep_mask.astype(bool)], uniq_rows))

    else:
        id_nums_touch = id_nums_poss_touch

    id_nums_touch = id_nums_touch.T
    return (disk_star_pro_orbs_a, disk_star_pro_orbs_ecc, id_nums_touch)


def circular_singles_encounters_prograde_star_bh(
        smbh_mass,
        disk_star_pro_orbs_a,
        disk_star_pro_masses,
        disk_star_pro_radius,
        disk_star_pro_orbs_ecc,
        disk_star_pro_id_nums,
        rstar_rhill_exponent,
        disk_bh_pro_orbs_a,
        disk_bh_pro_masses,
        disk_bh_pro_orbs_ecc,
        disk_bh_pro_id_nums,
        timestep_duration_yr,
        disk_bh_pro_orb_ecc_crit,
        delta_energy_strong,
        disk_radius_outer
        ):
    """"Adjust orb ecc due to encounters between 2 single circ pro stars

    Parameters
    ----------
    smbh_mass : float
        Mass [M_sun] of supermassive black hole
    disk_bh_pro_orbs_a : numpy.ndarray
        Orbital semi-major axes [r_{g,SMBH}] of prograde singleton star at start of a timestep (math:`r_g=GM_{SMBH}/c^2`) with :obj:`float` type
    disk_bh_pro_masses : numpy.ndarray
        Masses [M_sun] of prograde singleton star at start of timestep with :obj:`float` type
    disk_star_pro_radius : numpy.ndarray
        Radii [Rsun] of prograde singleton star at start of timestep with :obj: `float` type
    disk_bh_pro_orbs_ecc : numpy.ndarray
        Orbital eccentricity [unitless] of singleton prograde star with :obj:`float` type
    disk_star_pro_id_nums : numpy.ndarray
        ID numbers of singleton prograde stars
    rstar_rhill_exponent : float
        Exponent for the ratio of R_star / R_Hill. Default is 2
    timestep_duration_yr : float
        Length of timestep [yr]
    disk_bh_pro_orb_ecc_crit : float
        Critical orbital eccentricity [unitless] below which orbit is close enough to circularize
    delta_energy_strong : float
        Average energy change [units??] per strong encounter

    Returns
    -------
    disk_star_pro_orbs_a : numpy.ndarray
        Updated stars semi-major axis [r_{g,SMBH}] perturbed by dynamics with :obj:`float` type
    disk_star_pro_orbs_ecc : numpy.ndarray
        Updated stars orbital eccentricities [unitless] perturbed by dynamics with :obj:`float` type
    disk_star_pro_id_nums_touch : numpy.ndarray
        ID numbers of stars that will touch each other
    disk_bh_pro_orbs_a : numpy.ndarray
        Updated BH semi-major axis [r_{g,SMBH}] perturbed by dynamics with :obj:`float` type
    disk_bh_pro_orbs_ecc : numpy.ndarray
        Updated BH orbital eccentricities [unitless] perturbed by dynamics with :obj:`float` type

    Notes
    -----
    Return array of modified singleton star orbital eccentricities perturbed
    by encounters within :math:`f*R_{Hill}`, where f is some fraction/multiple of
    Hill sphere radius R_H

    Assume encounters between damped star (e<e_crit) and undamped star
    (e>e_crit) are the only important ones for now.
    Since the e<e_crit population is the most likely BBH merger source.

    1, find those orbiters with e<e_crit and their
        associated semi-major axes a_circ =[a_circ1, a_circ2, ..] and masses m_circ =[m_circ1,m_circ2, ..].

    2, calculate orbital timescales for a_circ1 and a_i and N_orbits/timestep. 
        For example, since
        :math:`T_orb =2\\pi \sqrt(a^3/GM_{smbh})`
        and
        .. math::
        a^3/GM_{smbh} = (10^3r_g)^3/GM_{smbh} = 10^9 (a/10^3r_g)^3 (GM_{smbh}/c^2)^3/GM_{smbh} \\
                    = 10^9 (a/10^3r_g)^3 (G M_{smbh}/c^3)^2 

        So
        .. math::
            T_orb   = 2\\pi 10^{4.5} (a/10^3r_g)^{3/2} GM_{smbh}/c^3 \\
                    = 2\\pi 10^{4.5} (a/10^3r_g)^{3/2} (6.7e-11*2e38/(3e8)^3) \\
                    = 2\\pi 10^{4.5} (a/10^3r_g)^{3/2} (13.6e27/27e24) \\
                    = \\pi 10^{7.5}  (a/10^3r_g)^{3/2} \\
                    ~ 3yr (a/10^3r_g)^3/2 (M_{smbh}/10^8M_{sun}) \\
        i.e. Orbit~3yr at 10^3r_g around a 10^8M_{sun} SMBH.
        Therefore in a timestep=1.e4yr, a BH at 10^3r_g orbits the SMBH N_orbit/timestep =3,000 times.

    3, among population of orbiters with e>e_crit,
        find those orbiters (a_i,e_i) where a_i*(1-e_i)< a_circ1,j <a_i*(1-e_i) for all members a_circ1,j of the circularized population 
        so we can test for possible interactions.

    4, calculate mutual Hill sphere R_H of candidate binary (a_circ1,j ,a_i).

    5, calculate ratio of 2R_H of binary to size of circular orbit, or (2R_H/2pi a_circ1,j)
        Hill sphere possible on both crossing inwards and outwards once per orbit, 
        so 2xHill sphere =4R_H worth of circular orbit will have possible encounter. 
        Thus, (4R_H/2pi a_circ1)= odds that a_circ1 is in the region of cross-over per orbit.
        For example, for BH at a_circ1 = 1e3r_g, 
            .. math:: R_h = a_{circ1}*(m_{circ1} + m_i/3M_{smbh})^1/3
            .. math:: = 0.004a_{circ1} (m_{circ1}/10M_{sun})^1/3 (m_i/10M_{sun})^1/3 (M_{smbh}/1e8M_{sun})^-1/3
        then
            ratio (4R_H/2pi a_circ1) = 0.008/pi ~ 0.0026 
            (ie around 1/400 odds that BH at a_circ1 is in either area of crossing)         

    6, calculate number of orbits of a_i in 1 timestep. 
        If e.g. N_orb(a_i)/timestep = 200 orbits per timestep of 10kyr, then 
        probability of encounter = (200orbits/timestep)*(4R_H/2pi a_circ1) ~ 0.5, 
                                or 50% odds of an encounter on this timestep between (a_circ1,j , a_i).
        If probability > 1, set probability = 1.
    7, draw a random number from the uniform [0,1] distribution and 
        if rng < probability of encounter, there is an encounter during the timestep
        if rng > probability of encounter, there is no encounter during the timestep

    8, if encounter:
        Take energy (de) from high ecc. a_i and give energy (de) to a_circ1,j
        de is average fractional energy change per encounter.
            So, a_circ1,j ->(1+de)a_circ1,j.    
                e_circ1,j ->(crit_ecc + de)
            and
                a_i       ->(1-de)a_i
                e_i       ->(1-de)e_i              
        Could be that average energy in gas-free cluster case is  
        assume average energy transfer = 20% perturbation (from Sigurdsson & Phinney 1993). 

        Further notes for self:
        sigma_ecc = sqrt(ecc^2 + incl^2)v_kep so if incl=0 deg (for now)
        En of ecc. interloper = 1/2 m_i sigma_ecc^2.
            Note: Can also use above logic for binary encounters except use binary binding energy instead.

        or later could try 
            Deflection angle defl = tan (defl) = dV_perp/V = 2GM/bV^2 kg^-1 m^3 s^-2 kg / m (m s^-1)^2
        so :math:`de/e =2GM/bV^2 = 2 G M_{bin}/0.5R_{hill}*\sigma^2`
        and :math:`R_hill = a_{circ1}*(M_{bin}/3M_{smbh})^1/3 and \sigma^2 =ecc^2*v_{kep}^2`
        So :math:`de/e = 4GM_{bin}/a_{circ1}(M_{bin}/3M_{smbh})^1/3 ecc^2 v_{kep}^2`
        and :math:`v_{kep} = \sqrt(GM_{smbh}/a_i)`
        So :math:`de/e = 4GM_{bin}^{2/3}M_{smbh}^1/3 a_i/a_{circ1} ecc^2 GM_{smbh} = 4(M_{bin}/M_{smbh})^{2/3} (a_i/a_{circ1})(1/ecc^2)
        where :math:`V_{rel} = \sigma` say and :math:`b=R_H = a_{circ1} (q/3)^{1/3}`
        So :math:`defl = 2GM/ a_{circ1}(q/3)^2/3 ecc^2 10^14 (m/s)^2 (R/10^3r_g)^-1`
            :math:`= 2 6.7e-11 2.e31/`
        !!Note: when doing this for binaries. 
            Calculate velocity of encounter compared to a_bin.
            If binary is hard ie GM_bin/a_bin > m3v_rel^2 then:
            harden binary 
                a_bin -> a_bin -da_bin and
            new binary eccentricity 
                e_bin -> e_bin + de  
            and give  da_bin worth of binding energy to extra eccentricity of m3.
            If binary is soft ie GM_bin/a_bin <m3v_rel^2 then:
            soften binary 
                a_bin -> a_bin + da_bin and
            new binary eccentricity
                e_bin -> e_bin + de
            and remove da_bin worth of binary energy from eccentricity of m3.
    """
    # We are comparing the CIRCULARIZED stars and the ECCENTRIC black holes
    # Find the e< crit_ecc. population. These are the (circularized) population that can form binaries.
    circ_prograde_population_indices = np.asarray(disk_star_pro_orbs_ecc <= disk_bh_pro_orb_ecc_crit).nonzero()[0]
    # Find the e> crit_ecc population. These are the interlopers that can perturb the circularized population
    ecc_prograde_population_indices = np.asarray(disk_bh_pro_orbs_ecc > disk_bh_pro_orb_ecc_crit).nonzero()[0]

    # Get locations for circ population
    circ_prograde_population_locations = disk_star_pro_orbs_a[circ_prograde_population_indices]

    # Calculate epsilon --amount to subtract from disk_radius_outer for objects with orb_a > disk_radius_outer
    epsilon_star = disk_radius_outer * ((disk_star_pro_masses[circ_prograde_population_indices] / (3 * (disk_star_pro_masses[circ_prograde_population_indices] + smbh_mass)))**(1. / 3.)) * rng.uniform(size=circ_prograde_population_indices.size)

    # T_orb = pi (R/r_g)^1.5 (GM_smbh/c^2) = pi (R/r_g)^1.5 (GM_smbh*2e30/c^2)
    #      = pi (R/r_g)^1.5 (6.7e-11 2e38/27e24)= pi (R/r_g)^1.5 (1.3e11)s =(R/r_g)^1/5 (1.3e4)
    orbital_timescales_circ_pops = scipy.constants.pi*((disk_star_pro_orbs_a[circ_prograde_population_indices])**(1.5))*(2.e30*smbh_mass*scipy.constants.G)/(scipy.constants.c**(3.0)*3.15e7) 
    N_circ_orbs_per_timestep = timestep_duration_yr/orbital_timescales_circ_pops
    ecc_orb_min = disk_bh_pro_orbs_a[ecc_prograde_population_indices]*(1.0-disk_bh_pro_orbs_a[ecc_prograde_population_indices])
    ecc_orb_max = disk_bh_pro_orbs_a[ecc_prograde_population_indices]*(1.0+disk_bh_pro_orbs_a[ecc_prograde_population_indices])
    num_poss_ints = 0
    num_encounters = 0
    id_nums_poss_touch = []
    frac_rhill_sep = []
    if len(circ_prograde_population_indices) > 0:
        for i, circ_idx in enumerate(circ_prograde_population_indices):
            for j, ecc_idx in enumerate(ecc_prograde_population_indices):
                if (circ_prograde_population_locations[i] < ecc_orb_max[j] and circ_prograde_population_locations[i] > ecc_orb_min[j]):
                    # prob_encounter/orbit =hill sphere size/circumference of circ orbit =2RH/2pi a_circ1
                    # r_h = a_circ1(temp_bin_mass/3smbh_mass)^1/3 so prob_enc/orb = mass_ratio^1/3/pi
                    temp_bin_mass = disk_star_pro_masses[circ_idx] + disk_bh_pro_masses[ecc_idx]
                    star_smbh_mass_ratio = temp_bin_mass/(3.0*smbh_mass)
                    mass_ratio_factor = (star_smbh_mass_ratio)**(1./3.)
                    prob_orbit_overlap = (1./scipy.constants.pi)*mass_ratio_factor
                    prob_enc_per_timestep = prob_orbit_overlap * N_circ_orbs_per_timestep[i]
                    if prob_enc_per_timestep > 1:
                        prob_enc_per_timestep = 1
                    random_uniform_number = rng.uniform(size=1)
                    if random_uniform_number < prob_enc_per_timestep:
                        num_encounters = num_encounters + 1
                        # if close encounter, pump ecc of circ orbiter to e=0.1 from near circular, and incr a_circ1 by 10%
                        # drop ecc of a_i by 10% and drop a_i by 10% (P.E. = -GMm/a)
                        # if already pumped in eccentricity, no longer circular, so don't need to follow other interactions
                        if disk_star_pro_orbs_ecc[circ_idx] <= disk_bh_pro_orb_ecc_crit:
                            disk_star_pro_orbs_ecc[circ_idx] = delta_energy_strong * np.sqrt(disk_bh_pro_masses[ecc_idx]/disk_star_pro_masses[circ_idx])
                            disk_star_pro_orbs_a[circ_idx] = disk_star_pro_orbs_a[circ_idx]*(1.0 + delta_energy_strong * np.sqrt(disk_bh_pro_masses[ecc_idx]/disk_star_pro_masses[circ_idx]))
                            # Catch for if orb_a > disk_radius_outer
                            if (disk_star_pro_orbs_a[circ_idx] > disk_radius_outer):
                                disk_star_pro_orbs_a[circ_idx] = disk_radius_outer - epsilon_star[i]
                            disk_bh_pro_orbs_ecc[ecc_idx] = disk_bh_pro_orbs_ecc[ecc_idx]*(1 - delta_energy_strong * np.sqrt(disk_star_pro_masses[circ_idx]/disk_bh_pro_masses[ecc_idx]))
                            disk_bh_pro_orbs_a[ecc_idx] = disk_bh_pro_orbs_a[ecc_idx]*(1 - delta_energy_strong * np.sqrt(disk_star_pro_masses[circ_idx]/disk_bh_pro_masses[ecc_idx]))
                            # Look for stars that are inside each other's Hill spheres and if so return them as mergers
                            separation = np.abs(disk_star_pro_orbs_a[circ_idx] - disk_bh_pro_orbs_a[ecc_idx])
                            center_of_mass = np.average([disk_star_pro_orbs_a[circ_idx], disk_bh_pro_orbs_a[ecc_idx]],
                                                        weights=[disk_star_pro_masses[circ_idx], disk_bh_pro_masses[ecc_idx]])
                            rhill_poss_encounter = center_of_mass * ((disk_star_pro_masses[circ_idx] + disk_bh_pro_masses[ecc_idx]) / (3. * smbh_mass)) ** (1./3.)
                            if (separation - rhill_poss_encounter < 0):
                                id_nums_poss_touch.append(np.array([disk_star_pro_id_nums[circ_idx], disk_bh_pro_id_nums[ecc_idx]]))
                                frac_rhill_sep.append(separation / rhill_poss_encounter)
                    num_poss_ints = num_poss_ints + 1
            num_poss_ints = 0
            num_encounters = 0

    # Check finite
    assert np.isfinite(disk_star_pro_orbs_a).all(), \
        "Finite check failed for disk_star_pro_orbs_a"
    assert np.isfinite(disk_star_pro_orbs_ecc).all(), \
        "Finite check failed for disk_star_pro_orbs_ecc"
    assert np.isfinite(disk_bh_pro_orbs_a).all(), \
        "Finite check failed for disk_bh_pro_orbs_a"
    assert np.isfinite(disk_bh_pro_orbs_ecc).all(), \
        "Finite check failed for disk_bh_pro_orbs_ecc"
    assert np.all(disk_star_pro_orbs_a < disk_radius_outer), \
        "disk_star_pro_orbs_a contains values greater than disk_radius_outer"
    assert np.all(disk_bh_pro_orbs_a < disk_radius_outer), \
        "disk_bh_pro_orbs_a contains values greater than disk_radius_outer"

    # Put ID nums array into correct shape
    id_nums_poss_touch = np.array(id_nums_poss_touch)
    frac_rhill_sep = np.array(frac_rhill_sep)

    # Test if there are any duplicate pairs, if so only return ID numbers of pair with smallest fractional Hill sphere separation
    if np.unique(id_nums_poss_touch).shape != id_nums_poss_touch.flatten().shape:
        sort_idx = np.argsort(frac_rhill_sep)
        id_nums_poss_touch = id_nums_poss_touch[sort_idx]
        uniq_vals, unq_counts = np.unique(id_nums_poss_touch, return_counts=True)
        dupe_vals = uniq_vals[unq_counts > 1]
        dupe_rows = id_nums_poss_touch[np.any(np.isin(id_nums_poss_touch, dupe_vals), axis=1)]
        uniq_rows = id_nums_poss_touch[np.all(~np.isin(id_nums_poss_touch, dupe_vals), axis=1)]

        rm_rows = []
        for row in dupe_rows:
            dupe_indices = np.any(np.isin(dupe_rows, row), axis=1).nonzero()[0][1:]
            rm_rows.append(dupe_indices)
        rm_rows = np.unique(np.concatenate(rm_rows))
        keep_mask = np.ones(len(dupe_rows))
        keep_mask[rm_rows] = 0

        id_nums_touch = np.concatenate((dupe_rows[keep_mask.astype(bool)], uniq_rows))

    else:
        id_nums_touch = id_nums_poss_touch

    id_nums_touch = id_nums_touch.T
    return (disk_star_pro_orbs_a, disk_star_pro_orbs_ecc, disk_bh_pro_orbs_a, disk_bh_pro_orbs_ecc, id_nums_touch)


def circular_binaries_encounters_ecc_prograde(
        smbh_mass,
        disk_bh_pro_orbs_a,
        disk_bh_pro_masses,
        disk_bh_pro_orbs_ecc,
        timestep_duration_yr,
        disk_bh_pro_orb_ecc_crit,
        delta_energy_strong,
        disk_bins_bhbh,
        disk_radius_outer
        ):
    """"Adjust orb eccentricities due to encounters between BBH and eccentric single BHs

    Return array of modified binary BH separations and eccentricities
    perturbed by encounters within f*R_Hill, for eccentric singleton
    population, where f is some fraction/multiple of Hill sphere radius R_H
    Right now assume f=1.

    Parameters
    ----------
    smbh_mass : float
        Mass [M_sun] of supermassive black hole
    disk_bh_pro_orbs_a : numpy.ndarray
        Orbital semi-major axes [r_{g,SMBH}] of prograde singleton BH at start of a timestep (math:`r_g=GM_{SMBH}/c^2`) with :obj:`float` type
    disk_bh_pro_masses : numpy.ndarray
        Masses [M_sun] of prograde singleton BH at start of timestep with :obj:`float` type
    disk_bh_pro_orbs_ecc : numpy.ndarray
        Orbital eccentricity [unitless] of singleton prograde BH with :obj:`float` type
    timestep_duration_yr : float
        Length of timestep [yr]
    disk_bh_pro_orb_ecc_crit : float
        Critical orbital eccentricity [unitless] below which orbit is close enough to circularize
    delta_energy_strong : float
        Average energy change [units??] per strong encounter
    disk_bins_bhbh : numpy.ndarray
        [21, bindex] mixed array containing properties of binary BBH, see add_to_binary_array function for
        complete description
    disk_radius_outer : float
        Outer radius of the inner disk (Rg)

    Returns
    -------
    disk_bins_bhbh : numpy.ndarray
        [21, bindex] mixed array, updated version of input after dynamical perturbations

    Notes
    -----
    Logic:
            0.  Find number of binaries in this timestep given by bindex
            1.  Find the binary center of mass (c.o.m.) and corresponding orbital velocities & binary total masses.
                disk_bins_bhbh[9,:] = bin c.o.m. = [R_bin1_orb_a,R_bin2_orb_a,...]. These are the orbital radii of the bins.
                disk_bins_bhbh[8,;] = bin_separation =[a_bin1,a_bin2,...]
                disk_bins_bhbh[2,:]+disk_bins_bhbh[3,:] = mass of binaries
                disk_bins_bhbh[13,:] = ecc of binary around com
                disk_bins_bhbh[18,:] = orb. ecc of binary com around SMBH
                Keplerian orbital velocity of the bin c.o.m. around SMBH: v_bin,i= sqrt(GM_SMBH/R_bin,i_com)= c/sqrt(R_bin,i_com)
            2.  Calculate the binary orbital time and N_orbits/timestep
                For example, since
                T_orb =2pi sqrt{bin,orb a}^3/GM_smbh)
                and {bin,orb a}^3/GM_smbh = (10^3r_g)^3/GM_smbh = 10^9 ({bin,orb a}/10^3r_g)^3 (GM_smbh/c^2)^3/GM_smbh 
                    = 10^9 ({bin,orb a}/10^3r_g)^3 (G M_smbh/c^3)^2 

                So,
                .. math::
                    T_{orb}
                    = 2\\pi 10^{4.5} (R_{bin,orb a}/10^3r_g)^{3/2} GM_{smbh}/c^3
                    = 2\\pi 10^{4.5} (R_{bin,orb a}/10^3r_g)^{3/2} (6.7e-11*2e38/(3e8)^3)
                    = 2\\pi 10^{4.5} (R_{bin,orb a}/10^3r_g)^{3/2} (13.6e27/27e24)
                    = \\pi 10^{7.5}  (R_{bin,orb a}/10^3r_g)^{3/2}
                    ~ 3.15 yr (R_{bin,orb a}/10^3r_g)^3/2 (M_smbh/10^8Msun)
                i.e. Orbit~3.15yr at 10^3r_g around a 10^8M_{sun} SMBH.
                Therefore in a timestep=1.e4yr, a binary at 10^3r_g orbits the SMBH N_orbit/timestep =3,000 times.
            3.  Calculate binding energy of bins = [GM1M2/sep_bin1, GMiMi+1,sep_bin2, ....] where sep_bin1 is in meters and M1,M2 are binary mass components in kg.
            4.  Find those single BH with e>e_crit and their
                associated semi-major axes a_ecc =[a_ecc1, a_ecc2, ..] and masses m_ecc =[m_ecc1,m_ecc2, ..]
                and calculate their average velocities v_ecc = [GM_smbh/a_ecc1, GM_smbh/a_ecc2,...]
            5.  Where (1-ecc_i)*a_ecc_i < R_bin_j_com < (1+ecc_i)*a_ecc_i, interaction possible
            6.  Among candidate encounters, calculate relative velocity of encounter.
                        :math:`v_{peri,i}=\\sqrt(Gm_{ecc,i}/a_{ecc,i}[1+ecc,i/1-ecc,i])`
                        :math:`v_{apo,i} =\\sqrt(Gm_{ecc,i}/a_{ecc,i}[1-ecc,i/1+ecc,i])`
                        :math:`v_{ecc,i} =\\sqrt(GM/a_{ecc_i})` ..average Keplerian vel.

                    :math:`v_{rel} = abs(v_{bin,i} - v_{ecc,i})`
            7. Calculate relative K.E. of tertiary, (1/2)m_ecc_i*v_rel_^2     
            8. Compare binding en of binary to K.E. of tertiary.
                Critical velocity for ionization of binary is v_crit, given by:
                    :math:`v_{crit} = \\sqrt(GM_1M_2(M_1+M_2+M_3)/M_3(M_1+M_2)a_{bin})
                If binary is hard ie GM_1M_2/a_bin > m3v_rel^2 then:
                    harden binary
                        a_bin -> a_bin -da_bin and
                    new binary eccentricity
                        e_bin -> e_bin + de 
                    and give  +da_bin worth of binding energy (GM_bin/(a_bin -da_bin) - GM_bin/a_bin) 
                    to extra eccentricity ecc_i and a_ecc,i of m_ecc,i.
                    Say average en of encounter is de=0.1 (10%) then binary a_bin shrinks by 10%, ecc_bin is pumped by 10%
                    And a_ecc_i shrinks by 10% and ecc_i also shrinks by 10%
                If binary is soft ie GM_bin/a_bin <m3v_rel^2 then:
                    if v_rel (effectively v_infty) > v_crit
                        ionize binary
                            update singleton array with 2 new BH with orbital eccentricity e_crit+de
                            remove binary from binary array
                    else if v_rel < v_crit
                        soften binary
                            a_bin -> a_bin + da_bin and
                        new binary eccentricity
                            e_bin -> e_bin + de
                        and remove -da_bin worth of binary energy from eccentricity of m3.
            Note1: Will need to test binary eccentricity each timestep.
                If bin_ecc> some value (0.9), check for da_bin due to GW bremsstrahlung at pericenter.
            9. As 4, except now include interactions between binaries and circularized BH. This should give us primarily
                hardening encounters as in Leigh+2018, since the v_rel is likely to be small for more binaries.

    Given array of binaries at locations [a_bbh1,a_bbh2] with 
    binary semi-major axes [a_bin1,a_bin2,...] and binary eccentricities [e_bin1,e_bin2,...],
    find all the single BH at locations a_i that within timestep 
        either pass between a_i(1-e_i)< a_bbh1 <a_i(1+e_i)

    Calculate velocity of encounter compared to a_bin.
    If binary is hard ie GM1M2/a_bin > m3v_rel^2 then:
      harden binary to a_bin = a_bin -da_bin and
      new binary eccentricity e_bin = e_bin + de around com and
      new binary orb eccentricity e_orb_com = e_orb_com + de and 
      now give  da_bin worth of binding energy to extra eccentricity of m3.
    If binary is soft ie GM_bin/a_bin <m3v_rel^2 then:
      soften binary to a_bin = a_bin + da_bin and
      new binary eccentricity e_bin = e_bin + de
      and take da_bin worth of binary energy from eccentricity of m3. 
    If binary is unbound ie GM_bin/a_bin << m3v_rel^2 then:
      remove binary from binary array
      add binary components m1,m2 back to singleton arrays with new orbital eccentricities e_1,e_2 from energy of encounter.
      Equipartition energy so m1v1^2 =m2 v_2^2 and 
      generate new individual orbital eccentricities e1=v1/v_kep_circ and e_2=v_2/v_kep_circ
      Take energy put into destroying binary from orb. eccentricity of m3.
    """

    # Set up constants
    solar_mass = u.solMass.to("kg")
    # eccentricity correction--do not let ecc>=1, catch and reset to 1-epsilon
    epsilon = 1e-8

    # Set up other values we need
    bin_masses = disk_bins_bhbh.mass_1 + disk_bins_bhbh.mass_2
    bin_velocities = const.c.value / np.sqrt(disk_bins_bhbh.bin_orb_a)
    bin_binding_energy = const.G.value * (solar_mass ** 2) * disk_bins_bhbh.mass_1 * disk_bins_bhbh.mass_2 / (si_from_r_g(smbh_mass, disk_bins_bhbh.bin_sep).to("meter")).value
    bin_orbital_times = 3.15 * (smbh_mass / 1.e8) * ((disk_bins_bhbh.bin_orb_a / 1.e3) ** 1.5)
    bin_orbits_per_timestep = timestep_duration_yr/bin_orbital_times

    # Find the e> crit_ecc population. These are the interlopers that can perturb the circularized population
    ecc_prograde_population_indices = np.asarray(disk_bh_pro_orbs_ecc >= disk_bh_pro_orb_ecc_crit).nonzero()[0]
    # Find their locations and masses
    ecc_prograde_population_locations = disk_bh_pro_orbs_a[ecc_prograde_population_indices]
    ecc_prograde_population_masses = disk_bh_pro_masses[ecc_prograde_population_indices]
    ecc_prograde_population_eccentricities = disk_bh_pro_orbs_ecc[ecc_prograde_population_indices]
    # Find min and max radii around SMBH for eccentric orbiters
    ecc_orb_min = ecc_prograde_population_locations * (1.0-ecc_prograde_population_eccentricities)
    ecc_orb_max = ecc_prograde_population_locations * (1.0+ecc_prograde_population_eccentricities)
    # Keplerian velocity of ecc prograde orbiter around SMBH (=c/sqrt(a/r_g))
    ecc_velocities = const.c.value / np.sqrt(ecc_prograde_population_locations)

    # Calculate epsilon --amount to subtract from disk_radius_outer for objects with orb_a > disk_radius_outer
    epsilon_orb_a = disk_radius_outer * ((ecc_prograde_population_masses / (3 * (ecc_prograde_population_masses + smbh_mass)))**(1. / 3.)) * rng.uniform(size=len(ecc_prograde_population_masses))

    if disk_bins_bhbh.num == 0:
        return (disk_bins_bhbh, disk_bh_pro_orbs_a, disk_bh_pro_orbs_ecc)

    # Create array of random numbers for the chances of encounters
    chances = rng.uniform(size=(disk_bins_bhbh.num, ecc_prograde_population_indices.size))

    # For each binary in blackholes_binary
    for i in range(0, disk_bins_bhbh.num):
        # We compare each single BH to that binary
        for j in range(0, len(ecc_prograde_population_indices)):
            # If binary com orbit lies inside eccentric orbit [min,max] radius
            # i.e. if R_m3_minimum lie inside R_bin_maximum and does R_m3_max lie outside R_bin_minimum
            if (1.0 - disk_bins_bhbh.bin_orb_ecc[i]) * disk_bins_bhbh.bin_orb_a[i] < ecc_orb_max[j] and (1.0 + disk_bins_bhbh.bin_orb_ecc[i]) * disk_bins_bhbh.bin_orb_a[i] > ecc_orb_min[j]:

                # Make a temporary Hill sphere treating binary + ecc interloper as a 'binary' = M_1+M_2+M_3
                # r_h = a_circ1(temp_bin_mass/3mass_smbh)^1/3 so prob_enc/orb = mass_ratio^1/3/pi

                temp_bin_mass = bin_masses[i] + ecc_prograde_population_masses[j]
                bh_smbh_mass_ratio = temp_bin_mass / (3.0 * smbh_mass)
                mass_ratio_factor = bh_smbh_mass_ratio ** (1./3.)
                prob_orbit_overlap = (1. / np.pi) * mass_ratio_factor
                prob_enc_per_timestep = prob_orbit_overlap * bin_orbits_per_timestep[i]
                # Cap prob_enc_per_timestep at 1
                if prob_enc_per_timestep > 1:
                    prob_enc_per_timestep = 1
                chances_of_encounter = chances[i][j]

                if chances_of_encounter < prob_enc_per_timestep:
                    # Perturb *this* ith binary depending on how hard it already is.
                    relative_velocities = np.abs(bin_velocities[i] - ecc_velocities[j])

                    # K.E. of interloper
                    ke_interloper = 0.5 * ecc_prograde_population_masses[j] * solar_mass * (relative_velocities ** 2.0)
                    hard = bin_binding_energy[i] - ke_interloper

                    if hard > 0:
                        # Binary is hard w.r.t interloper
                        # Change binary parameters; decr separation, incr ecc around bin_orb_a and orb_ecc
                        disk_bins_bhbh.bin_sep[i] = disk_bins_bhbh.bin_sep[i] * (1 - delta_energy_strong)
                        disk_bins_bhbh.bin_ecc[i] = disk_bins_bhbh.bin_ecc[i] * (1 + delta_energy_strong)
                        disk_bins_bhbh.bin_orb_ecc[i] = disk_bins_bhbh.bin_orb_ecc[i] * (1 + delta_energy_strong)
                        # Change interloper parameters; increase a_ecc, increase e_ecc
                        ecc_prograde_population_locations[j] = ecc_prograde_population_locations[j] * (1 + delta_energy_strong)
                        # Catch for if location > disk_radius_outer #
                        if (ecc_prograde_population_locations[j] > disk_radius_outer):
                            ecc_prograde_population_locations[j] = disk_radius_outer - epsilon_orb_a[j]
                        ecc_prograde_population_eccentricities[j] = ecc_prograde_population_eccentricities[j] * (1 + delta_energy_strong)

                    if hard < 0:
                        # Binary is soft w.r.t. interloper
                        # Check to see if binary is ionized
                        # Change binary parameters; incr bin separation, decr ecc around com, incr orb_ecc
                        disk_bins_bhbh.bin_sep[i] = disk_bins_bhbh.bin_sep[i] * (1 + delta_energy_strong)
                        disk_bins_bhbh.bin_ecc[i] = disk_bins_bhbh.bin_ecc[i] * (1 - delta_energy_strong)
                        disk_bins_bhbh.bin_orb_ecc[i] = disk_bins_bhbh.bin_orb_ecc[i] * (1 + delta_energy_strong)
                        # Change interloper parameters; decrease a_ecc, decrease e_ecc
                        ecc_prograde_population_locations[j] = ecc_prograde_population_locations[j] * (1 - delta_energy_strong)
                        ecc_prograde_population_eccentricities[j] = ecc_prograde_population_eccentricities[j] * (1 - delta_energy_strong)

                    # Catch if bin_ecc or bin_orb_ecc >= 1
                    if disk_bins_bhbh.bin_ecc[i] >= 1:
                        disk_bins_bhbh.bin_ecc[i] = 1.0 - epsilon
                    if disk_bins_bhbh.bin_orb_ecc[i] >= 1:
                        disk_bins_bhbh.bin_orb_ecc[i] = 1.0 - epsilon
                    # Catch if single BHs have ecc >= 1
                    if ecc_prograde_population_eccentricities[j] >= 1:
                        ecc_prograde_population_eccentricities[j] = 1.0 - epsilon

    # TODO: ALSO return new array of singletons with changed params.
    disk_bh_pro_orbs_a[ecc_prograde_population_indices] = ecc_prograde_population_locations
    disk_bh_pro_orbs_ecc[ecc_prograde_population_indices] = ecc_prograde_population_eccentricities

    # Check finite
    assert np.isfinite(disk_bins_bhbh.bin_sep).all(), \
        "Finite check failure: bin_separations"
    assert np.isfinite(disk_bins_bhbh.bin_orb_ecc).all(), \
        "Finite check failure: bin_orbital_eccentricities"
    assert np.isfinite(disk_bins_bhbh.bin_ecc).all(), \
        "Finite check failure: bin_eccentricities"
    assert np.all(ecc_prograde_population_locations < disk_radius_outer), \
        "ecc_prograde_population_locations has values greater than disk_radius_outer"

    return disk_bins_bhbh, disk_bh_pro_orbs_a, disk_bh_pro_orbs_ecc


def circular_binaries_encounters_circ_prograde(
        smbh_mass,
        disk_bh_pro_orbs_a,
        disk_bh_pro_masses,
        disk_bh_pro_orbs_ecc,
        timestep_duration_yr,
        disk_bh_pro_orb_ecc_crit,
        delta_energy_strong,
        disk_bins_bhbh,
        disk_radius_outer,
        mean_harden_energy_delta,
        var_harden_energy_delta
        ):
    """"Adjust orb ecc due to encounters btw BBH and circularized singles

    Parameters
    ----------

    smbh_mass : float
        Mass [M_sun] of supermassive black hole
    disk_bh_pro_orbs_a : numpy.ndarray
        Orbital semi-major axes [r_{g,SMBH}] of prograde singleton BH at start of a timestep (math:`r_g=GM_{SMBH}/c^2`) with :obj:`float` type
    disk_bh_pro_masses : numpy.ndarray
        Masses [M_sun] of prograde singleton BH at start of timestep with :obj:`float` type
    disk_bh_pro_orbs_ecc : numpy.ndarray
        Orbital eccentricity [unitless] of singleton prograde BH with :obj:`float` type
    timestep_duration_yr : float
        Length of timestep [yr]
    disk_bh_pro_orb_ecc_crit : float
        Critical orbital eccentricity [unitless] below which orbit is close enough to circularize
    delta_energy_strong : float
        Average energy change [units??] per strong encounter
    disk_bins_bhbh : numpy.ndarray
        [21, bindex] mixed array containing properties of binary BBH, see add_to_binary_array function for
        complete description
    disk_radius_outer : float
        Outer radius of the inner disk (Rg)
    var_harden_energy_delta : float
        Average energy exchanged in a strong 2 + 1 interaction that hardens the binary
    mean_harden_energy_delta : float
        Variance of the energy exchanged in a strong 2 + 1 interaction that hardens the binary

    Returns
    -------
    disk_bins_bhbh : numpy.ndarray
        [21, bindex] mixed array, updated version of input after dynamical perturbations

    Notes
    -----
    Return array of modified binary BH separations and eccentricities
    perturbed by encounters within f*R_Hill, for circularized singleton
    population, where f is some fraction/multiple of Hill sphere radius
    R_H
    Right now assume f=1.
    Logic:  
            0.  Find number of binaries in this timestep given by bindex
            1.  Find the binary center of mass (c.o.m.) and corresponding orbital velocities & binary total masses.
                disk_bins_bhbh[9,:] = bin c.o.m. = [R_bin1_orb_a,R_bin2_orb_a,...]. These are the orbital radii of the bins.
                disk_bins_bhbh[8,;] = bin_separation =[a_bin1,a_bin2,...]
                disk_bins_bhbh[2,:]+disk_bins_bhbh[3,:] = mass of binaries
                disk_bins_bhbh[13,:] = ecc of binary around com
                disk_bins_bhbh[18,:] = orb. ecc of binary com around SMBH
                Keplerian orbital velocity of the bin c.o.m. around SMBH: v_bin,i= sqrt(GM_SMBH/R_bin,i_com)= c/sqrt(R_bin,i_com)
            2.  Calculate the binary orbital time and N_orbits/timestep
                For example, since
                T_orb =2pi sqrt(R_bin_com^3/GM_smbh)
                and R_bin_com^3/GM_smbh = (10^3r_g)^3/GM_smbh = 10^9 (R_bin_com/10^3r_g)^3 (GM_smbh/c^2)^3/GM_smbh 
                    = 10^9 (R_bin_com/10^3r_g)^3 (G M_smbh/c^3)^2 

                So,
                .. math::
                    T_{orb}
                    = 2\\pi 10^{4.5} (R_{bin,orb a}/10^3r_g)^{3/2} GM_{smbh}/c^3
                    = 2\\pi 10^{4.5} (R_{bin,orb a}/10^3r_g)^{3/2} (6.7e-11*2e38/(3e8)^3)
                    = 2\\pi 10^{4.5} (R_{bin,orb a}/10^3r_g)^{3/2} (13.6e27/27e24)
                    = \\pi 10^{7.5}  (R_{bin,orb a}/10^3r_g)^{3/2}
                    ~ 3.15 yr (R_{bin,orb a}/10^3r_g)^3/2 (M_smbh/10^8Msun)
                i.e. Orbit~3.15yr at 10^3r_g around a 10^8M_{sun} SMBH.
                Therefore in a timestep=1.e4yr, a binary at 10^3r_g orbits the SMBH N_orbit/timestep =3,000 times.
            3.  Calculate binding energy of bins = [GM1M2/sep_bin1, GMiMi+1,sep_bin2, ....] where sep_bin1 is in meters and M1,M2 are binary mass components in kg.
            4.  Find those single BH with e>e_crit and their
                associated semi-major axes a_ecc =[a_ecc1, a_ecc2, ..] and masses m_ecc =[m_ecc1,m_ecc2, ..]
                and calculate their average velocities v_ecc = [GM_smbh/a_ecc1, GM_smbh/a_ecc2,...]
            5.  Where (1-ecc_i)*a_ecc_i < R_bin_j_com < (1+ecc_i)*a_ecc_i, interaction possible
            6.  Among candidate encounters, calculate relative velocity of encounter.
                        :math:`v_{peri,i}=\\sqrt(Gm_{ecc,i}/a_{ecc,i}[1+ecc,i/1-ecc,i])`
                        :math:`v_{apo,i} =\\sqrt(Gm_{ecc,i}/a_{ecc,i}[1-ecc,i/1+ecc,i])`
                        :math:`v_{ecc,i} =\\sqrt(GM/a_{ecc_i})` ..average Keplerian vel.

                    :math:`v_{rel} = abs(v_{bin,i} - v_{ecc,i})`
            7. Calculate relative K.E. of tertiary, (1/2)m_ecc_i*v_rel_^2
            8. Compare binding en of binary to K.E. of tertiary.
                Critical velocity for ionization of binary is v_crit, given by:
                    :math:`v_{crit} = \\sqrt(GM_1M_2(M_1+M_2+M_3)/M_3(M_1+M_2)a_{bin})
                If binary is hard ie GM_1M_2/a_bin > m3v_rel^2 then:
                    harden binary 
                        a_bin -> a_bin -da_bin and
                    new binary eccentricity
                        e_bin -> e_bin + de 
                    and give  +da_bin worth of binding energy (GM_bin/(a_bin -da_bin) - GM_bin/a_bin)
                    to extra eccentricity ecc_i and a_ecc,i of m_ecc,i.
                    Say average en of encounter is de=0.1 (10%) then binary a_bin shrinks by 10%, ecc_bin is pumped by 10%
                    And a_ecc_i shrinks by 10% and ecc_i also shrinks by 10%
                If binary is soft ie GM_bin/a_bin <m3v_rel^2 then:
                    if v_rel (effectively v_infty) > v_crit
                        ionize binary
                            update singleton array with 2 new BH with orbital eccentricity e_crit+de
                            remove binary from binary array
                    else if v_rel < v_crit
                        soften binary 
                            a_bin -> a_bin + da_bin and
                        new binary eccentricity
                            e_bin -> e_bin + de
                        and remove -da_bin worth of binary energy from eccentricity of m3.
            Note1: Will need to test binary eccentricity each timestep.
                If bin_ecc> some value (0.9), check for da_bin due to GW bremsstrahlung at pericenter.
            9. As 4, except now include interactions between binaries and circularized BH. This should give us primarily
                hardening encounters as in Leigh+2018, since the v_rel is likely to be small for more binaries.

    Given array of binaries at locations [a_bbh1,a_bbh2] with
    binary semi-major axes [a_bin1,a_bin2,...] and binary eccentricities [e_bin1,e_bin2,...],
    find all the single BH at locations a_i that within timestep
        either pass between a_i(1-e_i)< a_bbh1 <a_i(1+e_i)

    Calculate velocity of encounter compared to a_bin.
    If binary is hard ie GM1M2/a_bin > m3v_rel^2 then:
      harden binary to a_bin = a_bin -da_bin and
      new binary eccentricity e_bin = e_bin + de around com and
      new binary orb eccentricity e_orb_com = e_orb_com + de and
      now give  da_bin worth of binding energy to extra eccentricity of m3.
    If binary is soft ie GM_bin/a_bin <m3v_rel^2 then:
      soften binary to a_bin = a_bin + da_bin and
      new binary eccentricity e_bin = e_bin + de
      and take da_bin worth of binary energy from eccentricity of m3.
    If binary is unbound ie GM_bin/a_bin << m3v_rel^2 then:
      remove binary from binary array
      add binary components m1,m2 back to singleton arrays with new orbital eccentricities e_1,e_2 from energy of encounter.
      Equipartition energy so m1v1^2 =m2 v_2^2 and
      generate new individual orbital eccentricities e1=v1/v_kep_circ and e_2=v_2/v_kep_circ
      Take energy put into destroying binary from orb. eccentricity of m3.
    """

    # Housekeeping
    solar_mass = u.solMass.to("kg")

    # Magnitude of energy change to drive binary to merger in ~2 interactions in a strong encounter. Say de_strong=0.9
    # de_strong here refers to the perturbation of the binary around its center of mass
    # The energy in the exchange is assumed to come from the binary binding energy around its c.o.m.
    # delta_energy_strong (read into this module) refers to the perturbation of the orbit of the binary c.o.m. around the SMBH, which is not as strongly perturbed (we take an 'average' perturbation)

    # Pick from a normal distribution defined by the user, and bound it between 0 and 1.
    de_strong = max(0., min(1., rng.normal(mean_harden_energy_delta, var_harden_energy_delta)))

    # eccentricity correction--do not let ecc>=1, catch and reset to 1-epsilon
    epsilon = 1e-8

    # Set up arrays for later
    bin_masses = disk_bins_bhbh.mass_1 + disk_bins_bhbh.mass_2
    bin_velocities = const.c.value/np.sqrt(disk_bins_bhbh.bin_orb_a)
    bin_orbital_times = 3.15 * (smbh_mass / 1.e8) * ((disk_bins_bhbh.bin_orb_a / 1.e3) ** 1.5)
    bin_orbits_per_timestep = timestep_duration_yr / bin_orbital_times
    bin_binding_energy = const.G.value * (solar_mass ** 2.0) * disk_bins_bhbh.mass_1 * disk_bins_bhbh.mass_2 / (si_from_r_g(smbh_mass, disk_bins_bhbh.bin_sep).to("meter")).value

    # Find the e< crit_ecc population. These are the interlopers w. low encounter vel that can harden the circularized population
    circ_prograde_population_indices = np.asarray(disk_bh_pro_orbs_ecc <= disk_bh_pro_orb_ecc_crit).nonzero()[0]
    # Find their locations and masses
    circ_prograde_population_locations = disk_bh_pro_orbs_a[circ_prograde_population_indices]
    circ_prograde_population_masses = disk_bh_pro_masses[circ_prograde_population_indices]
    circ_prograde_population_eccentricities = disk_bh_pro_orbs_ecc[circ_prograde_population_indices]
    # Find min and max radii around SMBH for eccentric orbiters
    ecc_orb_min = disk_bh_pro_orbs_a[circ_prograde_population_indices]*(1.0-disk_bh_pro_orbs_ecc[circ_prograde_population_indices])
    ecc_orb_max = disk_bh_pro_orbs_a[circ_prograde_population_indices]*(1.0+disk_bh_pro_orbs_ecc[circ_prograde_population_indices])
    # Keplerian velocity of ecc prograde orbiter around SMBH (=c/sqrt(a/r_g))
    circ_velocities = const.c.value/np.sqrt(circ_prograde_population_locations)

    # Calculate epsilon --amount to subtract from disk_radius_outer for objects with orb_a > disk_radius_outer
    epsilon_orb_a = disk_radius_outer * ((circ_prograde_population_masses / (3 * (circ_prograde_population_masses + smbh_mass)))**(1. / 3.)) * rng.uniform(size=len(circ_prograde_population_masses))

    if (disk_bins_bhbh.num == 0):
        return (disk_bins_bhbh, disk_bh_pro_orbs_a, disk_bh_pro_orbs_ecc)

    # Set up random numbers
    chances = rng.uniform(size=(disk_bins_bhbh.num, len(circ_prograde_population_locations)))

    for i in range(0, disk_bins_bhbh.num):
        for j in range(0, len(circ_prograde_population_locations)):
            # If binary com orbit lies inside circ orbit [min,max] radius
            # i.e. does R_m3_minimum lie inside R_bin_maximum and does R_m3_max lie outside R_bin_minimum
            if (1.0 - disk_bins_bhbh.bin_orb_ecc[i]) * disk_bins_bhbh.bin_orb_a[i] < ecc_orb_max[j] and (1.0 + disk_bins_bhbh.bin_orb_ecc[i]) * disk_bins_bhbh.bin_orb_a[i] > ecc_orb_min[j]:
                # Make a temporary Hill sphere treating binary + ecc interloper as a 'binary' = M_1+M_2+M_3
                # r_h = a_circ1(temp_bin_mass/3smbh_mass)^1/3 so prob_enc/orb = mass_ratio^1/3/pi
                temp_bin_mass = bin_masses[i] + circ_prograde_population_masses[j]
                bh_smbh_mass_ratio = temp_bin_mass/(3.0 * smbh_mass)
                mass_ratio_factor = (bh_smbh_mass_ratio ** (1./3.))
                prob_orbit_overlap = (1. / np.pi) * mass_ratio_factor
                prob_enc_per_timestep = prob_orbit_overlap * bin_orbits_per_timestep[i]
                if prob_enc_per_timestep > 1:
                    prob_enc_per_timestep = 1

                chance_of_encounter = chances[i][j]
                if chance_of_encounter < prob_enc_per_timestep:
                    # Perturb *this* ith binary depending on how hard it already is.
                    # Find relative velocity of interloper in km/s so divide by 1.e3
                    rel_vel_ms = abs(bin_velocities[i] - circ_velocities[j])
                    # K.E. of interloper
                    ke_interloper = 0.5 * circ_prograde_population_masses[j] * solar_mass * (rel_vel_ms ** 2.0)
                    hard = bin_binding_energy[i] - ke_interloper

                    if (hard > 0):
                        # Binary is hard w.r.t interloper
                        # Change binary parameters; decr separation, incr ecc around com and orb_ecc
                        # de_strong here refers to the perturbation of the binary around its center of mass
                        # The energy in the exchange is assumed to come from the binary binding energy around its c.o.m.
                        # delta_energy_strong refers to the perturbation of the orbit of the binary c.o.m. around the SMBH, which is not as strongly perturbed (we take an 'average' perturbation) 
                        disk_bins_bhbh.bin_sep[i] = disk_bins_bhbh.bin_sep[i] * (1 - de_strong)
                        disk_bins_bhbh.bin_ecc[i] = disk_bins_bhbh.bin_ecc[i] * (1 + de_strong)
                        disk_bins_bhbh.bin_orb_ecc[i] = disk_bins_bhbh.bin_orb_ecc[i] * (1 + delta_energy_strong)
                        # Change interloper parameters; increase a_ecc, increase e_ecc
                        circ_prograde_population_locations[j] = circ_prograde_population_locations[j] * (1 + delta_energy_strong)
                        if (circ_prograde_population_locations[j] > disk_radius_outer):
                            circ_prograde_population_locations[j] = disk_radius_outer - epsilon_orb_a[j]
                        circ_prograde_population_eccentricities[j] = circ_prograde_population_eccentricities[j] * (1 + delta_energy_strong)

                    if hard < 0:
                        # Binary is soft w.r.t. interloper
                        # Check to see if binary is ionized
                        # Change binary parameters; incr bin separation, decr ecc around com, incr orb_ecc
                        disk_bins_bhbh.bin_sep[i] = disk_bins_bhbh.bin_sep[i] * (1 + delta_energy_strong)
                        disk_bins_bhbh.bin_ecc[i] = disk_bins_bhbh.bin_ecc[i] * (1 - delta_energy_strong)
                        disk_bins_bhbh.bin_orb_ecc[i] = disk_bins_bhbh.bin_orb_ecc[i] * (1 + delta_energy_strong)
                        # Change interloper parameters; decrease a_ecc, decrease e_ecc
                        circ_prograde_population_locations[j] = circ_prograde_population_locations[j] * (1 - delta_energy_strong)
                        if (circ_prograde_population_locations[j] > disk_radius_outer):
                            circ_prograde_population_locations[j] = disk_radius_outer - epsilon_orb_a[j]
                        circ_prograde_population_eccentricities[j] = circ_prograde_population_eccentricities[j] * (1 - delta_energy_strong)

                    # Catch where bin_orb_ecc and bin_ecc >= 1
                    if (disk_bins_bhbh.bin_ecc[i] >= 1):
                        disk_bins_bhbh.bin_ecc[i] = 1.0 - epsilon
                    if (disk_bins_bhbh.bin_orb_ecc[i] >= 1):
                        disk_bins_bhbh.bin_orb_ecc[i] = 1.0 - epsilon
                    # Catch where single BHs have ecc >= 1
                    if circ_prograde_population_eccentricities[j] >= 1:
                        circ_prograde_population_eccentricities[j] = 1.0 - epsilon

    disk_bh_pro_orbs_a[circ_prograde_population_indices] = circ_prograde_population_locations
    disk_bh_pro_orbs_ecc[circ_prograde_population_indices] = circ_prograde_population_eccentricities

    # Check finite
    assert np.isfinite(disk_bins_bhbh.bin_sep).all(), \
        "Finite check failure: bin_separations"
    assert np.isfinite(disk_bins_bhbh.bin_orb_ecc).all(), \
        "Finite check failure: bin_orbital_eccentricities"
    assert np.isfinite(disk_bins_bhbh.bin_ecc).all(), \
        "Finite check failure: bin_eccentricities"
    assert np.all(circ_prograde_population_locations < disk_radius_outer), \
        "ecc_prograde_population_locations has values greater than disk_radius_outer"

    return (disk_bins_bhbh, disk_bh_pro_orbs_a, disk_bh_pro_orbs_ecc)


def bin_spheroid_encounter(
        smbh_mass,
        timestep_duration_yr,
        disk_bins_bhbh,
        time_passed,
        nsc_bh_imf_powerlaw_index,
        delta_energy_strong,
        nsc_spheroid_normalization,
        mean_harden_energy_delta,
        var_harden_energy_delta
        ):
    """Perturb orbits due to encounters with spheroid (NSC) objects

    Parameters
    ----------
    smbh_mass : float
        Mass [M_sun] of supermassive black hole
    disk_bins_bhbh : numpy.ndarray
        [21, bindex] mixed array containing properties of binary BBH, see add_to_binary_array function for
        complete description
    time_passed : float
        Current time set [yr]
            nsc_bh_imf_powerlaw_index : float
            Powerlaw index of nuclear star cluster BH IMF (e.g. M^-2) [unitless]. User set (default = 2).
    timestep_duration_yr : float
        Length of timestep [yr]
    nsc_bh_imf_powerlaw_index : float
        Powerlaw index of nuclear star cluster BH IMF (e.g. M^-2) [unitless]. User set (default = 2).
    delta_energy_strong : float
        Average energy change [units??] per strong encounter
    nsc_spheroid_normalization : float
        Normalization factor [unitless] determines the departures from sphericity of
        the initial distribution of perturbers (1.0=spherical)
    var_harden_energy_delta : float
        Average energy exchanged in a strong 2 + 1 interaction that hardens the binary
    mean_harden_energy_delta : float
        Variance of the energy exchanged in a strong 2 + 1 interaction that hardens the binary


    Returns
    -------
    disk_bins_bhbh : [21, bindex] mixed array
        updated version of input after dynamical perturbations

    Notes
    -----
    Warning: the powerlaw index for the mass of perturbers is for BH
    but should be for stars, and the mode mass is hardcoded inside the fn

    Use Leigh+18 to figure out the rate at which spheroid encounters happen to binaries embedded in the disk
    Binaries at small disk radii encounter spheroid objects at high rate, particularly early on in the disk lifetime
    However, orbits at those small radii get captured quickly by the disk.

    From Fig.1 in Leigh+18, Rate of sph. encounter = 20/Myr at t=0, normalized to a_bin=1AU, R_disk=10^3r_g or 0.2/10kyr timestep.
    Introduce a spheroid normalization factor nsc_spheroid_normalization=1 (default) allowing for non-ideal NSC (previous episodes; disky populations etc). 
    Within 1Myr, for a dense model disk (e.g. Sirko & Goodman), most of those inner stellar orbits have been captured by the disk.
    So rate of sph. encounter ->0/Myr at t=1Myr since those orbits are gone (R<10^3r_g; assuming approx circular orbits!) for SG disk model
    For TQM disk model, rate of encounter slightly lower but non-zero.

    So, inside R_com<10^3r_g: (would be rt of enc =0.2 if nsc_spheroid_normalization=1)
    Assume: :math:`\text{Rate of encounter} = 0.2 (\text{nsc_spheroid_normalization}/1)(\text{timestep}/10kyr)^{-1} (R_{com}/10^3r_g)^{-1} (a_{bin}/1r_gM8)^{-2}`
    Generate random number from uniform [0,1] distribution and if <0.2 (normalized to above condition) then encounter

    Encounter rt starts at = :math:` 0.2 (\text{nsc_spheroid_normalization}/1)(\text{timestep}/10kyr)^{-1} (R_{com}/10^3r_g)^{-1} (a_{bin}/1r_gM8)^{-2}` at t=0
    decreases to          = :math:` 0. (\text{nsc_spheroid_normalization}/1)(\text{timestep}/10kyr)^{-1} (R_{com}/10^3r_g)^{-1} (a_{bin}/1r_gM8)^{-2}` (time_passed/1Myr)
    at R<10^3r_g.
    Outside: R_com>10^3r_g
    Normalize to rate at (R_com/10^4r_g) so that rate is non-zero at R_com=[1e3,1e4]r_g after 1Myr.
    Decrease rate with time, but ensure it goes to zero at R_com<1.e3r_g.

    So, rate of sph. encounter = 2/Myr at t=0, normalized to a_bin=1AU, R_disk=10^4r_g which is equivalently
    Encounter rate = 0.02 (nsc_spheroid_normalization/1)(timestep/10kyr)^-1 (R_com/10^4r_g)^-1 (a_bin/1r_gM8)^2
    Drop this by an order of magnitude over 1Myr.
    Encounter rate = 0.02 (timestep/10kyr)^-1 (R_com/10^4r_g)^-1 (a_bin/1r_gM8)^2 (time_passed/10kyr)^-1/2
    so ->0.002 after a Myr
    For R_com < 10^3r_g:
        if time_passed <=1Myr
            Encounter rt = 0.02*(nsc_spheroid_normalization/0.1)*(1-(1Myr/time_passed))(timestep/10kyr)^{-1}(R_com/10^3r_g)^-1 (a_bin/1r_gM8)^2 ....(1)
        if time_passed >1Myr
            Encounter rt = 0
    For R_com > 10^3r_g:
        Encounter rt = 0.002 *(nsc_spheroid_normalization/0.1)* (timestep/10kyr)^-1 (R_com/10^4r_g)^-1 (a_bin/1r_gM8)^2 (time_passed/10kyr)^-1/2 ....(2)

    Return corrected binary with spin angles projected onto new L_bin. So can calculate chi_p (in plane components of spin)
    Return new binary inclination angle w.r.t disk
    Harden/soften/ionize binary as appropriate

    Orbital angular momentum:
    Binary orbital angular momentum is
        L_bin =M_bin*v_orb_bin X R_com
    Spheroid orbital angular momentum is
        L3=m3*v3 X R3
    where m3,v3,R3 are the mass, velocity and semi-major axis of tertiary encounter.

    Draw m3 from IMF random distrib. BUT mostly stars early on!
    TO DO: Switch from spheroid stars to spheroid BH at late time
    Draw a3 from uniform distribution a3=[10^-0.5,0.5]a_bbh say. v_3= c/sqrt(R_3)
    Ratio of L3/Lbin =(m3/M_bin)*sqrt(R3/R_com)....(3)
    so L3 = ratio*Lbin

    Resultant L_bin must be the resultant in a parallelogram of L3 (one side) and L_bin(other side)

    Angle of encounter:
    If angle of encounter between BBH and M3 (angle_enc)<|90deg|, ie angle_enc is in [0-90deg,270-360deg] then: 
    L_bin_new = sqrt(L3^2 + L_bin^2 + 2L3L_bin cos(angle_enc)) ....(4)
              = sqrt( (1+ratio^2)L_bin^2 + 2ratioL_bin^2 cos(angle_enc))
              = sqrt((1+ratio^2) + 2ratio*cos(angle_enc)) L_bin_old
    else if angle_enc is in [90deg,270 deg]
    L_bin_new = sqrt(L3^2 + L_bin^2 - 2L3L_bin cos(angle_enc)) ....(5)
              = sqrt((1+ratio^2) - 2ratio*cos(angle_end))L_bin_old
    and
    L_bin_new/L_bin = v_b_new x R_com_new/ v_b_old x R_com_old
    and for Keplerian vels
    v_b_com = sqrt(GM_smbh/a_com) so

    L_bin_new/L_bin_old = sqrt(a_com_new/a_com_old) ....(6)

    So new BBH semi-major axis:
    a_com_new = (L_bin_new/L_bin_old)^2 *(a_com_old) ....(7)

    Angle of encounter:
    M3 has some random angle (i3) in the spheroid wrt disk (i=0deg) & BBH (also presumed i=0deg).
    But, over time, spheroid population (of STARS) with small inclination angles wrt disk
    (i=0 deg) are captured by disk (takes ~1Myr in SG disk; Fabj+20)
    So, at t=0, start with drawing from uniform distribution of i3=[0,360]
    After 1Myr in a SG disk, we want all the spheroid (star!) encounters inside R=1000r_g to go to zero.
    Over time remove e.g. i3=[0,+/-15], so draw from [15,345] next timestep
    Then remove i3 =+/-[15,30] so draw from [30,330] etc.
    So,
    if crit_time =1.e6 #1Myr
    then
    excluded_angles =(time_passed/crit_time)*180
    select from i3 = [excluded angles,360-excluded angles]
    So:

    crit_time=1.e6
    if time_passed < crit_time
        excluded_angles = (time_passed/crit_time)*180
        if R<10^3r_g
            #Draw random integer in range [excluded_angles,360-(excluded_angles)]
            i3 = rng.randint(excluded_angles, 360-(excluded_angles))....(8)

    Calculate velocity of encounter compared to a_bin.
    Ignore what happens to m3, since it's a random draw from the NSC and we are not tracking individual NSC components.
    If binary is hard ie GM1M2/a_bin > m3v_rel^2 then:
      harden binary to a_bin = a_bin -da_bin and
      new binary eccentricity e_bin = e_bin + de around com and
      new binary orb eccentricity e_orb_com = e_orb_com + de
    If binary is soft ie GM_bin/a_bin <m3v_rel^2 then:
      soften binary to a_bin = a_bin + da_bin and
      new binary eccentricity e_bin = e_bin + de
    """

    # Units of r_g normalized to 1AU around a 10^8Msun SMBH
    dist_in_rg_m8 = 1.0 * (1.0e8/smbh_mass)

    # Critical time (in yrs) for capture of all BH with a<1e3r_g (default is 1Myr for Sirko & Goodman (2003) disk)
    crit_time = 1.e6
    # Critical disk radius (in units of r_g,SMBH) where after crit_time, all the spheroid orbits are captured.
    crit_radius = 1.e3
    # Solar mass in units of kg
    solar_mass = u.solMass.to("kg")
    # Magnitude of energy change to drive binary to merger in ~2 interactions in a strong encounter. Say de_strong=0.9
    # de_strong here refers to the perturbation of the binary around its center of mass
    # The energy in the exchange is assumed to come from the binary binding energy around its c.o.m.
    # delta_energy_strong refers to the perturbation of the orbit of the binary c.o.m. around the SMBH, which is not as strongly perturbed (we take an 'average' perturbation) 

    # Pick from a normal distribution defined by the user, and bound it between 0 and 1.
    de_strong = max(0., min(1., rng.normal(mean_harden_energy_delta, var_harden_energy_delta)))

    # eccentricity correction--do not let ecc>=1, catch and reset to 1-epsilon
    epsilon = 1e-8
    # Spheroid normalization to allow for non-ideal NSC (cored/previous AGN episodes/disky population concentration/whatever)

    # Set up binary properties we need for later
    bin_mass = disk_bins_bhbh.mass_1 + disk_bins_bhbh.mass_2
    bin_velocities = const.c.value / np.sqrt(disk_bins_bhbh.bin_orb_a)
    bin_binding_energy = const.G.value * (solar_mass ** 2) * disk_bins_bhbh.mass_1 * disk_bins_bhbh.mass_2 / (si_from_r_g(smbh_mass, disk_bins_bhbh.bin_sep).to("meter")).value

    # Calculate encounter rate for each binary based on bin_orb_a, binary size, and time_passed
    # Set up array of encounter rates filled with -1
    enc_rate = np.full(disk_bins_bhbh.num, -1.5)

    # Set encounter rate if bin_orb_a < crit_radius
    enc_rate[(disk_bins_bhbh.bin_orb_a < crit_radius) & (time_passed <= crit_time)] = 0.02 * (nsc_spheroid_normalization / 0.1) * (1.0 - (time_passed / 1.e6)) * ((disk_bins_bhbh.bin_sep[(disk_bins_bhbh.bin_orb_a < crit_radius) & (time_passed <= crit_time)] / dist_in_rg_m8) ** 2.0) / ((timestep_duration_yr / 1.e4) * (disk_bins_bhbh.bin_orb_a[(disk_bins_bhbh.bin_orb_a < crit_radius) & (time_passed <= crit_time)] / 1.e3))
    enc_rate[(disk_bins_bhbh.bin_orb_a < crit_radius) & (time_passed > crit_time)] = 0.0

    # Set encounter rate if bin_orb_a > crit_radius
    enc_rate[(disk_bins_bhbh.bin_orb_a > crit_radius)] = 0.002 * (nsc_spheroid_normalization / 0.1) * ((disk_bins_bhbh.bin_sep[(disk_bins_bhbh.bin_orb_a > crit_radius)] / dist_in_rg_m8) ** 2.0) / ((timestep_duration_yr / 1.e4) * (disk_bins_bhbh.bin_orb_a[(disk_bins_bhbh.bin_orb_a > crit_radius)] / 1.e4) * np.sqrt(time_passed / 1.e4))
    # If enc_rate still has negative values throw error
    if (np.sum(enc_rate < 0) > 0):
        print("enc_rate",enc_rate)
        raise RuntimeError("enc_rate not being set in bin_spheroid_encounter")

    # If bin_orb_a == crit_radius throw error
    if (np.sum(disk_bins_bhbh.bin_orb_a == crit_radius) > 0):
        print("SMBH mass:", smbh_mass)
        print("bin_orb_a:", disk_bins_bhbh.bin_orb_a[disk_bins_bhbh.bin_orb_a == crit_radius])
        print("crit_radius:", crit_radius)
        raise RuntimeError("Unrecognized bin_orb_a")

    # Based on estimated encounter rate, calculate if binary actually has a spheroid encounter
    chances_of_encounter = rng.uniform(size=disk_bins_bhbh.num)
    num_encounters = np.sum(chances_of_encounter < enc_rate)

    if (num_encounters > 0):

        # Set up arrays for changed blackholes_binary parameters
        bin_orb_a = disk_bins_bhbh.bin_orb_a[chances_of_encounter < enc_rate].copy()
        bin_sep = disk_bins_bhbh.bin_sep[chances_of_encounter < enc_rate].copy()
        bin_ecc = disk_bins_bhbh.bin_ecc[chances_of_encounter < enc_rate].copy()
        bin_orb_ecc = disk_bins_bhbh.bin_orb_ecc[chances_of_encounter < enc_rate].copy()
        bin_orb_inc = disk_bins_bhbh.bin_orb_inc[chances_of_encounter < enc_rate].copy()

        # Have already generated spheroid interaction, so a_3 is not far off a_bbh (unless super high ecc). 
        # Assume a_3 is similar to a_bbh (within a factor of O(3), so allowing for modest relative eccentricity)    
        # i.e. a_3=[10^-0.5,10^0.5]*a_bbh.

        # Calculate interloper parameters
        # NOTE: Stars should be most common sph component. Switch to BH after some long time.
        mode_star = 2.0
        mass_3 = (rng.pareto(nsc_bh_imf_powerlaw_index, size=num_encounters) + 1) * mode_star
        radius_3 = bin_orb_a * (10 ** (-0.5 + rng.uniform(size=num_encounters)))
        # K.E_3 in Joules
        # Keplerian velocity of ecc prograde orbiter around SMBH (=c/sqrt(a/r_g))
        velocity_3 = const.c.value / np.sqrt(radius_3)
        relative_velocities = np.abs(bin_velocities[chances_of_encounter < enc_rate] - velocity_3)
        ke_3 = 0.5 * mass_3 * solar_mass * (relative_velocities ** 2.0)

        # Compare orbital angular momentum for interloper and binary
        # Ratio of L3/Lbin =(m3/M_bin)*sqrt(R3/R_com)
        L_ratio = (mass_3 / bin_mass[chances_of_encounter < enc_rate]) * np.sqrt(radius_3 / bin_orb_a)

        excluded_angles = np.full(num_encounters, -100.5)

        # If time_passed < crit_time then gradually decrease angles i3 available at a < 1000r_g
        if (time_passed < crit_time):
            # Set up arrays for angles
            excluded_angles[radius_3 < crit_radius] = (time_passed/crit_time) * 180

            # If radius_3 > crit_radius make grind down much slower at >1000r_g (say all captured in 20 Myr for < 5e4r_g)
            excluded_angles[radius_3 > crit_radius] = 0.05 * (time_passed/crit_time) * 180

        elif time_passed >= crit_time:
            # No encounters inside R < 10^3 r_g
            excluded_angles[radius_3 < crit_radius] = 360

            # If radius_3 > crit_radius all stars captured out to 1e4r_g after 100 Myr
            excluded_angles[radius_3 > crit_radius] = 0.01 * (time_passed / crit_time) * 180

        # If excluded_angles has any negative elements throw error
        if (np.sum(excluded_angles < 0) > 0):
            print("excluded_angles",excluded_angles)
            raise RuntimeError("excluded_angles not being set in bin_spheroid_encounter")

        # Draw random integer in range [excluded_angles,360-(excluded_angles)]
        # i3 in units of degrees
        # where 0 deg = disk mid-plane prograde, 180 deg= disk mid-plane retrograde,
        # 90deg = aligned with L_disk, 270 deg = anti-aligned with disk)
        i3 = rng.randint(low=excluded_angles, high=360-excluded_angles)
        # Convert i3 to radians
        i3_rad = np.radians(i3)

        # Ionize/soften/harden binary if appropriate
        hard = bin_binding_energy[chances_of_encounter < enc_rate] - ke_3
        # Create mask for hard and soft
        mask_hard = hard > 0
        mask_soft = hard < 0

        # If hard > 0 binary is hard wrt interloper
        # Change binary parameters: decrease separation, increase ecc around bin_orb_a and orb_ecc
        bin_sep[mask_hard] = bin_sep[mask_hard] * (1 - de_strong)
        bin_ecc[mask_hard] = bin_ecc[mask_hard] * (1 + de_strong)
        bin_orb_ecc[mask_hard] = bin_orb_ecc[mask_hard] * (1 + delta_energy_strong)
        # Ignore interloper parameters, since just drawing randomly from IMF population

        # If hard < 0 binary is soft wrt interloper
        # Change binary parameters: increase separation, decrease ecc around bin_orb_a, increase orb_ecc
        bin_sep[mask_soft] = bin_sep[mask_soft] * (1 + delta_energy_strong)
        bin_ecc[mask_soft] = bin_ecc[mask_soft] * (1 - delta_energy_strong)
        bin_orb_ecc[mask_soft] = bin_orb_ecc[mask_soft] * (1 + delta_energy_strong)

        # Catch if bin_ecc or bin_orb_ecc >= 1
        bin_ecc[bin_ecc >= 1.0] = 1.0 - epsilon
        bin_orb_ecc[bin_orb_ecc >= 1.0] = 1.0 - epsilon

        # New angle of binary wrt disk (in radians)
        bin_orb_inc[(L_ratio < 1)] = bin_orb_inc[(L_ratio < 1)] + L_ratio[L_ratio < 1] * (i3_rad[L_ratio < 1]/2.0)
        bin_orb_inc[(L_ratio > 1)] = bin_orb_inc[(L_ratio > 1)] + (1./L_ratio[L_ratio > 1]) * (i3_rad[L_ratio > 1]/2.0)

        disk_bins_bhbh.bin_sep[chances_of_encounter < enc_rate] = bin_sep
        disk_bins_bhbh.bin_ecc[chances_of_encounter < enc_rate] = bin_ecc
        disk_bins_bhbh.bin_orb_ecc[chances_of_encounter < enc_rate] = bin_orb_ecc
        disk_bins_bhbh.bin_orb_inc[chances_of_encounter < enc_rate] = bin_orb_inc

    # Test new values
    assert np.isfinite(disk_bins_bhbh.bin_sep).all(), \
        "Finite check failure: disk_bins_bhbh.bin_sep"
    assert np.isfinite(disk_bins_bhbh.bin_orb_inc).all(), \
        "Finite check failure: disk_bins_bhbh.bin_orb_inc"

    return (disk_bins_bhbh)


def bin_recapture(blackholes_binary, timestep_duration_yr):
    """Recapture BBH that has orbital inclination >0 post spheroid encounter

    Parameters
    ----------
    blackholes_binary : AGNBinaryBlackHole
        binary black holes
    timestep_duration_yr : float
        Length of timestep [yr]

    Returns
    -------
    blackholes_binary : AGNBinaryBlackHole
        Binary black holes with binary orbital inclination [radian] updated

    Notes
    -----
    Purely bogus scaling does not account for real disk surface density.
    From Fabj+20, if i<5deg (=(5deg/180deg)*pi=0.09rad), time to recapture a BH in SG disk is 1Myr (M_b/10Msun)^-1(R/10^4r_g)
    if i=[5,15]deg =(0.09-0.27rad), time to recapture a BH in SG disk is 50Myrs(M_b/10Msun)^-1 (R/10^4r_g)
    For now, ignore if i>15deg (>0.27rad)
    """
    # Critical inclinations (5deg,15deg for SG disk model)
    crit_inc1 = 0.09
    crit_inc2 = 0.27

    idx_gtr_0 = blackholes_binary.bin_orb_inc > 0

    if (idx_gtr_0.shape[0] == 0):
        return (blackholes_binary)

    bin_orb_inc = blackholes_binary.bin_orb_inc[idx_gtr_0]
    bin_mass = blackholes_binary.mass_1[idx_gtr_0] + blackholes_binary.mass_2[idx_gtr_0]
    bin_orb_a = blackholes_binary.bin_orb_a[idx_gtr_0]

    less_crit_inc1_mask = bin_orb_inc < crit_inc1
    bwtwn_crit_inc1_inc2_mask = (bin_orb_inc > crit_inc1) & (bin_orb_inc < crit_inc2)

    # is bin orbital inclination <5deg in SG disk?
    bin_orb_inc[less_crit_inc1_mask] = bin_orb_inc[less_crit_inc1_mask] * (1. - ((timestep_duration_yr/1e6) * (bin_mass[less_crit_inc1_mask] / 10.) * (bin_orb_a[less_crit_inc1_mask] / 1.e4)))
    bin_orb_inc[bwtwn_crit_inc1_inc2_mask] = bin_orb_inc[bwtwn_crit_inc1_inc2_mask] * (1. - ((timestep_duration_yr/5.e7) * (bin_mass[bwtwn_crit_inc1_inc2_mask] / 10.) * (bin_orb_a[bwtwn_crit_inc1_inc2_mask] / 1.e4)))

    blackholes_binary.bin_orb_inc[idx_gtr_0] = bin_orb_inc

    assert np.isfinite(blackholes_binary.bin_orb_inc).all(), \
        "Finite check failure: blackholes_binary.bin_orb_inc"

    return (blackholes_binary)


def bh_near_smbh(
        smbh_mass,
        disk_bh_pro_orbs_a,
        disk_bh_pro_masses,
        disk_bh_pro_orbs_ecc,
        timestep_duration_yr,
        inner_disk_outer_radius,
        disk_inner_stable_circ_orb,
        ):
    """Evolve semi-major axis of single BH near SMBH according to Peters64

    Test whether there are any BH near SMBH. 
    Flag if anything within min_safe_distance (default=50r_g) of SMBH.
    Time to decay into SMBH can be parameterized from Peters(1964) as:
    .. math:: t_{gw} =38Myr (1-e^2)(7/2) (a/50r_{g})^4 (M_{smbh}/10^8M_{sun})^3 (m_{bh}/10M_{sun})^{-1}

    Parameters
    ----------
    smbh_mass : float
        Mass [M_sun] of supermassive black hole
    disk_bh_pro_orbs_a : numpy.ndarray
        Orbital semi-major axes [r_{g,SMBH}] of prograde singleton BH at start of a timestep (math:`r_g=GM_{SMBH}/c^2`) with :obj:`float` type
    disk_bh_pro_masses : numpy.ndarray
        Masses [M_sun] of prograde singleton BH at start of timestep with :obj:`float` type
    disk_bh_pro_orbs_ecc : numpy.ndarray
        Orbital eccentricity [unitless] of singleton prograde BH with :obj:`float` type
    timestep_duration_yr : float
        Length of timestep [yr]
    inner_disk_outer_radius : float
        Outer radius of the inner disk [r_{g,SMBH}]
    disk_inner_stable_circ_orb : float
        Innermost stable circular orbit around the SMBH [r_{g,SMBH}]

    Returns
    -------
    disk_bh_pro_orbs_a : numpy.ndarray
        Semi-major axis [r_{g,SMBH}] of prograde singleton BH at end of timestep assuming only GW evolution
    """
    num_bh = disk_bh_pro_orbs_a.shape[0]
    # Calculate min_safe_distance in r_g
    min_safe_distance = max(disk_inner_stable_circ_orb, inner_disk_outer_radius)

    # Create a new bh_pro_orbs array
    new_disk_bh_pro_orbs_a = disk_bh_pro_orbs_a.copy()
    # Estimate the eccentricity factor for orbital decay time
    ecc_factor_arr = (1.0 - (disk_bh_pro_orbs_ecc)**(2.0))**(7/2)
    # Estimate the orbital decay time of each bh
    decay_time_arr = time_of_orbital_shrinkage(
        smbh_mass*u.solMass,
        disk_bh_pro_masses*u.solMass,
        si_from_r_g(smbh_mass*u.solMass, disk_bh_pro_orbs_a),
        0*u.m,
    )
    # Estimate the number of timesteps to decay
    decay_timesteps = decay_time_arr.to('yr').value / timestep_duration_yr
    # Estimate decrement
    decrement_arr = (1.0-(1./decay_timesteps))
    # Fix decrement
    decrement_arr[decay_timesteps == 0.] = 0.
    # Estimate new location
    new_location_r_g = decrement_arr * disk_bh_pro_orbs_a
    # Check location
    new_location_r_g[new_location_r_g < 1.] = 1.
    # Only update when less than min_safe_distance
    new_disk_bh_pro_orbs_a[disk_bh_pro_orbs_a < min_safe_distance] = new_location_r_g

    assert np.isfinite(new_disk_bh_pro_orbs_a).all(), \
        "Finite check failure: new_disk_bh_pro_orbs_a"

    return new_disk_bh_pro_orbs_a<|MERGE_RESOLUTION|>--- conflicted
+++ resolved
@@ -209,10 +209,6 @@
         "Finite check failed for disk_bh_pro_orbs_ecc"
     assert np.all(disk_bh_pro_orbs_a < disk_radius_outer), \
         "disk_bh_pro_orbs_a contains values greater than disk_radius_outer"
-<<<<<<< HEAD
-
-=======
->>>>>>> 02982bc7
     return (disk_bh_pro_orbs_a, disk_bh_pro_orbs_ecc)
 
 
@@ -1520,10 +1516,6 @@
         disk_bins_bhbh.bin_orb_inc[chances_of_encounter < enc_rate] = bin_orb_inc
 
     # Test new values
-    assert np.isfinite(disk_bins_bhbh.bin_sep).all(), \
-        "Finite check failure: disk_bins_bhbh.bin_sep"
-    assert np.isfinite(disk_bins_bhbh.bin_orb_inc).all(), \
-        "Finite check failure: disk_bins_bhbh.bin_orb_inc"
 
     return (disk_bins_bhbh)
 
