--- conflicted
+++ resolved
@@ -23,13 +23,8 @@
         disk_bh_pro_orbs_ecc,
         timestep_duration_yr,
         disk_bh_pro_orb_ecc_crit,
-<<<<<<< HEAD
-        disk_radius_outer,
-        delta_energy_strong
-=======
         delta_energy_strong,
         disk_radius_outer
->>>>>>> 584fc01e
         ):
     """"Adjust orb ecc due to encounters between 2 single circ pro BH
 
@@ -1386,11 +1381,7 @@
         L_ratio = (mass_3 / bin_mass[chances_of_encounter < enc_rate]) * np.sqrt(radius_3 / bin_orb_a)
 
         excluded_angles = np.full(num_encounters, -100.5)
-<<<<<<< HEAD
-        
-=======
-
->>>>>>> 584fc01e
+
         # If time_passed < crit_time then gradually decrease angles i3 available at a < 1000r_g
         if (time_passed < crit_time):
             # Set up arrays for angles
