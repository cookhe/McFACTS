"""Module for handling dynamical interactions.

Contains multiple functions which are each mocked up versions of a
dynamical mechanism. Of varying fidelity to reality. Also contains
GW orbital evolution for BH in the inner disk, which should probably
move elsewhere.
"""
import time
import numpy as np
import scipy

import astropy.units as u
import astropy.constants as const

from mcfacts.mcfacts_random_state import rng
from mcfacts.physics.point_masses import time_of_orbital_shrinkage
from mcfacts.physics.point_masses import si_from_r_g, r_g_from_units


def circular_singles_encounters_prograde(
        smbh_mass,
        disk_bh_pro_orbs_a,
        disk_bh_pro_masses,
        disk_bh_pro_orbs_ecc,
        timestep_duration_yr,
        disk_bh_pro_orb_ecc_crit,
        delta_energy_strong,
        disk_radius_outer
        ):
    """"Adjust orb ecc due to encounters between 2 single circ pro BH

    Parameters
    ----------
    smbh_mass : float
        Mass [M_sun] of supermassive black hole
    disk_bh_pro_orbs_a : numpy.ndarray
        Orbital semi-major axes [r_{g,SMBH}] of prograde singleton BH at start of a timestep (math:`r_g=GM_{SMBH}/c^2`) with :obj:`float` type
    disk_bh_pro_masses : numpy.ndarray
        Masses [M_sun] of prograde singleton BH at start of timestep with :obj:`float` type
    disk_bh_pro_orbs_ecc : numpy.ndarray
        Orbital eccentricity [unitless] of singleton prograde BH with :obj:`float` type
    timestep_duration_yr : float
        Length of timestep [yr]
    disk_bh_pro_orb_ecc_crit : float
        Critical orbital eccentricity [unitless] below which orbit is close enough to circularize
    delta_energy_strong : float
        Average energy change [units??] per strong encounter
    disk_radius_outer : float
        Outer radius of the inner disk (Rg)

    Returns
    -------
    disk_bh_pro_orbs_a : numpy.ndarray
        Updated BH semi-major axis [r_{g,SMBH}] perturbed by dynamics with :obj:`float` type
    disk_bh_pro_orbs_ecc : numpy.ndarray
        Updated BH orbital eccentricities [unitless] perturbed by dynamics with :obj:`float` type

    Notes
    -----
    Return array of modified singleton BH orbital eccentricities perturbed
    by encounters within :math:`f*R_{Hill}`, where f is some fraction/multiple of
    Hill sphere radius R_H

    Assume encounters between damped BH (e<e_crit) and undamped BH
    (e>e_crit) are the only important ones for now.
    Since the e<e_crit population is the most likely BBH merger source.

    1, find those orbiters with e<e_crit and their
        associated semi-major axes a_circ =[a_circ1, a_circ2, ..] and masses m_circ =[m_circ1,m_circ2, ..].

    2, calculate orbital timescales for a_circ1 and a_i and N_orbits/timestep. 
        For example, since
        :math:`T_orb =2\\pi \sqrt(a^3/GM_{smbh})`
        and
        .. math::
        a^3/GM_{smbh} = (10^3r_g)^3/GM_{smbh} = 10^9 (a/10^3r_g)^3 (GM_{smbh}/c^2)^3/GM_{smbh} \\
                    = 10^9 (a/10^3r_g)^3 (G M_{smbh}/c^3)^2 

        So
        .. math::
            T_orb   = 2\\pi 10^{4.5} (a/10^3r_g)^{3/2} GM_{smbh}/c^3 \\
                    = 2\\pi 10^{4.5} (a/10^3r_g)^{3/2} (6.7e-11*2e38/(3e8)^3) \\
                    = 2\\pi 10^{4.5} (a/10^3r_g)^{3/2} (13.6e27/27e24) \\
                    = \\pi 10^{7.5}  (a/10^3r_g)^{3/2} \\
                    ~ 3yr (a/10^3r_g)^3/2 (M_{smbh}/10^8M_{sun}) \\
        i.e. Orbit~3yr at 10^3r_g around a 10^8M_{sun} SMBH.
        Therefore in a timestep=1.e4yr, a BH at 10^3r_g orbits the SMBH N_orbit/timestep =3,000 times.

    3, among population of orbiters with e>e_crit,
        find those orbiters (a_i,e_i) where a_i*(1-e_i)< a_circ1,j <a_i*(1-e_i) for all members a_circ1,j of the circularized population 
        so we can test for possible interactions.

    4, calculate mutual Hill sphere R_H of candidate binary (a_circ1,j ,a_i).

    5, calculate ratio of 2R_H of binary to size of circular orbit, or (2R_H/2pi a_circ1,j)
        Hill sphere possible on both crossing inwards and outwards once per orbit, 
        so 2xHill sphere =4R_H worth of circular orbit will have possible encounter. 
        Thus, (4R_H/2pi a_circ1)= odds that a_circ1 is in the region of cross-over per orbit.
        For example, for BH at a_circ1 = 1e3r_g, 
            .. math:: R_h = a_{circ1}*(m_{circ1} + m_i/3M_{smbh})^1/3
            .. math:: = 0.004a_{circ1} (m_{circ1}/10M_{sun})^1/3 (m_i/10M_{sun})^1/3 (M_{smbh}/1e8M_{sun})^-1/3
        then
            ratio (4R_H/2pi a_circ1) = 0.008/pi ~ 0.0026 
            (ie around 1/400 odds that BH at a_circ1 is in either area of crossing)         

    6, calculate number of orbits of a_i in 1 timestep. 
        If e.g. N_orb(a_i)/timestep = 200 orbits per timestep of 10kyr, then 
        probability of encounter = (200orbits/timestep)*(4R_H/2pi a_circ1) ~ 0.5, 
                                or 50% odds of an encounter on this timestep between (a_circ1,j , a_i).
        If probability > 1, set probability = 1.
    7, draw a random number from the uniform [0,1] distribution and 
        if rng < probability of encounter, there is an encounter during the timestep
        if rng > probability of encounter, there is no encounter during the timestep

    8, if encounter:
        Take energy (de) from high ecc. a_i and give energy (de) to a_circ1,j
        de is average fractional energy change per encounter.
            So, a_circ1,j ->(1+de)a_circ1,j.    
                e_circ1,j ->(crit_ecc + de)
            and
                a_i       ->(1-de)a_i
                e_i       ->(1-de)e_i              
        Could be that average energy in gas-free cluster case is  
        assume average energy transfer = 20% perturbation (from Sigurdsson & Phinney 1993). 

        Further notes for self:
        sigma_ecc = sqrt(ecc^2 + incl^2)v_kep so if incl=0 deg (for now)
        En of ecc. interloper = 1/2 m_i sigma_ecc^2.
            Note: Can also use above logic for binary encounters except use binary binding energy instead.

        or later could try 
            Deflection angle defl = tan (defl) = dV_perp/V = 2GM/bV^2 kg^-1 m^3 s^-2 kg / m (m s^-1)^2
        so :math:`de/e =2GM/bV^2 = 2 G M_{bin}/0.5R_{hill}*\sigma^2`
        and :math:`R_hill = a_{circ1}*(M_{bin}/3M_{smbh})^1/3 and \sigma^2 =ecc^2*v_{kep}^2`
        So :math:`de/e = 4GM_{bin}/a_{circ1}(M_{bin}/3M_{smbh})^1/3 ecc^2 v_{kep}^2`
        and :math:`v_{kep} = \sqrt(GM_{smbh}/a_i)`
        So :math:`de/e = 4GM_{bin}^{2/3}M_{smbh}^1/3 a_i/a_{circ1} ecc^2 GM_{smbh} = 4(M_{bin}/M_{smbh})^{2/3} (a_i/a_{circ1})(1/ecc^2)
        where :math:`V_{rel} = \sigma` say and :math:`b=R_H = a_{circ1} (q/3)^{1/3}`
        So :math:`defl = 2GM/ a_{circ1}(q/3)^2/3 ecc^2 10^14 (m/s)^2 (R/10^3r_g)^-1`
            :math:`= 2 6.7e-11 2.e31/`
        !!Note: when doing this for binaries. 
            Calculate velocity of encounter compared to a_bin.
            If binary is hard ie GM_bin/a_bin > m3v_rel^2 then:
            harden binary 
                a_bin -> a_bin -da_bin and
            new binary eccentricity 
                e_bin -> e_bin + de  
            and give  da_bin worth of binding energy to extra eccentricity of m3.
            If binary is soft ie GM_bin/a_bin <m3v_rel^2 then:
            soften binary 
                a_bin -> a_bin + da_bin and
            new binary eccentricity
                e_bin -> e_bin + de
            and remove da_bin worth of binary energy from eccentricity of m3.
    """
    # Find the e< crit_ecc. population. These are the (circularized) population that can form binaries.
    circ_prograde_population_indices = np.asarray(disk_bh_pro_orbs_ecc <= disk_bh_pro_orb_ecc_crit).nonzero()[0]
    # Find the e> crit_ecc population. These are the interlopers that can perturb the circularized population
    ecc_prograde_population_indices = np.asarray(disk_bh_pro_orbs_ecc > disk_bh_pro_orb_ecc_crit).nonzero()[0]

    # Get locations for circ population
    circ_prograde_population_locations = disk_bh_pro_orbs_a[circ_prograde_population_indices]

    # Calculate epsilon --amount to subtract from disk_radius_outer for objects with orb_a > disk_radius_outer
    epsilon = disk_radius_outer * ((disk_bh_pro_masses[circ_prograde_population_indices] / (3 * (disk_bh_pro_masses[circ_prograde_population_indices] + smbh_mass)))**(1. / 3.)) * rng.uniform(size=circ_prograde_population_indices.size)

    # T_orb = pi (R/r_g)^1.5 (GM_smbh/c^2) = pi (R/r_g)^1.5 (GM_smbh*2e30/c^2)
    #      = pi (R/r_g)^1.5 (6.7e-11 2e38/27e24)= pi (R/r_g)^1.5 (1.3e11)s =(R/r_g)^1/5 (1.3e4)
    orbital_timescales_circ_pops = np.pi*((disk_bh_pro_orbs_a[circ_prograde_population_indices])**(1.5))*(2.e30*smbh_mass*const.G.value)/(const.c.value**(3.0)*3.15e7)
    N_circ_orbs_per_timestep = timestep_duration_yr/orbital_timescales_circ_pops
    ecc_orb_min = disk_bh_pro_orbs_a[ecc_prograde_population_indices]*(1.0-disk_bh_pro_orbs_ecc[ecc_prograde_population_indices])
    ecc_orb_max = disk_bh_pro_orbs_a[ecc_prograde_population_indices]*(1.0+disk_bh_pro_orbs_ecc[ecc_prograde_population_indices])
    # Generate all possible needed random numbers ahead of time
    chance_of_enc = rng.uniform(size=(len(circ_prograde_population_indices), len(ecc_prograde_population_indices)))
    num_poss_ints = 0
    num_encounters = 0
    if len(circ_prograde_population_indices) > 0:
        for i, circ_idx in enumerate(circ_prograde_population_indices):
            for j, ecc_idx in enumerate(ecc_prograde_population_indices):
                if (circ_prograde_population_locations[i] < ecc_orb_max[j] and circ_prograde_population_locations[i] > ecc_orb_min[j]):
                    # prob_encounter/orbit =hill sphere size/circumference of circ orbit =2RH/2pi a_circ1
                    # r_h = a_circ1(temp_bin_mass/3smbh_mass)^1/3 so prob_enc/orb = mass_ratio^1/3/pi
                    temp_bin_mass = disk_bh_pro_masses[circ_idx] + disk_bh_pro_masses[ecc_idx]
                    bh_smbh_mass_ratio = temp_bin_mass/(3.0*smbh_mass)
                    mass_ratio_factor = (bh_smbh_mass_ratio)**(1./3.)
                    prob_orbit_overlap = (1./np.pi)*mass_ratio_factor
                    prob_enc_per_timestep = prob_orbit_overlap * N_circ_orbs_per_timestep[i]
                    if prob_enc_per_timestep > 1:
                        prob_enc_per_timestep = 1
                    if chance_of_enc[i][j] < prob_enc_per_timestep:
                        num_encounters = num_encounters + 1
                        # if close encounter, pump ecc of circ orbiter to e=0.1 from near circular, and incr a_circ1 by 10%
                        # drop ecc of a_i by 10% and drop a_i by 10% (P.E. = -GMm/a)
                        # if already pumped in eccentricity, no longer circular, so don't need to follow other interactions
                        if disk_bh_pro_orbs_ecc[circ_idx] <= disk_bh_pro_orb_ecc_crit:
                            disk_bh_pro_orbs_ecc[circ_idx] = delta_energy_strong
                            disk_bh_pro_orbs_a[circ_idx] = disk_bh_pro_orbs_a[circ_idx]*(1.0 + delta_energy_strong)
                            # Catch for if orb_a > disk_radius_outer
                            if (disk_bh_pro_orbs_a[circ_idx] > disk_radius_outer):
                                disk_bh_pro_orbs_a[circ_idx] = disk_radius_outer - epsilon[i]
                            disk_bh_pro_orbs_ecc[ecc_idx] = disk_bh_pro_orbs_ecc[ecc_idx]*(1 - delta_energy_strong)
                            disk_bh_pro_orbs_a[ecc_idx] = disk_bh_pro_orbs_a[ecc_idx]*(1 - delta_energy_strong)
                    num_poss_ints = num_poss_ints + 1
            num_poss_ints = 0
            num_encounters = 0

    # Check finite
    assert np.isfinite(disk_bh_pro_orbs_a).all(), \
        "Finite check failed for disk_bh_pro_orbs_a"
    assert np.isfinite(disk_bh_pro_orbs_ecc).all(), \
        "Finite check failed for disk_bh_pro_orbs_ecc"
    assert np.all(disk_bh_pro_orbs_a < disk_radius_outer), \
        "disk_bh_pro_orbs_a contains values greater than disk_radius_outer"
    assert np.all(disk_bh_pro_orbs_a > 0), \
        "disk_bh_pro_orbs_a contains values <= 0"

    return (disk_bh_pro_orbs_a, disk_bh_pro_orbs_ecc)


def circular_singles_encounters_prograde_stars(
        smbh_mass,
        disk_star_pro_orbs_a,
        disk_star_pro_masses,
        disk_star_pro_radius,
        disk_star_pro_orbs_ecc,
        disk_star_pro_id_nums,
        rstar_rhill_exponent,
        timestep_duration_yr,
        disk_bh_pro_orb_ecc_crit,
        delta_energy_strong,
        disk_radius_outer
        ):
    """"Adjust orb ecc due to encounters between 2 single circ pro stars

    Parameters
    ----------
    smbh_mass : float
        Mass [M_sun] of supermassive black hole
    disk_bh_pro_orbs_a : numpy.ndarray
        Orbital semi-major axes [r_{g,SMBH}] of prograde singleton star at start of a timestep (math:`r_g=GM_{SMBH}/c^2`) with :obj:`float` type
    disk_bh_pro_masses : numpy.ndarray
        Masses [M_sun] of prograde singleton star at start of timestep with :obj:`float` type
    disk_star_pro_radius : numpy.ndarray
        Radii [Rsun] of prograde singleton star at start of timestep with :obj: `float` type
    disk_bh_pro_orbs_ecc : numpy.ndarray
        Orbital eccentricity [unitless] of singleton prograde star with :obj:`float` type
    disk_star_pro_id_nums : numpy.ndarray
        ID numbers of singleton prograde stars
    rstar_rhill_exponent : float
        Exponent for the ratio of R_star / R_Hill. Default is 2
    timestep_duration_yr : float
        Length of timestep [yr]
    disk_bh_pro_orb_ecc_crit : float
        Critical orbital eccentricity [unitless] below which orbit is close enough to circularize
    delta_energy_strong : float
        Average energy change [units??] per strong encounter

    Returns
    -------
    disk_star_pro_orbs_a : numpy.ndarray
        Updated BH semi-major axis [r_{g,SMBH}] perturbed by dynamics with :obj:`float` type
    disk_star_pro_orbs_ecc : numpy.ndarray
        Updated BH orbital eccentricities [unitless] perturbed by dynamics with :obj:`float` type
    disk_star_pro_id_nums_touch : numpy.ndarray
        ID numbers of stars that will touch each other

    Notes
    -----
    Return array of modified singleton star orbital eccentricities perturbed
    by encounters within :math:`f*R_{Hill}`, where f is some fraction/multiple of
    Hill sphere radius R_H

    Assume encounters between damped star (e<e_crit) and undamped star
    (e>e_crit) are the only important ones for now.
    Since the e<e_crit population is the most likely BBH merger source.

    1, find those orbiters with e<e_crit and their
        associated semi-major axes a_circ =[a_circ1, a_circ2, ..] and masses m_circ =[m_circ1,m_circ2, ..].

    2, calculate orbital timescales for a_circ1 and a_i and N_orbits/timestep. 
        For example, since
        :math:`T_orb =2\\pi \sqrt(a^3/GM_{smbh})`
        and
        .. math::
        a^3/GM_{smbh} = (10^3r_g)^3/GM_{smbh} = 10^9 (a/10^3r_g)^3 (GM_{smbh}/c^2)^3/GM_{smbh} \\
                    = 10^9 (a/10^3r_g)^3 (G M_{smbh}/c^3)^2 

        So
        .. math::
            T_orb   = 2\\pi 10^{4.5} (a/10^3r_g)^{3/2} GM_{smbh}/c^3 \\
                    = 2\\pi 10^{4.5} (a/10^3r_g)^{3/2} (6.7e-11*2e38/(3e8)^3) \\
                    = 2\\pi 10^{4.5} (a/10^3r_g)^{3/2} (13.6e27/27e24) \\
                    = \\pi 10^{7.5}  (a/10^3r_g)^{3/2} \\
                    ~ 3yr (a/10^3r_g)^3/2 (M_{smbh}/10^8M_{sun}) \\
        i.e. Orbit~3yr at 10^3r_g around a 10^8M_{sun} SMBH.
        Therefore in a timestep=1.e4yr, a BH at 10^3r_g orbits the SMBH N_orbit/timestep =3,000 times.

    3, among population of orbiters with e>e_crit,
        find those orbiters (a_i,e_i) where a_i*(1-e_i)< a_circ1,j <a_i*(1-e_i) for all members a_circ1,j of the circularized population 
        so we can test for possible interactions.

    4, calculate mutual Hill sphere R_H of candidate binary (a_circ1,j ,a_i).

    5, calculate ratio of 2R_H of binary to size of circular orbit, or (2R_H/2pi a_circ1,j)
        Hill sphere possible on both crossing inwards and outwards once per orbit, 
        so 2xHill sphere =4R_H worth of circular orbit will have possible encounter. 
        Thus, (4R_H/2pi a_circ1)= odds that a_circ1 is in the region of cross-over per orbit.
        For example, for BH at a_circ1 = 1e3r_g, 
            .. math:: R_h = a_{circ1}*(m_{circ1} + m_i/3M_{smbh})^1/3
            .. math:: = 0.004a_{circ1} (m_{circ1}/10M_{sun})^1/3 (m_i/10M_{sun})^1/3 (M_{smbh}/1e8M_{sun})^-1/3
        then
            ratio (4R_H/2pi a_circ1) = 0.008/pi ~ 0.0026 
            (ie around 1/400 odds that BH at a_circ1 is in either area of crossing)         

    6, calculate number of orbits of a_i in 1 timestep. 
        If e.g. N_orb(a_i)/timestep = 200 orbits per timestep of 10kyr, then 
        probability of encounter = (200orbits/timestep)*(4R_H/2pi a_circ1) ~ 0.5, 
                                or 50% odds of an encounter on this timestep between (a_circ1,j , a_i).
        If probability > 1, set probability = 1.
    7, draw a random number from the uniform [0,1] distribution and 
        if rng < probability of encounter, there is an encounter during the timestep
        if rng > probability of encounter, there is no encounter during the timestep

    8, if encounter:
        Take energy (de) from high ecc. a_i and give energy (de) to a_circ1,j
        de is average fractional energy change per encounter.
            So, a_circ1,j ->(1+de)a_circ1,j.    
                e_circ1,j ->(crit_ecc + de)
            and
                a_i       ->(1-de)a_i
                e_i       ->(1-de)e_i              
        Could be that average energy in gas-free cluster case is  
        assume average energy transfer = 20% perturbation (from Sigurdsson & Phinney 1993). 

        Further notes for self:
        sigma_ecc = sqrt(ecc^2 + incl^2)v_kep so if incl=0 deg (for now)
        En of ecc. interloper = 1/2 m_i sigma_ecc^2.
            Note: Can also use above logic for binary encounters except use binary binding energy instead.

        or later could try 
            Deflection angle defl = tan (defl) = dV_perp/V = 2GM/bV^2 kg^-1 m^3 s^-2 kg / m (m s^-1)^2
        so :math:`de/e =2GM/bV^2 = 2 G M_{bin}/0.5R_{hill}*\sigma^2`
        and :math:`R_hill = a_{circ1}*(M_{bin}/3M_{smbh})^1/3 and \sigma^2 =ecc^2*v_{kep}^2`
        So :math:`de/e = 4GM_{bin}/a_{circ1}(M_{bin}/3M_{smbh})^1/3 ecc^2 v_{kep}^2`
        and :math:`v_{kep} = \sqrt(GM_{smbh}/a_i)`
        So :math:`de/e = 4GM_{bin}^{2/3}M_{smbh}^1/3 a_i/a_{circ1} ecc^2 GM_{smbh} = 4(M_{bin}/M_{smbh})^{2/3} (a_i/a_{circ1})(1/ecc^2)
        where :math:`V_{rel} = \sigma` say and :math:`b=R_H = a_{circ1} (q/3)^{1/3}`
        So :math:`defl = 2GM/ a_{circ1}(q/3)^2/3 ecc^2 10^14 (m/s)^2 (R/10^3r_g)^-1`
            :math:`= 2 6.7e-11 2.e31/`
        !!Note: when doing this for binaries. 
            Calculate velocity of encounter compared to a_bin.
            If binary is hard ie GM_bin/a_bin > m3v_rel^2 then:
            harden binary 
                a_bin -> a_bin -da_bin and
            new binary eccentricity 
                e_bin -> e_bin + de  
            and give  da_bin worth of binding energy to extra eccentricity of m3.
            If binary is soft ie GM_bin/a_bin <m3v_rel^2 then:
            soften binary 
                a_bin -> a_bin + da_bin and
            new binary eccentricity
                e_bin -> e_bin + de
            and remove da_bin worth of binary energy from eccentricity of m3.
    """
    # Find the e< crit_ecc. population. These are the (circularized) population that can form binaries.
    circ_prograde_population_indices = np.asarray(disk_star_pro_orbs_ecc <= disk_bh_pro_orb_ecc_crit).nonzero()[0]
    # Find the e> crit_ecc population. These are the interlopers that can perturb the circularized population
    ecc_prograde_population_indices = np.asarray(disk_star_pro_orbs_ecc > disk_bh_pro_orb_ecc_crit).nonzero()[0]

    # Get locations for circ population
    circ_prograde_population_locations = disk_star_pro_orbs_a[circ_prograde_population_indices]

    # Calculate epsilon --amount to subtract from disk_radius_outer for objects with orb_a > disk_radius_outer
    epsilon = disk_radius_outer * ((disk_star_pro_masses[circ_prograde_population_indices] / (3 * (disk_star_pro_masses[circ_prograde_population_indices] + smbh_mass)))**(1. / 3.)) * rng.uniform(size=circ_prograde_population_indices.size)

    # T_orb = pi (R/r_g)^1.5 (GM_smbh/c^2) = pi (R/r_g)^1.5 (GM_smbh*2e30/c^2)
    #      = pi (R/r_g)^1.5 (6.7e-11 2e38/27e24)= pi (R/r_g)^1.5 (1.3e11)s =(R/r_g)^1/5 (1.3e4)
    orbital_timescales_circ_pops = scipy.constants.pi*((disk_star_pro_orbs_a[circ_prograde_population_indices])**(1.5))*(2.e30*smbh_mass*scipy.constants.G)/(scipy.constants.c**(3.0)*3.15e7) 
    N_circ_orbs_per_timestep = timestep_duration_yr/orbital_timescales_circ_pops
    ecc_orb_min = disk_star_pro_orbs_a[ecc_prograde_population_indices]*(1.0-disk_star_pro_orbs_ecc[ecc_prograde_population_indices])
    ecc_orb_max = disk_star_pro_orbs_a[ecc_prograde_population_indices]*(1.0+disk_star_pro_orbs_ecc[ecc_prograde_population_indices])
    # Generate all possible needed random numbers ahead of time
    chance_of_enc = rng.uniform(size=(len(circ_prograde_population_indices), len(ecc_prograde_population_indices)))
    num_poss_ints = 0
    num_encounters = 0
    id_nums_poss_touch = []
    frac_rhill_sep = []
    if len(circ_prograde_population_indices) > 0:
        for i, circ_idx in enumerate(circ_prograde_population_indices):
            for j, ecc_idx in enumerate(ecc_prograde_population_indices):
                if (circ_prograde_population_locations[i] < ecc_orb_max[j] and circ_prograde_population_locations[i] > ecc_orb_min[j]):
                    # prob_encounter/orbit =hill sphere size/circumference of circ orbit =2RH/2pi a_circ1
                    # r_h = a_circ1(temp_bin_mass/3smbh_mass)^1/3 so prob_enc/orb = mass_ratio^1/3/pi
                    temp_bin_mass = disk_star_pro_masses[circ_idx] + disk_star_pro_masses[ecc_idx]
                    star_smbh_mass_ratio = temp_bin_mass/(3.0*smbh_mass)
                    mass_ratio_factor = (star_smbh_mass_ratio)**(1./3.)
                    prob_orbit_overlap = (1./scipy.constants.pi)*mass_ratio_factor
                    prob_enc_per_timestep = prob_orbit_overlap * N_circ_orbs_per_timestep[i]
                    if prob_enc_per_timestep > 1:
                        prob_enc_per_timestep = 1
                    if chance_of_enc[i][j] < prob_enc_per_timestep:
                        num_encounters = num_encounters + 1
                        # if close encounter, pump ecc of circ orbiter to e=0.1 from near circular, and incr a_circ1 by 10%
                        # drop ecc of a_i by 10% and drop a_i by 10% (P.E. = -GMm/a)
                        # if already pumped in eccentricity, no longer circular, so don't need to follow other interactions
                        if disk_star_pro_orbs_ecc[circ_idx] <= disk_bh_pro_orb_ecc_crit:
                            disk_star_pro_orbs_ecc[circ_idx] = delta_energy_strong * np.sqrt(disk_star_pro_masses[ecc_idx]/disk_star_pro_masses[circ_idx])
                            disk_star_pro_orbs_a[circ_idx] = disk_star_pro_orbs_a[circ_idx]*(1.0 + delta_energy_strong * np.sqrt(disk_star_pro_masses[ecc_idx]/disk_star_pro_masses[circ_idx]))
                            # Catch for if orb_a > disk_radius_outer
                            if (disk_star_pro_orbs_a[circ_idx] > disk_radius_outer):
                                disk_star_pro_orbs_a[circ_idx] = disk_radius_outer - epsilon[i]
                            disk_star_pro_orbs_ecc[ecc_idx] = disk_star_pro_orbs_ecc[ecc_idx]*(1 - delta_energy_strong * np.sqrt(disk_star_pro_masses[circ_idx]/disk_star_pro_masses[ecc_idx]))
                            disk_star_pro_orbs_a[ecc_idx] = disk_star_pro_orbs_a[ecc_idx]*(1 - delta_energy_strong * np.sqrt(disk_star_pro_masses[circ_idx]/disk_star_pro_masses[ecc_idx]))
                            # Look for stars that are inside each other's Hill spheres and if so return them as mergers
                            separation = np.abs(disk_star_pro_orbs_a[circ_idx] - disk_star_pro_orbs_a[ecc_idx])
                            center_of_mass = np.average([disk_star_pro_orbs_a[circ_idx], disk_star_pro_orbs_a[ecc_idx]],
                                                        weights=[disk_star_pro_masses[circ_idx], disk_star_pro_masses[ecc_idx]])
                            rhill_poss_encounter = center_of_mass * ((disk_star_pro_masses[circ_idx] + disk_star_pro_masses[ecc_idx]) / (3. * smbh_mass)) ** (1./3.)
                            if (separation - rhill_poss_encounter < 0):
                                id_nums_poss_touch.append(np.array([disk_star_pro_id_nums[circ_idx], disk_star_pro_id_nums[ecc_idx]]))
                                frac_rhill_sep.append(separation / rhill_poss_encounter)
                    num_poss_ints = num_poss_ints + 1
            num_poss_ints = 0
            num_encounters = 0
    if not np.all(disk_star_pro_orbs_a > 0):
        zero_mask = ~(disk_star_pro_orbs_a > 0)
        print(disk_star_pro_orbs_a[zero_mask])
        print(np.argwhere(zero_mask))

    # Check finite
    assert np.isfinite(disk_star_pro_orbs_a).all(), \
        "Finite check failed for disk_star_pro_orbs_a"
    assert np.isfinite(disk_star_pro_orbs_ecc).all(), \
        "Finite check failed for disk_star_pro_orbs_ecc"
    assert np.all(disk_star_pro_orbs_a < disk_radius_outer), \
        "disk_star_pro_orbs_a contains values greater than disk_radius_outer"
    assert np.all(disk_star_pro_orbs_a > 0), \
        "disk_star_pro_orbs_a contains values <= 0"

    id_nums_poss_touch = np.array(id_nums_poss_touch)
    frac_rhill_sep = np.array(frac_rhill_sep)

    # Test if there are any duplicate pairs, if so only return ID numbers of pair with smallest fractional Hill sphere separation
    if np.unique(id_nums_poss_touch).shape != id_nums_poss_touch.flatten().shape:
        sort_idx = np.argsort(frac_rhill_sep)
        id_nums_poss_touch = id_nums_poss_touch[sort_idx]
        uniq_vals, unq_counts = np.unique(id_nums_poss_touch, return_counts=True)
        dupe_vals = uniq_vals[unq_counts > 1]
        dupe_rows = id_nums_poss_touch[np.any(np.isin(id_nums_poss_touch, dupe_vals), axis=1)]
        uniq_rows = id_nums_poss_touch[np.all(~np.isin(id_nums_poss_touch, dupe_vals), axis=1)]

        rm_rows = []
        for row in dupe_rows:
            dupe_indices = np.any(np.isin(dupe_rows, row), axis=1).nonzero()[0][1:]
            rm_rows.append(dupe_indices)
        rm_rows = np.unique(np.concatenate(rm_rows))
        keep_mask = np.ones(len(dupe_rows))
        keep_mask[rm_rows] = 0

        id_nums_touch = np.concatenate((dupe_rows[keep_mask.astype(bool)], uniq_rows))

    else:
        id_nums_touch = id_nums_poss_touch

    id_nums_touch = id_nums_touch.T
    return (disk_star_pro_orbs_a, disk_star_pro_orbs_ecc, id_nums_touch)


def circular_singles_encounters_prograde_star_bh(
        smbh_mass,
        disk_star_pro_orbs_a,
        disk_star_pro_masses,
        disk_star_pro_radius,
        disk_star_pro_orbs_ecc,
        disk_star_pro_id_nums,
        rstar_rhill_exponent,
        disk_bh_pro_orbs_a,
        disk_bh_pro_masses,
        disk_bh_pro_orbs_ecc,
        disk_bh_pro_id_nums,
        timestep_duration_yr,
        disk_bh_pro_orb_ecc_crit,
        delta_energy_strong,
        disk_radius_outer
        ):
    """"Adjust orb ecc due to encounters between 2 single circ pro stars

    Parameters
    ----------
    smbh_mass : float
        Mass [M_sun] of supermassive black hole
    disk_bh_pro_orbs_a : numpy.ndarray
        Orbital semi-major axes [r_{g,SMBH}] of prograde singleton star at start of a timestep (math:`r_g=GM_{SMBH}/c^2`) with :obj:`float` type
    disk_bh_pro_masses : numpy.ndarray
        Masses [M_sun] of prograde singleton star at start of timestep with :obj:`float` type
    disk_star_pro_radius : numpy.ndarray
        Radii [Rsun] of prograde singleton star at start of timestep with :obj: `float` type
    disk_bh_pro_orbs_ecc : numpy.ndarray
        Orbital eccentricity [unitless] of singleton prograde star with :obj:`float` type
    disk_star_pro_id_nums : numpy.ndarray
        ID numbers of singleton prograde stars
    rstar_rhill_exponent : float
        Exponent for the ratio of R_star / R_Hill. Default is 2
    timestep_duration_yr : float
        Length of timestep [yr]
    disk_bh_pro_orb_ecc_crit : float
        Critical orbital eccentricity [unitless] below which orbit is close enough to circularize
    delta_energy_strong : float
        Average energy change [units??] per strong encounter

    Returns
    -------
    disk_star_pro_orbs_a : numpy.ndarray
        Updated stars semi-major axis [r_{g,SMBH}] perturbed by dynamics with :obj:`float` type
    disk_star_pro_orbs_ecc : numpy.ndarray
        Updated stars orbital eccentricities [unitless] perturbed by dynamics with :obj:`float` type
    disk_star_pro_id_nums_touch : numpy.ndarray
        ID numbers of stars that will touch each other
    disk_bh_pro_orbs_a : numpy.ndarray
        Updated BH semi-major axis [r_{g,SMBH}] perturbed by dynamics with :obj:`float` type
    disk_bh_pro_orbs_ecc : numpy.ndarray
        Updated BH orbital eccentricities [unitless] perturbed by dynamics with :obj:`float` type

    Notes
    -----
    Return array of modified singleton star orbital eccentricities perturbed
    by encounters within :math:`f*R_{Hill}`, where f is some fraction/multiple of
    Hill sphere radius R_H

    Assume encounters between damped star (e<e_crit) and undamped star
    (e>e_crit) are the only important ones for now.
    Since the e<e_crit population is the most likely BBH merger source.

    1, find those orbiters with e<e_crit and their
        associated semi-major axes a_circ =[a_circ1, a_circ2, ..] and masses m_circ =[m_circ1,m_circ2, ..].

    2, calculate orbital timescales for a_circ1 and a_i and N_orbits/timestep. 
        For example, since
        :math:`T_orb =2\\pi \sqrt(a^3/GM_{smbh})`
        and
        .. math::
        a^3/GM_{smbh} = (10^3r_g)^3/GM_{smbh} = 10^9 (a/10^3r_g)^3 (GM_{smbh}/c^2)^3/GM_{smbh} \\
                    = 10^9 (a/10^3r_g)^3 (G M_{smbh}/c^3)^2 

        So
        .. math::
            T_orb   = 2\\pi 10^{4.5} (a/10^3r_g)^{3/2} GM_{smbh}/c^3 \\
                    = 2\\pi 10^{4.5} (a/10^3r_g)^{3/2} (6.7e-11*2e38/(3e8)^3) \\
                    = 2\\pi 10^{4.5} (a/10^3r_g)^{3/2} (13.6e27/27e24) \\
                    = \\pi 10^{7.5}  (a/10^3r_g)^{3/2} \\
                    ~ 3yr (a/10^3r_g)^3/2 (M_{smbh}/10^8M_{sun}) \\
        i.e. Orbit~3yr at 10^3r_g around a 10^8M_{sun} SMBH.
        Therefore in a timestep=1.e4yr, a BH at 10^3r_g orbits the SMBH N_orbit/timestep =3,000 times.

    3, among population of orbiters with e>e_crit,
        find those orbiters (a_i,e_i) where a_i*(1-e_i)< a_circ1,j <a_i*(1-e_i) for all members a_circ1,j of the circularized population 
        so we can test for possible interactions.

    4, calculate mutual Hill sphere R_H of candidate binary (a_circ1,j ,a_i).

    5, calculate ratio of 2R_H of binary to size of circular orbit, or (2R_H/2pi a_circ1,j)
        Hill sphere possible on both crossing inwards and outwards once per orbit, 
        so 2xHill sphere =4R_H worth of circular orbit will have possible encounter. 
        Thus, (4R_H/2pi a_circ1)= odds that a_circ1 is in the region of cross-over per orbit.
        For example, for BH at a_circ1 = 1e3r_g, 
            .. math:: R_h = a_{circ1}*(m_{circ1} + m_i/3M_{smbh})^1/3
            .. math:: = 0.004a_{circ1} (m_{circ1}/10M_{sun})^1/3 (m_i/10M_{sun})^1/3 (M_{smbh}/1e8M_{sun})^-1/3
        then
            ratio (4R_H/2pi a_circ1) = 0.008/pi ~ 0.0026 
            (ie around 1/400 odds that BH at a_circ1 is in either area of crossing)         

    6, calculate number of orbits of a_i in 1 timestep. 
        If e.g. N_orb(a_i)/timestep = 200 orbits per timestep of 10kyr, then 
        probability of encounter = (200orbits/timestep)*(4R_H/2pi a_circ1) ~ 0.5, 
                                or 50% odds of an encounter on this timestep between (a_circ1,j , a_i).
        If probability > 1, set probability = 1.
    7, draw a random number from the uniform [0,1] distribution and 
        if rng < probability of encounter, there is an encounter during the timestep
        if rng > probability of encounter, there is no encounter during the timestep

    8, if encounter:
        Take energy (de) from high ecc. a_i and give energy (de) to a_circ1,j
        de is average fractional energy change per encounter.
            So, a_circ1,j ->(1+de)a_circ1,j.    
                e_circ1,j ->(crit_ecc + de)
            and
                a_i       ->(1-de)a_i
                e_i       ->(1-de)e_i              
        Could be that average energy in gas-free cluster case is  
        assume average energy transfer = 20% perturbation (from Sigurdsson & Phinney 1993). 

        Further notes for self:
        sigma_ecc = sqrt(ecc^2 + incl^2)v_kep so if incl=0 deg (for now)
        En of ecc. interloper = 1/2 m_i sigma_ecc^2.
            Note: Can also use above logic for binary encounters except use binary binding energy instead.

        or later could try 
            Deflection angle defl = tan (defl) = dV_perp/V = 2GM/bV^2 kg^-1 m^3 s^-2 kg / m (m s^-1)^2
        so :math:`de/e =2GM/bV^2 = 2 G M_{bin}/0.5R_{hill}*\sigma^2`
        and :math:`R_hill = a_{circ1}*(M_{bin}/3M_{smbh})^1/3 and \sigma^2 =ecc^2*v_{kep}^2`
        So :math:`de/e = 4GM_{bin}/a_{circ1}(M_{bin}/3M_{smbh})^1/3 ecc^2 v_{kep}^2`
        and :math:`v_{kep} = \sqrt(GM_{smbh}/a_i)`
        So :math:`de/e = 4GM_{bin}^{2/3}M_{smbh}^1/3 a_i/a_{circ1} ecc^2 GM_{smbh} = 4(M_{bin}/M_{smbh})^{2/3} (a_i/a_{circ1})(1/ecc^2)
        where :math:`V_{rel} = \sigma` say and :math:`b=R_H = a_{circ1} (q/3)^{1/3}`
        So :math:`defl = 2GM/ a_{circ1}(q/3)^2/3 ecc^2 10^14 (m/s)^2 (R/10^3r_g)^-1`
            :math:`= 2 6.7e-11 2.e31/`
        !!Note: when doing this for binaries. 
            Calculate velocity of encounter compared to a_bin.
            If binary is hard ie GM_bin/a_bin > m3v_rel^2 then:
            harden binary 
                a_bin -> a_bin -da_bin and
            new binary eccentricity 
                e_bin -> e_bin + de  
            and give  da_bin worth of binding energy to extra eccentricity of m3.
            If binary is soft ie GM_bin/a_bin <m3v_rel^2 then:
            soften binary 
                a_bin -> a_bin + da_bin and
            new binary eccentricity
                e_bin -> e_bin + de
            and remove da_bin worth of binary energy from eccentricity of m3.
    """
    # We are comparing the CIRCULARIZED stars and the ECCENTRIC black holes
    # Find the e< crit_ecc. population. These are the (circularized) population that can form binaries.
    circ_prograde_population_indices = np.asarray(disk_star_pro_orbs_ecc <= disk_bh_pro_orb_ecc_crit).nonzero()[0]
    # Find the e> crit_ecc population. These are the interlopers that can perturb the circularized population
    ecc_prograde_population_indices = np.asarray(disk_bh_pro_orbs_ecc > disk_bh_pro_orb_ecc_crit).nonzero()[0]

    # Get locations for circ population
    circ_prograde_population_locations = disk_star_pro_orbs_a[circ_prograde_population_indices]

    # Calculate epsilon --amount to subtract from disk_radius_outer for objects with orb_a > disk_radius_outer
    epsilon_star = disk_radius_outer * ((disk_star_pro_masses[circ_prograde_population_indices] / (3 * (disk_star_pro_masses[circ_prograde_population_indices] + smbh_mass)))**(1. / 3.)) * rng.uniform(size=circ_prograde_population_indices.size)

    # T_orb = pi (R/r_g)^1.5 (GM_smbh/c^2) = pi (R/r_g)^1.5 (GM_smbh*2e30/c^2)
    #      = pi (R/r_g)^1.5 (6.7e-11 2e38/27e24)= pi (R/r_g)^1.5 (1.3e11)s =(R/r_g)^1/5 (1.3e4)
    orbital_timescales_circ_pops = scipy.constants.pi*((disk_star_pro_orbs_a[circ_prograde_population_indices])**(1.5))*(2.e30*smbh_mass*scipy.constants.G)/(scipy.constants.c**(3.0)*3.15e7) 
    N_circ_orbs_per_timestep = timestep_duration_yr/orbital_timescales_circ_pops
    ecc_orb_min = disk_bh_pro_orbs_a[ecc_prograde_population_indices]*(1.0-disk_bh_pro_orbs_a[ecc_prograde_population_indices])
    ecc_orb_max = disk_bh_pro_orbs_a[ecc_prograde_population_indices]*(1.0+disk_bh_pro_orbs_a[ecc_prograde_population_indices])
    num_poss_ints = 0
    num_encounters = 0
    # Generate all possible needed random numbers ahead of time
    chance_of_enc = rng.uniform(size=(len(circ_prograde_population_indices), len(ecc_prograde_population_indices)))
    id_nums_poss_touch = []
    frac_rhill_sep = []
    if len(circ_prograde_population_indices) > 0:
        for i, circ_idx in enumerate(circ_prograde_population_indices):
            for j, ecc_idx in enumerate(ecc_prograde_population_indices):
                if (circ_prograde_population_locations[i] < ecc_orb_max[j] and circ_prograde_population_locations[i] > ecc_orb_min[j]):
                    # prob_encounter/orbit =hill sphere size/circumference of circ orbit =2RH/2pi a_circ1
                    # r_h = a_circ1(temp_bin_mass/3smbh_mass)^1/3 so prob_enc/orb = mass_ratio^1/3/pi
                    temp_bin_mass = disk_star_pro_masses[circ_idx] + disk_bh_pro_masses[ecc_idx]
                    star_smbh_mass_ratio = temp_bin_mass/(3.0*smbh_mass)
                    mass_ratio_factor = (star_smbh_mass_ratio)**(1./3.)
                    prob_orbit_overlap = (1./scipy.constants.pi)*mass_ratio_factor
                    prob_enc_per_timestep = prob_orbit_overlap * N_circ_orbs_per_timestep[i]
                    if prob_enc_per_timestep > 1:
                        prob_enc_per_timestep = 1
                    if chance_of_enc[i][j] < prob_enc_per_timestep:
                        num_encounters = num_encounters + 1
                        # if close encounter, pump ecc of circ orbiter to e=0.1 from near circular, and incr a_circ1 by 10%
                        # drop ecc of a_i by 10% and drop a_i by 10% (P.E. = -GMm/a)
                        # if already pumped in eccentricity, no longer circular, so don't need to follow other interactions
                        if disk_star_pro_orbs_ecc[circ_idx] <= disk_bh_pro_orb_ecc_crit:
                            disk_star_pro_orbs_ecc[circ_idx] = delta_energy_strong * np.sqrt(disk_bh_pro_masses[ecc_idx]/disk_star_pro_masses[circ_idx])
                            disk_star_pro_orbs_a[circ_idx] = disk_star_pro_orbs_a[circ_idx]*(1.0 + delta_energy_strong * np.sqrt(disk_bh_pro_masses[ecc_idx]/disk_star_pro_masses[circ_idx]))
                            # Catch for if orb_a > disk_radius_outer
                            if (disk_star_pro_orbs_a[circ_idx] > disk_radius_outer):
                                disk_star_pro_orbs_a[circ_idx] = disk_radius_outer - epsilon_star[i]
                            disk_bh_pro_orbs_ecc[ecc_idx] = disk_bh_pro_orbs_ecc[ecc_idx]*(1 - delta_energy_strong * np.sqrt(disk_star_pro_masses[circ_idx]/disk_bh_pro_masses[ecc_idx]))
                            disk_bh_pro_orbs_a[ecc_idx] = disk_bh_pro_orbs_a[ecc_idx]*(1 - delta_energy_strong * np.sqrt(disk_star_pro_masses[circ_idx]/disk_bh_pro_masses[ecc_idx]))
                            # Look for stars that are inside each other's Hill spheres and if so return them as mergers
                            separation = np.abs(disk_star_pro_orbs_a[circ_idx] - disk_bh_pro_orbs_a[ecc_idx])
                            center_of_mass = np.average([disk_star_pro_orbs_a[circ_idx], disk_bh_pro_orbs_a[ecc_idx]],
                                                        weights=[disk_star_pro_masses[circ_idx], disk_bh_pro_masses[ecc_idx]])
                            rhill_poss_encounter = center_of_mass * ((disk_star_pro_masses[circ_idx] + disk_bh_pro_masses[ecc_idx]) / (3. * smbh_mass)) ** (1./3.)
                            if (separation - rhill_poss_encounter < 0):
                                id_nums_poss_touch.append(np.array([disk_star_pro_id_nums[circ_idx], disk_bh_pro_id_nums[ecc_idx]]))
                                frac_rhill_sep.append(separation / rhill_poss_encounter)
                    num_poss_ints = num_poss_ints + 1
            num_poss_ints = 0
            num_encounters = 0

    # Check finite
    assert np.isfinite(disk_star_pro_orbs_a).all(), \
        "Finite check failed for disk_star_pro_orbs_a"
    assert np.isfinite(disk_star_pro_orbs_ecc).all(), \
        "Finite check failed for disk_star_pro_orbs_ecc"
    assert np.isfinite(disk_bh_pro_orbs_a).all(), \
        "Finite check failed for disk_bh_pro_orbs_a"
    assert np.isfinite(disk_bh_pro_orbs_ecc).all(), \
        "Finite check failed for disk_bh_pro_orbs_ecc"
    assert np.all(disk_star_pro_orbs_a < disk_radius_outer), \
        "disk_star_pro_orbs_a contains values greater than disk_radius_outer"
    assert np.all(disk_bh_pro_orbs_a < disk_radius_outer), \
        "disk_bh_pro_orbs_a contains values greater than disk_radius_outer"
    assert np.all(disk_bh_pro_orbs_a > 0), \
        "disk_bh_pro_orbs_a contains values <= 0"
    assert np.all(disk_star_pro_orbs_a > 0), \
        "disk_star_pro_orbs_a contains values <= 0"

    # Put ID nums array into correct shape
    id_nums_poss_touch = np.array(id_nums_poss_touch)
    frac_rhill_sep = np.array(frac_rhill_sep)

    # Test if there are any duplicate pairs, if so only return ID numbers of pair with smallest fractional Hill sphere separation
    if np.unique(id_nums_poss_touch).shape != id_nums_poss_touch.flatten().shape:
        sort_idx = np.argsort(frac_rhill_sep)
        id_nums_poss_touch = id_nums_poss_touch[sort_idx]
        uniq_vals, unq_counts = np.unique(id_nums_poss_touch, return_counts=True)
        dupe_vals = uniq_vals[unq_counts > 1]
        dupe_rows = id_nums_poss_touch[np.any(np.isin(id_nums_poss_touch, dupe_vals), axis=1)]
        uniq_rows = id_nums_poss_touch[np.all(~np.isin(id_nums_poss_touch, dupe_vals), axis=1)]

        rm_rows = []
        for row in dupe_rows:
            dupe_indices = np.any(np.isin(dupe_rows, row), axis=1).nonzero()[0][1:]
            rm_rows.append(dupe_indices)
        rm_rows = np.unique(np.concatenate(rm_rows))
        keep_mask = np.ones(len(dupe_rows))
        keep_mask[rm_rows] = 0

        id_nums_touch = np.concatenate((dupe_rows[keep_mask.astype(bool)], uniq_rows))

    else:
        id_nums_touch = id_nums_poss_touch

    id_nums_touch = id_nums_touch.T
    return (disk_star_pro_orbs_a, disk_star_pro_orbs_ecc, disk_bh_pro_orbs_a, disk_bh_pro_orbs_ecc, id_nums_touch)


def circular_binaries_encounters_ecc_prograde(
        smbh_mass,
        disk_bh_pro_orbs_a,
        disk_bh_pro_masses,
        disk_bh_pro_orbs_ecc,
        bin_mass_1,
        bin_mass_2,
        bin_orb_a,
        bin_sep,
        bin_ecc,
        bin_orb_ecc,
        timestep_duration_yr,
        disk_bh_pro_orb_ecc_crit,
        delta_energy_strong,
        disk_radius_outer
        ):
    """"Adjust orb eccentricities due to encounters between BBH and eccentric single BHs

    Return array of modified binary BH separations and eccentricities
    perturbed by encounters within f*R_Hill, for eccentric singleton
    population, where f is some fraction/multiple of Hill sphere radius R_H
    Right now assume f=1.

    Parameters
    ----------
    smbh_mass : float
        Mass [M_sun] of supermassive black hole
    disk_bh_pro_orbs_a : numpy.ndarray
        Orbital semi-major axes [r_{g,SMBH}] of prograde singleton BH at start of a timestep (math:`r_g=GM_{SMBH}/c^2`) with :obj:`float` type
    disk_bh_pro_masses : numpy.ndarray
        Masses [M_sun] of prograde singleton BH at start of timestep with :obj:`float` type
    disk_bh_pro_orbs_ecc : numpy.ndarray
        Orbital eccentricity [unitless] of singleton prograde BH with :obj:`float` type
    timestep_duration_yr : float
        Length of timestep [yr]
    disk_bh_pro_orb_ecc_crit : float
        Critical orbital eccentricity [unitless] below which orbit is close enough to circularize
    delta_energy_strong : float
        Average energy change [units??] per strong encounter
    disk_bins_bhbh : numpy.ndarray
        [21, bindex] mixed array containing properties of binary BBH, see add_to_binary_array function for
        complete description
    disk_radius_outer : float
        Outer radius of the inner disk (Rg)

    Returns
    -------
    disk_bins_bhbh : numpy.ndarray
        [21, bindex] mixed array, updated version of input after dynamical perturbations

    Notes
    -----
    Logic:
            0.  Find number of binaries in this timestep given by bindex
            1.  Find the binary center of mass (c.o.m.) and corresponding orbital velocities & binary total masses.
                disk_bins_bhbh[9,:] = bin c.o.m. = [R_bin1_orb_a,R_bin2_orb_a,...]. These are the orbital radii of the bins.
                disk_bins_bhbh[8,;] = bin_separation =[a_bin1,a_bin2,...]
                disk_bins_bhbh[2,:]+disk_bins_bhbh[3,:] = mass of binaries
                disk_bins_bhbh[13,:] = ecc of binary around com
                disk_bins_bhbh[18,:] = orb. ecc of binary com around SMBH
                Keplerian orbital velocity of the bin c.o.m. around SMBH: v_bin,i= sqrt(GM_SMBH/R_bin,i_com)= c/sqrt(R_bin,i_com)
            2.  Calculate the binary orbital time and N_orbits/timestep
                For example, since
                T_orb =2pi sqrt{bin,orb a}^3/GM_smbh)
                and {bin,orb a}^3/GM_smbh = (10^3r_g)^3/GM_smbh = 10^9 ({bin,orb a}/10^3r_g)^3 (GM_smbh/c^2)^3/GM_smbh 
                    = 10^9 ({bin,orb a}/10^3r_g)^3 (G M_smbh/c^3)^2 

                So,
                .. math::
                    T_{orb}
                    = 2\\pi 10^{4.5} (R_{bin,orb a}/10^3r_g)^{3/2} GM_{smbh}/c^3
                    = 2\\pi 10^{4.5} (R_{bin,orb a}/10^3r_g)^{3/2} (6.7e-11*2e38/(3e8)^3)
                    = 2\\pi 10^{4.5} (R_{bin,orb a}/10^3r_g)^{3/2} (13.6e27/27e24)
                    = \\pi 10^{7.5}  (R_{bin,orb a}/10^3r_g)^{3/2}
                    ~ 3.15 yr (R_{bin,orb a}/10^3r_g)^3/2 (M_smbh/10^8Msun)
                i.e. Orbit~3.15yr at 10^3r_g around a 10^8M_{sun} SMBH.
                Therefore in a timestep=1.e4yr, a binary at 10^3r_g orbits the SMBH N_orbit/timestep =3,000 times.
            3.  Calculate binding energy of bins = [GM1M2/sep_bin1, GMiMi+1,sep_bin2, ....] where sep_bin1 is in meters and M1,M2 are binary mass components in kg.
            4.  Find those single BH with e>e_crit and their
                associated semi-major axes a_ecc =[a_ecc1, a_ecc2, ..] and masses m_ecc =[m_ecc1,m_ecc2, ..]
                and calculate their average velocities v_ecc = [GM_smbh/a_ecc1, GM_smbh/a_ecc2,...]
            5.  Where (1-ecc_i)*a_ecc_i < R_bin_j_com < (1+ecc_i)*a_ecc_i, interaction possible
            6.  Among candidate encounters, calculate relative velocity of encounter.
                        :math:`v_{peri,i}=\\sqrt(Gm_{ecc,i}/a_{ecc,i}[1+ecc,i/1-ecc,i])`
                        :math:`v_{apo,i} =\\sqrt(Gm_{ecc,i}/a_{ecc,i}[1-ecc,i/1+ecc,i])`
                        :math:`v_{ecc,i} =\\sqrt(GM/a_{ecc_i})` ..average Keplerian vel.

                    :math:`v_{rel} = abs(v_{bin,i} - v_{ecc,i})`
            7. Calculate relative K.E. of tertiary, (1/2)m_ecc_i*v_rel_^2     
            8. Compare binding en of binary to K.E. of tertiary.
                Critical velocity for ionization of binary is v_crit, given by:
                    :math:`v_{crit} = \\sqrt(GM_1M_2(M_1+M_2+M_3)/M_3(M_1+M_2)a_{bin})
                If binary is hard ie GM_1M_2/a_bin > m3v_rel^2 then:
                    harden binary
                        a_bin -> a_bin -da_bin and
                    new binary eccentricity
                        e_bin -> e_bin + de 
                    and give  +da_bin worth of binding energy (GM_bin/(a_bin -da_bin) - GM_bin/a_bin) 
                    to extra eccentricity ecc_i and a_ecc,i of m_ecc,i.
                    Say average en of encounter is de=0.1 (10%) then binary a_bin shrinks by 10%, ecc_bin is pumped by 10%
                    And a_ecc_i shrinks by 10% and ecc_i also shrinks by 10%
                If binary is soft ie GM_bin/a_bin <m3v_rel^2 then:
                    if v_rel (effectively v_infty) > v_crit
                        ionize binary
                            update singleton array with 2 new BH with orbital eccentricity e_crit+de
                            remove binary from binary array
                    else if v_rel < v_crit
                        soften binary
                            a_bin -> a_bin + da_bin and
                        new binary eccentricity
                            e_bin -> e_bin + de
                        and remove -da_bin worth of binary energy from eccentricity of m3.
            Note1: Will need to test binary eccentricity each timestep.
                If bin_ecc> some value (0.9), check for da_bin due to GW bremsstrahlung at pericenter.
            9. As 4, except now include interactions between binaries and circularized BH. This should give us primarily
                hardening encounters as in Leigh+2018, since the v_rel is likely to be small for more binaries.

    Given array of binaries at locations [a_bbh1,a_bbh2] with 
    binary semi-major axes [a_bin1,a_bin2,...] and binary eccentricities [e_bin1,e_bin2,...],
    find all the single BH at locations a_i that within timestep 
        either pass between a_i(1-e_i)< a_bbh1 <a_i(1+e_i)

    Calculate velocity of encounter compared to a_bin.
    If binary is hard ie GM1M2/a_bin > m3v_rel^2 then:
      harden binary to a_bin = a_bin -da_bin and
      new binary eccentricity e_bin = e_bin + de around com and
      new binary orb eccentricity e_orb_com = e_orb_com + de and 
      now give  da_bin worth of binding energy to extra eccentricity of m3.
    If binary is soft ie GM_bin/a_bin <m3v_rel^2 then:
      soften binary to a_bin = a_bin + da_bin and
      new binary eccentricity e_bin = e_bin + de
      and take da_bin worth of binary energy from eccentricity of m3. 
    If binary is unbound ie GM_bin/a_bin << m3v_rel^2 then:
      remove binary from binary array
      add binary components m1,m2 back to singleton arrays with new orbital eccentricities e_1,e_2 from energy of encounter.
      Equipartition energy so m1v1^2 =m2 v_2^2 and 
      generate new individual orbital eccentricities e1=v1/v_kep_circ and e_2=v_2/v_kep_circ
      Take energy put into destroying binary from orb. eccentricity of m3.
    """

    # Set up constants
    solar_mass = u.solMass.to("kg")
    # eccentricity correction--do not let ecc>=1, catch and reset to 1-epsilon
    epsilon = 1e-8

    # Set up other values we need
    bin_masses = bin_mass_1 + bin_mass_2
    bin_velocities = const.c.value / np.sqrt(bin_orb_a)
    bin_binding_energy = const.G.value * (solar_mass ** 2) * bin_mass_1 * bin_mass_2 / (si_from_r_g(smbh_mass, bin_sep).to("meter")).value
    bin_orbital_times = 3.15 * (smbh_mass / 1.e8) * ((bin_orb_a / 1.e3) ** 1.5)
    bin_orbits_per_timestep = timestep_duration_yr/bin_orbital_times

    # Find the e> crit_ecc population. These are the interlopers that can perturb the circularized population
    ecc_prograde_population_indices = np.asarray(disk_bh_pro_orbs_ecc >= disk_bh_pro_orb_ecc_crit).nonzero()[0]
    # Find their locations and masses
    ecc_prograde_population_locations = disk_bh_pro_orbs_a[ecc_prograde_population_indices]
    ecc_prograde_population_masses = disk_bh_pro_masses[ecc_prograde_population_indices]
    ecc_prograde_population_eccentricities = disk_bh_pro_orbs_ecc[ecc_prograde_population_indices]
    # Find min and max radii around SMBH for eccentric orbiters
    ecc_orb_min = ecc_prograde_population_locations * (1.0-ecc_prograde_population_eccentricities)
    ecc_orb_max = ecc_prograde_population_locations * (1.0+ecc_prograde_population_eccentricities)
    # Keplerian velocity of ecc prograde orbiter around SMBH (=c/sqrt(a/r_g))
    ecc_velocities = const.c.value / np.sqrt(ecc_prograde_population_locations)

    # Calculate epsilon --amount to subtract from disk_radius_outer for objects with orb_a > disk_radius_outer
    epsilon_orb_a = disk_radius_outer * ((ecc_prograde_population_masses / (3 * (ecc_prograde_population_masses + smbh_mass)))**(1. / 3.)) * rng.uniform(size=len(ecc_prograde_population_masses))

    if np.size(bin_mass_1) == 0:
        return (bin_sep, bin_ecc, bin_orb_ecc, disk_bh_pro_orbs_a, disk_bh_pro_orbs_ecc)

    # Create array of random numbers for the chances of encounters
    chances = rng.uniform(size=(np.size(bin_mass_1), ecc_prograde_population_indices.size))

    # For each binary in blackholes_binary
    for i in range(0, np.size(bin_mass_1)):
        # We compare each single BH to that binary
        for j in range(0, len(ecc_prograde_population_indices)):
            # If binary com orbit lies inside eccentric orbit [min,max] radius
            # i.e. if R_m3_minimum lie inside R_bin_maximum and does R_m3_max lie outside R_bin_minimum
            if (1.0 - bin_orb_ecc[i]) * bin_orb_a[i] < ecc_orb_max[j] and (1.0 + bin_orb_ecc[i]) * bin_orb_a[i] > ecc_orb_min[j]:

                # Make a temporary Hill sphere treating binary + ecc interloper as a 'binary' = M_1+M_2+M_3
                # r_h = a_circ1(temp_bin_mass/3mass_smbh)^1/3 so prob_enc/orb = mass_ratio^1/3/pi

                temp_bin_mass = bin_masses[i] + ecc_prograde_population_masses[j]
                bh_smbh_mass_ratio = temp_bin_mass / (3.0 * smbh_mass)
                mass_ratio_factor = bh_smbh_mass_ratio ** (1./3.)
                prob_orbit_overlap = (1. / np.pi) * mass_ratio_factor
                prob_enc_per_timestep = prob_orbit_overlap * bin_orbits_per_timestep[i]
                # Cap prob_enc_per_timestep at 1
                if prob_enc_per_timestep > 1:
                    prob_enc_per_timestep = 1
                chances_of_encounter = chances[i][j]

                if chances_of_encounter < prob_enc_per_timestep:
                    # Perturb *this* ith binary depending on how hard it already is.
                    relative_velocities = np.abs(bin_velocities[i] - ecc_velocities[j])

                    # K.E. of interloper
                    ke_interloper = 0.5 * ecc_prograde_population_masses[j] * solar_mass * (relative_velocities ** 2.0)
                    hard = bin_binding_energy[i] - ke_interloper

                    if hard > 0:
                        # Binary is hard w.r.t interloper
                        # Change binary parameters; decr separation, incr ecc around bin_orb_a and orb_ecc
                        bin_sep[i] = bin_sep[i] * (1 - delta_energy_strong)
                        bin_ecc[i] = bin_ecc[i] * (1 + delta_energy_strong)
                        bin_orb_ecc[i] = bin_orb_ecc[i] * (1 + delta_energy_strong)
                        # Change interloper parameters; increase a_ecc, increase e_ecc
                        ecc_prograde_population_locations[j] = ecc_prograde_population_locations[j] * (1 + delta_energy_strong)
                        # Catch for if location > disk_radius_outer #
                        if (ecc_prograde_population_locations[j] > disk_radius_outer):
                            ecc_prograde_population_locations[j] = disk_radius_outer - epsilon_orb_a[j]
                        ecc_prograde_population_eccentricities[j] = ecc_prograde_population_eccentricities[j] * (1 + delta_energy_strong)

                    if hard < 0:
                        # Binary is soft w.r.t. interloper
                        # Check to see if binary is ionized
                        # Change binary parameters; incr bin separation, decr ecc around com, incr orb_ecc
                        bin_sep[i] = bin_sep[i] * (1 + delta_energy_strong)
                        bin_ecc[i] = bin_ecc[i] * (1 - delta_energy_strong)
                        bin_orb_ecc[i] = bin_orb_ecc[i] * (1 + delta_energy_strong)
                        # Change interloper parameters; decrease a_ecc, decrease e_ecc
                        ecc_prograde_population_locations[j] = ecc_prograde_population_locations[j] * (1 - delta_energy_strong)
                        ecc_prograde_population_eccentricities[j] = ecc_prograde_population_eccentricities[j] * (1 - delta_energy_strong)

                    # Catch if bin_ecc or bin_orb_ecc >= 1
                    if bin_ecc[i] >= 1:
                        bin_ecc[i] = 1.0 - epsilon
                    if bin_orb_ecc[i] >= 1:
                        bin_orb_ecc[i] = 1.0 - epsilon
                    # Catch if single BHs have ecc >= 1
                    if ecc_prograde_population_eccentricities[j] >= 1:
                        ecc_prograde_population_eccentricities[j] = 1.0 - epsilon

    # TODO: ALSO return new array of singletons with changed params.
    disk_bh_pro_orbs_a[ecc_prograde_population_indices] = ecc_prograde_population_locations
    disk_bh_pro_orbs_ecc[ecc_prograde_population_indices] = ecc_prograde_population_eccentricities

    # Check finite
    assert np.isfinite(bin_sep).all(), \
        "Finite check failure: bin_separations"
    assert np.isfinite(bin_orb_ecc).all(), \
        "Finite check failure: bin_orbital_eccentricities"
    assert np.isfinite(bin_ecc).all(), \
        "Finite check failure: bin_eccentricities"
    assert np.all(ecc_prograde_population_locations < disk_radius_outer), \
        "ecc_prograde_population_locations has values greater than disk_radius_outer"
    assert np.all(ecc_prograde_population_locations > 0), \
        "ecc_prograde_population_locations contains values <= 0"
    assert np.all(bin_sep >= 0), \
        "bin_sep contains values < 0"

    return bin_sep, bin_ecc, bin_orb_ecc, disk_bh_pro_orbs_a, disk_bh_pro_orbs_ecc


def circular_binaries_encounters_ecc_prograde_star(
        smbh_mass,
        disk_star_pro_orbs_a,
        disk_star_pro_masses,
        disk_star_pro_orbs_ecc,
        disk_star_pro_id_nums,
        bin_mass_1,
        bin_mass_2,
        bin_orb_a,
        bin_sep,
        bin_ecc,
        bin_orb_ecc,
        bin_id_nums,
        rstar_rhill_exponent,
        timestep_duration_yr,
        disk_bh_pro_orb_ecc_crit,
        delta_energy_strong,
        disk_radius_outer
        ):
    """"Adjust orb eccentricities due to encounters between BBH and eccentric single BHs

    Return array of modified binary BH separations and eccentricities
    perturbed by encounters within f*R_Hill, for eccentric singleton
    population, where f is some fraction/multiple of Hill sphere radius R_H
    Right now assume f=1.

    Parameters
    ----------
    smbh_mass : float
        Mass [M_sun] of supermassive black hole
    disk_bh_pro_orbs_a : numpy.ndarray
        Orbital semi-major axes [r_{g,SMBH}] of prograde singleton BH at start of a timestep (math:`r_g=GM_{SMBH}/c^2`) with :obj:`float` type
    disk_bh_pro_masses : numpy.ndarray
        Masses [M_sun] of prograde singleton BH at start of timestep with :obj:`float` type
    disk_bh_pro_orbs_ecc : numpy.ndarray
        Orbital eccentricity [unitless] of singleton prograde BH with :obj:`float` type
    timestep_duration_yr : float
        Length of timestep [yr]
    disk_bh_pro_orb_ecc_crit : float
        Critical orbital eccentricity [unitless] below which orbit is close enough to circularize
    delta_energy_strong : float
        Average energy change [units??] per strong encounter
    disk_bins_bhbh : numpy.ndarray
        [21, bindex] mixed array containing properties of binary BBH, see add_to_binary_array function for
        complete description
    disk_radius_outer : float
        Outer radius of the inner disk (Rg)

    Returns
    -------
    disk_bins_bhbh : numpy.ndarray
        [21, bindex] mixed array, updated version of input after dynamical perturbations

    Notes
    -----
    Logic:
            0.  Find number of binaries in this timestep given by bindex
            1.  Find the binary center of mass (c.o.m.) and corresponding orbital velocities & binary total masses.
                disk_bins_bhbh[9,:] = bin c.o.m. = [R_bin1_orb_a,R_bin2_orb_a,...]. These are the orbital radii of the bins.
                disk_bins_bhbh[8,;] = bin_separation =[a_bin1,a_bin2,...]
                disk_bins_bhbh[2,:]+disk_bins_bhbh[3,:] = mass of binaries
                disk_bins_bhbh[13,:] = ecc of binary around com
                disk_bins_bhbh[18,:] = orb. ecc of binary com around SMBH
                Keplerian orbital velocity of the bin c.o.m. around SMBH: v_bin,i= sqrt(GM_SMBH/R_bin,i_com)= c/sqrt(R_bin,i_com)
            2.  Calculate the binary orbital time and N_orbits/timestep
                For example, since
                T_orb =2pi sqrt{bin,orb a}^3/GM_smbh)
                and {bin,orb a}^3/GM_smbh = (10^3r_g)^3/GM_smbh = 10^9 ({bin,orb a}/10^3r_g)^3 (GM_smbh/c^2)^3/GM_smbh 
                    = 10^9 ({bin,orb a}/10^3r_g)^3 (G M_smbh/c^3)^2 

                So,
                .. math::
                    T_{orb}
                    = 2\\pi 10^{4.5} (R_{bin,orb a}/10^3r_g)^{3/2} GM_{smbh}/c^3
                    = 2\\pi 10^{4.5} (R_{bin,orb a}/10^3r_g)^{3/2} (6.7e-11*2e38/(3e8)^3)
                    = 2\\pi 10^{4.5} (R_{bin,orb a}/10^3r_g)^{3/2} (13.6e27/27e24)
                    = \\pi 10^{7.5}  (R_{bin,orb a}/10^3r_g)^{3/2}
                    ~ 3.15 yr (R_{bin,orb a}/10^3r_g)^3/2 (M_smbh/10^8Msun)
                i.e. Orbit~3.15yr at 10^3r_g around a 10^8M_{sun} SMBH.
                Therefore in a timestep=1.e4yr, a binary at 10^3r_g orbits the SMBH N_orbit/timestep =3,000 times.
            3.  Calculate binding energy of bins = [GM1M2/sep_bin1, GMiMi+1,sep_bin2, ....] where sep_bin1 is in meters and M1,M2 are binary mass components in kg.
            4.  Find those single BH with e>e_crit and their
                associated semi-major axes a_ecc =[a_ecc1, a_ecc2, ..] and masses m_ecc =[m_ecc1,m_ecc2, ..]
                and calculate their average velocities v_ecc = [GM_smbh/a_ecc1, GM_smbh/a_ecc2,...]
            5.  Where (1-ecc_i)*a_ecc_i < R_bin_j_com < (1+ecc_i)*a_ecc_i, interaction possible
            6.  Among candidate encounters, calculate relative velocity of encounter.
                        :math:`v_{peri,i}=\\sqrt(Gm_{ecc,i}/a_{ecc,i}[1+ecc,i/1-ecc,i])`
                        :math:`v_{apo,i} =\\sqrt(Gm_{ecc,i}/a_{ecc,i}[1-ecc,i/1+ecc,i])`
                        :math:`v_{ecc,i} =\\sqrt(GM/a_{ecc_i})` ..average Keplerian vel.

                    :math:`v_{rel} = abs(v_{bin,i} - v_{ecc,i})`
            7. Calculate relative K.E. of tertiary, (1/2)m_ecc_i*v_rel_^2     
            8. Compare binding en of binary to K.E. of tertiary.
                Critical velocity for ionization of binary is v_crit, given by:
                    :math:`v_{crit} = \\sqrt(GM_1M_2(M_1+M_2+M_3)/M_3(M_1+M_2)a_{bin})
                If binary is hard ie GM_1M_2/a_bin > m3v_rel^2 then:
                    harden binary
                        a_bin -> a_bin -da_bin and
                    new binary eccentricity
                        e_bin -> e_bin + de 
                    and give  +da_bin worth of binding energy (GM_bin/(a_bin -da_bin) - GM_bin/a_bin) 
                    to extra eccentricity ecc_i and a_ecc,i of m_ecc,i.
                    Say average en of encounter is de=0.1 (10%) then binary a_bin shrinks by 10%, ecc_bin is pumped by 10%
                    And a_ecc_i shrinks by 10% and ecc_i also shrinks by 10%
                If binary is soft ie GM_bin/a_bin <m3v_rel^2 then:
                    if v_rel (effectively v_infty) > v_crit
                        ionize binary
                            update singleton array with 2 new BH with orbital eccentricity e_crit+de
                            remove binary from binary array
                    else if v_rel < v_crit
                        soften binary
                            a_bin -> a_bin + da_bin and
                        new binary eccentricity
                            e_bin -> e_bin + de
                        and remove -da_bin worth of binary energy from eccentricity of m3.
            Note1: Will need to test binary eccentricity each timestep.
                If bin_ecc> some value (0.9), check for da_bin due to GW bremsstrahlung at pericenter.
            9. As 4, except now include interactions between binaries and circularized BH. This should give us primarily
                hardening encounters as in Leigh+2018, since the v_rel is likely to be small for more binaries.

    Given array of binaries at locations [a_bbh1,a_bbh2] with 
    binary semi-major axes [a_bin1,a_bin2,...] and binary eccentricities [e_bin1,e_bin2,...],
    find all the single BH at locations a_i that within timestep 
        either pass between a_i(1-e_i)< a_bbh1 <a_i(1+e_i)

    Calculate velocity of encounter compared to a_bin.
    If binary is hard ie GM1M2/a_bin > m3v_rel^2 then:
      harden binary to a_bin = a_bin -da_bin and
      new binary eccentricity e_bin = e_bin + de around com and
      new binary orb eccentricity e_orb_com = e_orb_com + de and 
      now give  da_bin worth of binding energy to extra eccentricity of m3.
    If binary is soft ie GM_bin/a_bin <m3v_rel^2 then:
      soften binary to a_bin = a_bin + da_bin and
      new binary eccentricity e_bin = e_bin + de
      and take da_bin worth of binary energy from eccentricity of m3. 
    If binary is unbound ie GM_bin/a_bin << m3v_rel^2 then:
      remove binary from binary array
      add binary components m1,m2 back to singleton arrays with new orbital eccentricities e_1,e_2 from energy of encounter.
      Equipartition energy so m1v1^2 =m2 v_2^2 and 
      generate new individual orbital eccentricities e1=v1/v_kep_circ and e_2=v_2/v_kep_circ
      Take energy put into destroying binary from orb. eccentricity of m3.
    """

    # Set up constants
    solar_mass = u.solMass.to("kg")
    # eccentricity correction--do not let ecc>=1, catch and reset to 1-epsilon
    epsilon = 1e-8

    # Set up other values we need
    bin_masses = bin_mass_1 + bin_mass_2
    bin_velocities = const.c.value / np.sqrt(bin_orb_a)
    bin_binding_energy = const.G.value * (solar_mass ** 2) * bin_mass_1 * bin_mass_2 / (si_from_r_g(smbh_mass, bin_sep).to("meter")).value
    bin_orbital_times = 3.15 * (smbh_mass / 1.e8) * ((bin_orb_a / 1.e3) ** 1.5)
    bin_orbits_per_timestep = timestep_duration_yr/bin_orbital_times

    # Find the e> crit_ecc population. These are the interlopers that can perturb the circularized population
    ecc_prograde_population_indices = np.asarray(disk_star_pro_orbs_ecc >= disk_bh_pro_orb_ecc_crit).nonzero()[0]
    # Find their locations and masses
    ecc_prograde_population_locations = disk_star_pro_orbs_a[ecc_prograde_population_indices]
    ecc_prograde_population_masses = disk_star_pro_masses[ecc_prograde_population_indices]
    ecc_prograde_population_eccentricities = disk_star_pro_orbs_ecc[ecc_prograde_population_indices]
    ecc_prograde_population_id_nums = disk_star_pro_id_nums[ecc_prograde_population_indices]
    # Find min and max radii around SMBH for eccentric orbiters
    ecc_orb_min = ecc_prograde_population_locations * (1.0-ecc_prograde_population_eccentricities)
    ecc_orb_max = ecc_prograde_population_locations * (1.0+ecc_prograde_population_eccentricities)
    # Keplerian velocity of ecc prograde orbiter around SMBH (=c/sqrt(a/r_g))
    ecc_velocities = const.c.value / np.sqrt(ecc_prograde_population_locations)

    # Calculate epsilon --amount to subtract from disk_radius_outer for objects with orb_a > disk_radius_outer
    epsilon_orb_a = disk_radius_outer * ((ecc_prograde_population_masses / (3 * (ecc_prograde_population_masses + smbh_mass)))**(1. / 3.)) * rng.uniform(size=len(ecc_prograde_population_masses))

    if np.size(bin_mass_1) == 0:
        return (bin_sep, bin_ecc, bin_orb_ecc, disk_star_pro_orbs_a, disk_star_pro_orbs_ecc)

    # Create array of random numbers for the chances of encounters
    chances = rng.uniform(size=(np.size(bin_mass_1), ecc_prograde_population_indices.size))
    id_nums_poss_touch = []
    frac_rhill_sep = []
    # For each binary in blackholes_binary
    for i in range(0, np.size(bin_mass_1)):
        # We compare each single BH to that binary
        for j in range(0, len(ecc_prograde_population_indices)):
            # If binary com orbit lies inside eccentric orbit [min,max] radius
            # i.e. if R_m3_minimum lie inside R_bin_maximum and does R_m3_max lie outside R_bin_minimum
            if (1.0 - bin_orb_ecc[i]) * bin_orb_a[i] < ecc_orb_max[j] and (1.0 + bin_orb_ecc[i]) * bin_orb_a[i] > ecc_orb_min[j]:

                # Make a temporary Hill sphere treating binary + ecc interloper as a 'binary' = M_1+M_2+M_3
                # r_h = a_circ1(temp_bin_mass/3mass_smbh)^1/3 so prob_enc/orb = mass_ratio^1/3/pi

                temp_bin_mass = bin_masses[i] + ecc_prograde_population_masses[j]
                bh_smbh_mass_ratio = temp_bin_mass / (3.0 * smbh_mass)
                mass_ratio_factor = bh_smbh_mass_ratio ** (1./3.)
                prob_orbit_overlap = (1. / np.pi) * mass_ratio_factor
                prob_enc_per_timestep = prob_orbit_overlap * bin_orbits_per_timestep[i]
                # Cap prob_enc_per_timestep at 1
                if prob_enc_per_timestep > 1:
                    prob_enc_per_timestep = 1
                chances_of_encounter = chances[i][j]

                if chances_of_encounter < prob_enc_per_timestep:
                    # Perturb *this* ith binary depending on how hard it already is.
                    relative_velocities = np.abs(bin_velocities[i] - ecc_velocities[j])

                    # K.E. of interloper
                    ke_interloper = 0.5 * ecc_prograde_population_masses[j] * solar_mass * (relative_velocities ** 2.0)
                    hard = bin_binding_energy[i] - ke_interloper

                    if hard > 0:
                        # Binary is hard w.r.t interloper
                        # Change binary parameters; decr separation, incr ecc around bin_orb_a and orb_ecc
                        bin_sep[i] = bin_sep[i] * (1 - delta_energy_strong)
                        bin_ecc[i] = bin_ecc[i] * (1 + delta_energy_strong)
                        bin_orb_ecc[i] = bin_orb_ecc[i] * (1 + delta_energy_strong)
                        # Change interloper parameters; increase a_ecc, increase e_ecc
                        ecc_prograde_population_locations[j] = ecc_prograde_population_locations[j] * (1 + delta_energy_strong)
                        # Catch for if location > disk_radius_outer #
                        if (ecc_prograde_population_locations[j] > disk_radius_outer):
                            ecc_prograde_population_locations[j] = disk_radius_outer - epsilon_orb_a[j]
                        ecc_prograde_population_eccentricities[j] = ecc_prograde_population_eccentricities[j] * (1 + delta_energy_strong)

                    if hard < 0:
                        # Binary is soft w.r.t. interloper
                        # Change binary parameters; incr bin separation, decr ecc around com, incr orb_ecc
                        bin_sep[i] = bin_sep[i] * (1 + delta_energy_strong)
                        bin_ecc[i] = bin_ecc[i] * (1 - delta_energy_strong)
                        bin_orb_ecc[i] = bin_orb_ecc[i] * (1 + delta_energy_strong)
                        # Change interloper parameters; decrease a_ecc, decrease e_ecc
                        ecc_prograde_population_locations[j] = ecc_prograde_population_locations[j] * (1 - delta_energy_strong)
                        ecc_prograde_population_eccentricities[j] = ecc_prograde_population_eccentricities[j] * (1 - delta_energy_strong)

                    # Catch if bin_ecc or bin_orb_ecc >= 1
                    if bin_ecc[i] >= 1:
                        bin_ecc[i] = 1.0 - epsilon
                    if bin_orb_ecc[i] >= 1:
                        bin_orb_ecc[i] = 1.0 - epsilon
                    # Catch if single BHs have ecc >= 1
                    if ecc_prograde_population_eccentricities[j] >= 1:
                        ecc_prograde_population_eccentricities[j] = 1.0 - epsilon

                    # Check if BBH and star are within mutual Hill sphere
                    separation = np.abs(ecc_prograde_population_locations[j] - bin_orb_a[i])
                    center_of_mass = np.average([ecc_prograde_population_locations[j], bin_orb_a[i]],
                                                weights=[ecc_prograde_population_masses[j], bin_masses[i]])
                    rhill_poss_encounter = center_of_mass * ((ecc_prograde_population_masses[j] + bin_masses[i]) / (3. * smbh_mass)) ** (1./3.)
                    if (separation - rhill_poss_encounter < 0):
                        id_nums_poss_touch.append(np.array([ecc_prograde_population_id_nums[j], bin_id_nums[i]]))
                        frac_rhill_sep.append(separation / rhill_poss_encounter)

    disk_star_pro_orbs_a[ecc_prograde_population_indices] = ecc_prograde_population_locations
    disk_star_pro_orbs_ecc[ecc_prograde_population_indices] = ecc_prograde_population_eccentricities

    # Check finite
    assert np.isfinite(bin_sep).all(), \
        "Finite check failure: bin_separations"
    assert np.isfinite(bin_orb_ecc).all(), \
        "Finite check failure: bin_orbital_eccentricities"
    assert np.isfinite(bin_ecc).all(), \
        "Finite check failure: bin_eccentricities"
    assert np.all(ecc_prograde_population_locations < disk_radius_outer), \
        "ecc_prograde_population_locations has values greater than disk_radius_outer"
<<<<<<< HEAD
    assert np.all(ecc_prograde_population_locations > 0), \
        "ecc_prograde_population_locations contains values <= 0"
    assert np.all(bin_sep > 0), \
        "disk_bins_bhbh.bin_sep contains values <= 0"
=======
    assert np.all(circ_prograde_population_locations > 0), \
        "circ_prograde_population_locations contains values <= 0"
    assert np.all(bin_sep >= 0), \
        "bin_sep contains values < 0"
>>>>>>> b2012e02

    id_nums_poss_touch = np.array(id_nums_poss_touch)
    frac_rhill_sep = np.array(frac_rhill_sep)

    # Test if there are any duplicate pairs, if so only return ID numbers of pair with smallest fractional Hill sphere separation
    if np.unique(id_nums_poss_touch).shape != id_nums_poss_touch.flatten().shape:
        sort_idx = np.argsort(frac_rhill_sep)
        id_nums_poss_touch = id_nums_poss_touch[sort_idx]
        uniq_vals, unq_counts = np.unique(id_nums_poss_touch, return_counts=True)
        dupe_vals = uniq_vals[unq_counts > 1]
        dupe_rows = id_nums_poss_touch[np.any(np.isin(id_nums_poss_touch, dupe_vals), axis=1)]
        uniq_rows = id_nums_poss_touch[np.all(~np.isin(id_nums_poss_touch, dupe_vals), axis=1)]

        rm_rows = []
        for row in dupe_rows:
            dupe_indices = np.any(np.isin(dupe_rows, row), axis=1).nonzero()[0][1:]
            rm_rows.append(dupe_indices)
        rm_rows = np.unique(np.concatenate(rm_rows))
        keep_mask = np.ones(len(dupe_rows))
        keep_mask[rm_rows] = 0

        id_nums_touch = np.concatenate((dupe_rows[keep_mask.astype(bool)], uniq_rows))

    else:
        id_nums_touch = id_nums_poss_touch

    id_nums_touch = id_nums_touch.T

    return bin_sep, bin_ecc, bin_orb_ecc, disk_star_pro_orbs_a, disk_star_pro_orbs_ecc, id_nums_touch


def circular_binaries_encounters_circ_prograde(
        smbh_mass,
        disk_bh_pro_orbs_a,
        disk_bh_pro_masses,
        disk_bh_pro_orbs_ecc,
        bin_mass_1,
        bin_mass_2,
        bin_orb_a,
        bin_sep,
        bin_ecc,
        bin_orb_ecc,
        timestep_duration_yr,
        disk_bh_pro_orb_ecc_crit,
        delta_energy_strong,
        disk_radius_outer,
        mean_harden_energy_delta,
        var_harden_energy_delta
        ):
    """"Adjust orb ecc due to encounters btw BBH and circularized singles

    Parameters
    ----------

    smbh_mass : float
        Mass [M_sun] of supermassive black hole
    disk_bh_pro_orbs_a : numpy.ndarray
        Orbital semi-major axes [r_{g,SMBH}] of prograde singleton BH at start of a timestep (math:`r_g=GM_{SMBH}/c^2`) with :obj:`float` type
    disk_bh_pro_masses : numpy.ndarray
        Masses [M_sun] of prograde singleton BH at start of timestep with :obj:`float` type
    disk_bh_pro_orbs_ecc : numpy.ndarray
        Orbital eccentricity [unitless] of singleton prograde BH with :obj:`float` type
    timestep_duration_yr : float
        Length of timestep [yr]
    disk_bh_pro_orb_ecc_crit : float
        Critical orbital eccentricity [unitless] below which orbit is close enough to circularize
    delta_energy_strong : float
        Average energy change [units??] per strong encounter
    disk_bins_bhbh : numpy.ndarray
        [21, bindex] mixed array containing properties of binary BBH, see add_to_binary_array function for
        complete description
    disk_radius_outer : float
        Outer radius of the inner disk (Rg)
    var_harden_energy_delta : float
        Average energy exchanged in a strong 2 + 1 interaction that hardens the binary
    mean_harden_energy_delta : float
        Variance of the energy exchanged in a strong 2 + 1 interaction that hardens the binary

    Returns
    -------
    disk_bins_bhbh : numpy.ndarray
        [21, bindex] mixed array, updated version of input after dynamical perturbations

    Notes
    -----
    Return array of modified binary BH separations and eccentricities
    perturbed by encounters within f*R_Hill, for circularized singleton
    population, where f is some fraction/multiple of Hill sphere radius
    R_H
    Right now assume f=1.
    Logic:  
            0.  Find number of binaries in this timestep given by bindex
            1.  Find the binary center of mass (c.o.m.) and corresponding orbital velocities & binary total masses.
                disk_bins_bhbh[9,:] = bin c.o.m. = [R_bin1_orb_a,R_bin2_orb_a,...]. These are the orbital radii of the bins.
                disk_bins_bhbh[8,;] = bin_separation =[a_bin1,a_bin2,...]
                disk_bins_bhbh[2,:]+disk_bins_bhbh[3,:] = mass of binaries
                disk_bins_bhbh[13,:] = ecc of binary around com
                disk_bins_bhbh[18,:] = orb. ecc of binary com around SMBH
                Keplerian orbital velocity of the bin c.o.m. around SMBH: v_bin,i= sqrt(GM_SMBH/R_bin,i_com)= c/sqrt(R_bin,i_com)
            2.  Calculate the binary orbital time and N_orbits/timestep
                For example, since
                T_orb =2pi sqrt(R_bin_com^3/GM_smbh)
                and R_bin_com^3/GM_smbh = (10^3r_g)^3/GM_smbh = 10^9 (R_bin_com/10^3r_g)^3 (GM_smbh/c^2)^3/GM_smbh 
                    = 10^9 (R_bin_com/10^3r_g)^3 (G M_smbh/c^3)^2 

                So,
                .. math::
                    T_{orb}
                    = 2\\pi 10^{4.5} (R_{bin,orb a}/10^3r_g)^{3/2} GM_{smbh}/c^3
                    = 2\\pi 10^{4.5} (R_{bin,orb a}/10^3r_g)^{3/2} (6.7e-11*2e38/(3e8)^3)
                    = 2\\pi 10^{4.5} (R_{bin,orb a}/10^3r_g)^{3/2} (13.6e27/27e24)
                    = \\pi 10^{7.5}  (R_{bin,orb a}/10^3r_g)^{3/2}
                    ~ 3.15 yr (R_{bin,orb a}/10^3r_g)^3/2 (M_smbh/10^8Msun)
                i.e. Orbit~3.15yr at 10^3r_g around a 10^8M_{sun} SMBH.
                Therefore in a timestep=1.e4yr, a binary at 10^3r_g orbits the SMBH N_orbit/timestep =3,000 times.
            3.  Calculate binding energy of bins = [GM1M2/sep_bin1, GMiMi+1,sep_bin2, ....] where sep_bin1 is in meters and M1,M2 are binary mass components in kg.
            4.  Find those single BH with e>e_crit and their
                associated semi-major axes a_ecc =[a_ecc1, a_ecc2, ..] and masses m_ecc =[m_ecc1,m_ecc2, ..]
                and calculate their average velocities v_ecc = [GM_smbh/a_ecc1, GM_smbh/a_ecc2,...]
            5.  Where (1-ecc_i)*a_ecc_i < R_bin_j_com < (1+ecc_i)*a_ecc_i, interaction possible
            6.  Among candidate encounters, calculate relative velocity of encounter.
                        :math:`v_{peri,i}=\\sqrt(Gm_{ecc,i}/a_{ecc,i}[1+ecc,i/1-ecc,i])`
                        :math:`v_{apo,i} =\\sqrt(Gm_{ecc,i}/a_{ecc,i}[1-ecc,i/1+ecc,i])`
                        :math:`v_{ecc,i} =\\sqrt(GM/a_{ecc_i})` ..average Keplerian vel.

                    :math:`v_{rel} = abs(v_{bin,i} - v_{ecc,i})`
            7. Calculate relative K.E. of tertiary, (1/2)m_ecc_i*v_rel_^2
            8. Compare binding en of binary to K.E. of tertiary.
                Critical velocity for ionization of binary is v_crit, given by:
                    :math:`v_{crit} = \\sqrt(GM_1M_2(M_1+M_2+M_3)/M_3(M_1+M_2)a_{bin})
                If binary is hard ie GM_1M_2/a_bin > m3v_rel^2 then:
                    harden binary 
                        a_bin -> a_bin -da_bin and
                    new binary eccentricity
                        e_bin -> e_bin + de 
                    and give  +da_bin worth of binding energy (GM_bin/(a_bin -da_bin) - GM_bin/a_bin)
                    to extra eccentricity ecc_i and a_ecc,i of m_ecc,i.
                    Say average en of encounter is de=0.1 (10%) then binary a_bin shrinks by 10%, ecc_bin is pumped by 10%
                    And a_ecc_i shrinks by 10% and ecc_i also shrinks by 10%
                If binary is soft ie GM_bin/a_bin <m3v_rel^2 then:
                    if v_rel (effectively v_infty) > v_crit
                        ionize binary
                            update singleton array with 2 new BH with orbital eccentricity e_crit+de
                            remove binary from binary array
                    else if v_rel < v_crit
                        soften binary 
                            a_bin -> a_bin + da_bin and
                        new binary eccentricity
                            e_bin -> e_bin + de
                        and remove -da_bin worth of binary energy from eccentricity of m3.
            Note1: Will need to test binary eccentricity each timestep.
                If bin_ecc> some value (0.9), check for da_bin due to GW bremsstrahlung at pericenter.
            9. As 4, except now include interactions between binaries and circularized BH. This should give us primarily
                hardening encounters as in Leigh+2018, since the v_rel is likely to be small for more binaries.

    Given array of binaries at locations [a_bbh1,a_bbh2] with
    binary semi-major axes [a_bin1,a_bin2,...] and binary eccentricities [e_bin1,e_bin2,...],
    find all the single BH at locations a_i that within timestep
        either pass between a_i(1-e_i)< a_bbh1 <a_i(1+e_i)

    Calculate velocity of encounter compared to a_bin.
    If binary is hard ie GM1M2/a_bin > m3v_rel^2 then:
      harden binary to a_bin = a_bin -da_bin and
      new binary eccentricity e_bin = e_bin + de around com and
      new binary orb eccentricity e_orb_com = e_orb_com + de and
      now give  da_bin worth of binding energy to extra eccentricity of m3.
    If binary is soft ie GM_bin/a_bin <m3v_rel^2 then:
      soften binary to a_bin = a_bin + da_bin and
      new binary eccentricity e_bin = e_bin + de
      and take da_bin worth of binary energy from eccentricity of m3.
    If binary is unbound ie GM_bin/a_bin << m3v_rel^2 then:
      remove binary from binary array
      add binary components m1,m2 back to singleton arrays with new orbital eccentricities e_1,e_2 from energy of encounter.
      Equipartition energy so m1v1^2 =m2 v_2^2 and
      generate new individual orbital eccentricities e1=v1/v_kep_circ and e_2=v_2/v_kep_circ
      Take energy put into destroying binary from orb. eccentricity of m3.
    """

    # Housekeeping
    solar_mass = u.solMass.to("kg")

    # Magnitude of energy change to drive binary to merger in ~2 interactions in a strong encounter. Say de_strong=0.9
    # de_strong here refers to the perturbation of the binary around its center of mass
    # The energy in the exchange is assumed to come from the binary binding energy around its c.o.m.
    # delta_energy_strong (read into this module) refers to the perturbation of the orbit of the binary c.o.m. around the SMBH, which is not as strongly perturbed (we take an 'average' perturbation)

    # Pick from a normal distribution defined by the user, and bound it between 0 and 1.
    de_strong = max(0., min(1., rng.normal(mean_harden_energy_delta, var_harden_energy_delta)))

    # eccentricity correction--do not let ecc>=1, catch and reset to 1-epsilon
    epsilon = 1e-8

    # Set up arrays for later
    bin_masses = bin_mass_1 + bin_mass_2
    bin_velocities = const.c.value/np.sqrt(bin_orb_a)
    bin_orbital_times = 3.15 * (smbh_mass / 1.e8) * ((bin_orb_a / 1.e3) ** 1.5)
    bin_orbits_per_timestep = timestep_duration_yr / bin_orbital_times
    bin_binding_energy = const.G.value * (solar_mass ** 2.0) * bin_mass_1 * bin_mass_2 / (si_from_r_g(smbh_mass, bin_sep).to("meter")).value

    # Find the e< crit_ecc population. These are the interlopers w. low encounter vel that can harden the circularized population
    circ_prograde_population_indices = np.asarray(disk_bh_pro_orbs_ecc <= disk_bh_pro_orb_ecc_crit).nonzero()[0]
    # Find their locations and masses
    circ_prograde_population_locations = disk_bh_pro_orbs_a[circ_prograde_population_indices]
    circ_prograde_population_masses = disk_bh_pro_masses[circ_prograde_population_indices]
    circ_prograde_population_eccentricities = disk_bh_pro_orbs_ecc[circ_prograde_population_indices]
    # Find min and max radii around SMBH for eccentric orbiters
    ecc_orb_min = disk_bh_pro_orbs_a[circ_prograde_population_indices]*(1.0-disk_bh_pro_orbs_ecc[circ_prograde_population_indices])
    ecc_orb_max = disk_bh_pro_orbs_a[circ_prograde_population_indices]*(1.0+disk_bh_pro_orbs_ecc[circ_prograde_population_indices])
    # Keplerian velocity of ecc prograde orbiter around SMBH (=c/sqrt(a/r_g))
    circ_velocities = const.c.value/np.sqrt(circ_prograde_population_locations)

    # Calculate epsilon --amount to subtract from disk_radius_outer for objects with orb_a > disk_radius_outer
    epsilon_orb_a = disk_radius_outer * ((circ_prograde_population_masses / (3 * (circ_prograde_population_masses + smbh_mass)))**(1. / 3.)) * rng.uniform(size=len(circ_prograde_population_masses))

    if np.size(bin_mass_1) == 0:
        return (bin_sep, bin_ecc, bin_orb_ecc, disk_bh_pro_orbs_a, disk_bh_pro_orbs_ecc)

    # Set up random numbers
    chances = rng.uniform(size=(np.size(bin_mass_1), len(circ_prograde_population_locations)))

    for i in range(0, np.size(bin_mass_1)):
        for j in range(0, len(circ_prograde_population_locations)):
            # If binary com orbit lies inside circ orbit [min,max] radius
            # i.e. does R_m3_minimum lie inside R_bin_maximum and does R_m3_max lie outside R_bin_minimum
            if (1.0 - bin_orb_ecc[i]) * bin_orb_a[i] < ecc_orb_max[j] and (1.0 + bin_orb_ecc[i]) * bin_orb_a[i] > ecc_orb_min[j]:
                # Make a temporary Hill sphere treating binary + ecc interloper as a 'binary' = M_1+M_2+M_3
                # r_h = a_circ1(temp_bin_mass/3smbh_mass)^1/3 so prob_enc/orb = mass_ratio^1/3/pi
                temp_bin_mass = bin_masses[i] + circ_prograde_population_masses[j]
                bh_smbh_mass_ratio = temp_bin_mass/(3.0 * smbh_mass)
                mass_ratio_factor = (bh_smbh_mass_ratio ** (1./3.))
                prob_orbit_overlap = (1. / np.pi) * mass_ratio_factor
                prob_enc_per_timestep = prob_orbit_overlap * bin_orbits_per_timestep[i]
                if prob_enc_per_timestep > 1:
                    prob_enc_per_timestep = 1

                chance_of_encounter = chances[i][j]
                if chance_of_encounter < prob_enc_per_timestep:
                    # Perturb *this* ith binary depending on how hard it already is.
                    # Find relative velocity of interloper in km/s so divide by 1.e3
                    rel_vel_ms = abs(bin_velocities[i] - circ_velocities[j])
                    # K.E. of interloper
                    ke_interloper = 0.5 * circ_prograde_population_masses[j] * solar_mass * (rel_vel_ms ** 2.0)
                    hard = bin_binding_energy[i] - ke_interloper

                    if (hard > 0):
                        # Binary is hard w.r.t interloper
                        # Change binary parameters; decr separation, incr ecc around com and orb_ecc
                        # de_strong here refers to the perturbation of the binary around its center of mass
                        # The energy in the exchange is assumed to come from the binary binding energy around its c.o.m.
                        # delta_energy_strong refers to the perturbation of the orbit of the binary c.o.m. around the SMBH, which is not as strongly perturbed (we take an 'average' perturbation) 
                        bin_sep[i] = bin_sep[i] * (1 - de_strong)
                        bin_ecc[i] = bin_ecc[i] * (1 + de_strong)
                        bin_orb_ecc[i] = bin_orb_ecc[i] * (1 + delta_energy_strong)
                        # Change interloper parameters; increase a_ecc, increase e_ecc
                        circ_prograde_population_locations[j] = circ_prograde_population_locations[j] * (1 + delta_energy_strong)
                        if (circ_prograde_population_locations[j] > disk_radius_outer):
                            circ_prograde_population_locations[j] = disk_radius_outer - epsilon_orb_a[j]
                        circ_prograde_population_eccentricities[j] = circ_prograde_population_eccentricities[j] * (1 + delta_energy_strong)

                    if hard < 0:
                        # Binary is soft w.r.t. interloper
                        # Check to see if binary is ionized
                        # Change binary parameters; incr bin separation, decr ecc around com, incr orb_ecc
                        bin_sep[i] = bin_sep[i] * (1 + delta_energy_strong)
                        bin_ecc[i] = bin_ecc[i] * (1 - delta_energy_strong)
                        bin_orb_ecc[i] = bin_orb_ecc[i] * (1 + delta_energy_strong)
                        # Change interloper parameters; decrease a_ecc, decrease e_ecc
                        circ_prograde_population_locations[j] = circ_prograde_population_locations[j] * (1 - delta_energy_strong)
                        if (circ_prograde_population_locations[j] > disk_radius_outer):
                            circ_prograde_population_locations[j] = disk_radius_outer - epsilon_orb_a[j]
                        circ_prograde_population_eccentricities[j] = circ_prograde_population_eccentricities[j] * (1 - delta_energy_strong)

                    # Catch where bin_orb_ecc and bin_ecc >= 1
                    if (bin_ecc[i] >= 1):
                        bin_ecc[i] = 1.0 - epsilon
                    if (bin_orb_ecc[i] >= 1):
                        bin_orb_ecc[i] = 1.0 - epsilon
                    # Catch where single BHs have ecc >= 1
                    if circ_prograde_population_eccentricities[j] >= 1:
                        circ_prograde_population_eccentricities[j] = 1.0 - epsilon

    disk_bh_pro_orbs_a[circ_prograde_population_indices] = circ_prograde_population_locations
    disk_bh_pro_orbs_ecc[circ_prograde_population_indices] = circ_prograde_population_eccentricities

    # Check finite
    assert np.isfinite(bin_sep).all(), \
        "Finite check failure: bin_separations"
    assert np.isfinite(bin_orb_ecc).all(), \
        "Finite check failure: bin_orbital_eccentricities"
    assert np.isfinite(bin_ecc).all(), \
        "Finite check failure: bin_eccentricities"
    assert np.all(circ_prograde_population_locations < disk_radius_outer), \
        "ecc_prograde_population_locations has values greater than disk_radius_outer"
    assert np.all(circ_prograde_population_locations > 0), \
        "circ_prograde_population_locations contains values <= 0"
    assert np.all(bin_sep > 0), \
        "bin_sep contains values <= 0"

    return (bin_sep, bin_ecc, bin_orb_ecc, disk_bh_pro_orbs_a, disk_bh_pro_orbs_ecc)


def circular_binaries_encounters_circ_prograde_star(
        smbh_mass,
        disk_star_pro_orbs_a,
        disk_star_pro_masses,
        disk_star_pro_orbs_ecc,
        disk_star_pro_id_nums,
        bin_mass_1,
        bin_mass_2,
        bin_orb_a,
        bin_sep,
        bin_ecc,
        bin_orb_ecc,
        bin_id_nums,
        rstar_rhill_exponent,
        timestep_duration_yr,
        disk_bh_pro_orb_ecc_crit,
        delta_energy_strong,
        disk_radius_outer,
        mean_harden_energy_delta,
        var_harden_energy_delta
        ):
    """"Adjust orb ecc due to encounters btw BBH and circularized singles

    Parameters
    ----------

    smbh_mass : float
        Mass [M_sun] of supermassive black hole
    disk_bh_pro_orbs_a : numpy.ndarray
        Orbital semi-major axes [r_{g,SMBH}] of prograde singleton BH at start of a timestep (math:`r_g=GM_{SMBH}/c^2`) with :obj:`float` type
    disk_bh_pro_masses : numpy.ndarray
        Masses [M_sun] of prograde singleton BH at start of timestep with :obj:`float` type
    disk_bh_pro_orbs_ecc : numpy.ndarray
        Orbital eccentricity [unitless] of singleton prograde BH with :obj:`float` type
    timestep_duration_yr : float
        Length of timestep [yr]
    disk_bh_pro_orb_ecc_crit : float
        Critical orbital eccentricity [unitless] below which orbit is close enough to circularize
    delta_energy_strong : float
        Average energy change [units??] per strong encounter
    disk_bins_bhbh : numpy.ndarray
        [21, bindex] mixed array containing properties of binary BBH, see add_to_binary_array function for
        complete description
    disk_radius_outer : float
        Outer radius of the inner disk (Rg)
    var_harden_energy_delta : float
        Average energy exchanged in a strong 2 + 1 interaction that hardens the binary
    mean_harden_energy_delta : float
        Variance of the energy exchanged in a strong 2 + 1 interaction that hardens the binary

    Returns
    -------
    disk_bins_bhbh : numpy.ndarray
        [21, bindex] mixed array, updated version of input after dynamical perturbations

    Notes
    -----
    Return array of modified binary BH separations and eccentricities
    perturbed by encounters within f*R_Hill, for circularized singleton
    population, where f is some fraction/multiple of Hill sphere radius
    R_H
    Right now assume f=1.
    Logic:  
            0.  Find number of binaries in this timestep given by bindex
            1.  Find the binary center of mass (c.o.m.) and corresponding orbital velocities & binary total masses.
                disk_bins_bhbh[9,:] = bin c.o.m. = [R_bin1_orb_a,R_bin2_orb_a,...]. These are the orbital radii of the bins.
                disk_bins_bhbh[8,;] = bin_separation =[a_bin1,a_bin2,...]
                disk_bins_bhbh[2,:]+disk_bins_bhbh[3,:] = mass of binaries
                disk_bins_bhbh[13,:] = ecc of binary around com
                disk_bins_bhbh[18,:] = orb. ecc of binary com around SMBH
                Keplerian orbital velocity of the bin c.o.m. around SMBH: v_bin,i= sqrt(GM_SMBH/R_bin,i_com)= c/sqrt(R_bin,i_com)
            2.  Calculate the binary orbital time and N_orbits/timestep
                For example, since
                T_orb =2pi sqrt(R_bin_com^3/GM_smbh)
                and R_bin_com^3/GM_smbh = (10^3r_g)^3/GM_smbh = 10^9 (R_bin_com/10^3r_g)^3 (GM_smbh/c^2)^3/GM_smbh 
                    = 10^9 (R_bin_com/10^3r_g)^3 (G M_smbh/c^3)^2 

                So,
                .. math::
                    T_{orb}
                    = 2\\pi 10^{4.5} (R_{bin,orb a}/10^3r_g)^{3/2} GM_{smbh}/c^3
                    = 2\\pi 10^{4.5} (R_{bin,orb a}/10^3r_g)^{3/2} (6.7e-11*2e38/(3e8)^3)
                    = 2\\pi 10^{4.5} (R_{bin,orb a}/10^3r_g)^{3/2} (13.6e27/27e24)
                    = \\pi 10^{7.5}  (R_{bin,orb a}/10^3r_g)^{3/2}
                    ~ 3.15 yr (R_{bin,orb a}/10^3r_g)^3/2 (M_smbh/10^8Msun)
                i.e. Orbit~3.15yr at 10^3r_g around a 10^8M_{sun} SMBH.
                Therefore in a timestep=1.e4yr, a binary at 10^3r_g orbits the SMBH N_orbit/timestep =3,000 times.
            3.  Calculate binding energy of bins = [GM1M2/sep_bin1, GMiMi+1,sep_bin2, ....] where sep_bin1 is in meters and M1,M2 are binary mass components in kg.
            4.  Find those single BH with e>e_crit and their
                associated semi-major axes a_ecc =[a_ecc1, a_ecc2, ..] and masses m_ecc =[m_ecc1,m_ecc2, ..]
                and calculate their average velocities v_ecc = [GM_smbh/a_ecc1, GM_smbh/a_ecc2,...]
            5.  Where (1-ecc_i)*a_ecc_i < R_bin_j_com < (1+ecc_i)*a_ecc_i, interaction possible
            6.  Among candidate encounters, calculate relative velocity of encounter.
                        :math:`v_{peri,i}=\\sqrt(Gm_{ecc,i}/a_{ecc,i}[1+ecc,i/1-ecc,i])`
                        :math:`v_{apo,i} =\\sqrt(Gm_{ecc,i}/a_{ecc,i}[1-ecc,i/1+ecc,i])`
                        :math:`v_{ecc,i} =\\sqrt(GM/a_{ecc_i})` ..average Keplerian vel.

                    :math:`v_{rel} = abs(v_{bin,i} - v_{ecc,i})`
            7. Calculate relative K.E. of tertiary, (1/2)m_ecc_i*v_rel_^2
            8. Compare binding en of binary to K.E. of tertiary.
                Critical velocity for ionization of binary is v_crit, given by:
                    :math:`v_{crit} = \\sqrt(GM_1M_2(M_1+M_2+M_3)/M_3(M_1+M_2)a_{bin})
                If binary is hard ie GM_1M_2/a_bin > m3v_rel^2 then:
                    harden binary 
                        a_bin -> a_bin -da_bin and
                    new binary eccentricity
                        e_bin -> e_bin + de 
                    and give  +da_bin worth of binding energy (GM_bin/(a_bin -da_bin) - GM_bin/a_bin)
                    to extra eccentricity ecc_i and a_ecc,i of m_ecc,i.
                    Say average en of encounter is de=0.1 (10%) then binary a_bin shrinks by 10%, ecc_bin is pumped by 10%
                    And a_ecc_i shrinks by 10% and ecc_i also shrinks by 10%
                If binary is soft ie GM_bin/a_bin <m3v_rel^2 then:
                    if v_rel (effectively v_infty) > v_crit
                        ionize binary
                            update singleton array with 2 new BH with orbital eccentricity e_crit+de
                            remove binary from binary array
                    else if v_rel < v_crit
                        soften binary 
                            a_bin -> a_bin + da_bin and
                        new binary eccentricity
                            e_bin -> e_bin + de
                        and remove -da_bin worth of binary energy from eccentricity of m3.
            Note1: Will need to test binary eccentricity each timestep.
                If bin_ecc> some value (0.9), check for da_bin due to GW bremsstrahlung at pericenter.
            9. As 4, except now include interactions between binaries and circularized BH. This should give us primarily
                hardening encounters as in Leigh+2018, since the v_rel is likely to be small for more binaries.

    Given array of binaries at locations [a_bbh1,a_bbh2] with
    binary semi-major axes [a_bin1,a_bin2,...] and binary eccentricities [e_bin1,e_bin2,...],
    find all the single BH at locations a_i that within timestep
        either pass between a_i(1-e_i)< a_bbh1 <a_i(1+e_i)

    Calculate velocity of encounter compared to a_bin.
    If binary is hard ie GM1M2/a_bin > m3v_rel^2 then:
      harden binary to a_bin = a_bin -da_bin and
      new binary eccentricity e_bin = e_bin + de around com and
      new binary orb eccentricity e_orb_com = e_orb_com + de and
      now give  da_bin worth of binding energy to extra eccentricity of m3.
    If binary is soft ie GM_bin/a_bin <m3v_rel^2 then:
      soften binary to a_bin = a_bin + da_bin and
      new binary eccentricity e_bin = e_bin + de
      and take da_bin worth of binary energy from eccentricity of m3.
    If binary is unbound ie GM_bin/a_bin << m3v_rel^2 then:
      remove binary from binary array
      add binary components m1,m2 back to singleton arrays with new orbital eccentricities e_1,e_2 from energy of encounter.
      Equipartition energy so m1v1^2 =m2 v_2^2 and
      generate new individual orbital eccentricities e1=v1/v_kep_circ and e_2=v_2/v_kep_circ
      Take energy put into destroying binary from orb. eccentricity of m3.
    """

    # Housekeeping
    solar_mass = u.solMass.to("kg")

    # Magnitude of energy change to drive binary to merger in ~2 interactions in a strong encounter. Say de_strong=0.9
    # de_strong here refers to the perturbation of the binary around its center of mass
    # The energy in the exchange is assumed to come from the binary binding energy around its c.o.m.
    # delta_energy_strong (read into this module) refers to the perturbation of the orbit of the binary c.o.m. around the SMBH, which is not as strongly perturbed (we take an 'average' perturbation)

    # Pick from a normal distribution defined by the user, and bound it between 0 and 1.
    de_strong = max(0., min(1., rng.normal(mean_harden_energy_delta, var_harden_energy_delta)))

    # eccentricity correction--do not let ecc>=1, catch and reset to 1-epsilon
    epsilon = 1e-8

    # Set up arrays for later
    bin_masses = bin_mass_1 + bin_mass_2
    bin_velocities = const.c.value/np.sqrt(bin_orb_a)
    bin_orbital_times = 3.15 * (smbh_mass / 1.e8) * ((bin_orb_a / 1.e3) ** 1.5)
    bin_orbits_per_timestep = timestep_duration_yr / bin_orbital_times
    bin_binding_energy = const.G.value * (solar_mass ** 2.0) * bin_mass_1 * bin_mass_2 / (si_from_r_g(smbh_mass, bin_sep).to("meter")).value

    # Find the e< crit_ecc population. These are the interlopers w. low encounter vel that can harden the circularized population
    circ_prograde_population_indices = np.asarray(disk_star_pro_orbs_ecc <= disk_bh_pro_orb_ecc_crit).nonzero()[0]
    # Find their locations and masses
    circ_prograde_population_locations = disk_star_pro_orbs_a[circ_prograde_population_indices]
    circ_prograde_population_masses = disk_star_pro_masses[circ_prograde_population_indices]
    circ_prograde_population_eccentricities = disk_star_pro_orbs_ecc[circ_prograde_population_indices]
    # Find min and max radii around SMBH for eccentric orbiters
    ecc_orb_min = disk_star_pro_orbs_a[circ_prograde_population_indices]*(1.0-disk_star_pro_orbs_ecc[circ_prograde_population_indices])
    ecc_orb_max = disk_star_pro_orbs_a[circ_prograde_population_indices]*(1.0+disk_star_pro_orbs_ecc[circ_prograde_population_indices])
    # Keplerian velocity of ecc prograde orbiter around SMBH (=c/sqrt(a/r_g))
    circ_velocities = const.c.value/np.sqrt(circ_prograde_population_locations)

    # Calculate epsilon --amount to subtract from disk_radius_outer for objects with orb_a > disk_radius_outer
    epsilon_orb_a = disk_radius_outer * ((circ_prograde_population_masses / (3 * (circ_prograde_population_masses + smbh_mass)))**(1. / 3.)) * rng.uniform(size=len(circ_prograde_population_masses))

    if (np.size(bin_mass_1) == 0):
        return (bin_sep, bin_ecc, bin_orb_ecc, disk_star_pro_orbs_a, disk_star_pro_orbs_ecc)

    # Set up random numbers
    chances = rng.uniform(size=(np.size(bin_mass_1), len(circ_prograde_population_locations)))

    id_nums_poss_touch = []
    frac_rhill_sep = []
    for i in range(0, np.size(bin_mass_1)):
        for j in range(0, len(circ_prograde_population_locations)):
            # If binary com orbit lies inside circ orbit [min,max] radius
            # i.e. does R_m3_minimum lie inside R_bin_maximum and does R_m3_max lie outside R_bin_minimum
            if (1.0 - bin_orb_ecc[i]) * bin_orb_a[i] < ecc_orb_max[j] and (1.0 + bin_orb_ecc[i]) * bin_orb_a[i] > ecc_orb_min[j]:
                # Make a temporary Hill sphere treating binary + ecc interloper as a 'binary' = M_1+M_2+M_3
                # r_h = a_circ1(temp_bin_mass/3smbh_mass)^1/3 so prob_enc/orb = mass_ratio^1/3/pi
                temp_bin_mass = bin_masses[i] + circ_prograde_population_masses[j]
                bh_smbh_mass_ratio = temp_bin_mass/(3.0 * smbh_mass)
                mass_ratio_factor = (bh_smbh_mass_ratio ** (1./3.))
                prob_orbit_overlap = (1. / np.pi) * mass_ratio_factor
                prob_enc_per_timestep = prob_orbit_overlap * bin_orbits_per_timestep[i]
                if prob_enc_per_timestep > 1:
                    prob_enc_per_timestep = 1

                chance_of_encounter = chances[i][j]
                if chance_of_encounter < prob_enc_per_timestep:
                    # Perturb *this* ith binary depending on how hard it already is.
                    # Find relative velocity of interloper in km/s so divide by 1.e3
                    rel_vel_ms = abs(bin_velocities[i] - circ_velocities[j])
                    # K.E. of interloper
                    ke_interloper = 0.5 * circ_prograde_population_masses[j] * solar_mass * (rel_vel_ms ** 2.0)
                    hard = bin_binding_energy[i] - ke_interloper

                    if (hard > 0):
                        # Binary is hard w.r.t interloper
                        # Change binary parameters; decr separation, incr ecc around com and orb_ecc
                        # de_strong here refers to the perturbation of the binary around its center of mass
                        # The energy in the exchange is assumed to come from the binary binding energy around its c.o.m.
                        # delta_energy_strong refers to the perturbation of the orbit of the binary c.o.m. around the SMBH, which is not as strongly perturbed (we take an 'average' perturbation) 
                        bin_sep[i] = bin_sep[i] * (1 - de_strong)
                        bin_ecc[i] = bin_ecc[i] * (1 + de_strong)
                        bin_orb_ecc[i] = bin_orb_ecc[i] * (1 + delta_energy_strong)
                        # Change interloper parameters; increase a_ecc, increase e_ecc
                        circ_prograde_population_locations[j] = circ_prograde_population_locations[j] * (1 + delta_energy_strong)
                        if (circ_prograde_population_locations[j] > disk_radius_outer):
                            circ_prograde_population_locations[j] = disk_radius_outer - epsilon_orb_a[j]
                        circ_prograde_population_eccentricities[j] = circ_prograde_population_eccentricities[j] * (1 + delta_energy_strong)

                    if hard < 0:
                        # Binary is soft w.r.t. interloper
                        # Check to see if binary is ionized
                        # Change binary parameters; incr bin separation, decr ecc around com, incr orb_ecc
                        bin_sep[i] = bin_sep[i] * (1 + delta_energy_strong)
                        bin_ecc[i] = bin_ecc[i] * (1 - delta_energy_strong)
                        bin_orb_ecc[i] = bin_orb_ecc[i] * (1 + delta_energy_strong)
                        # Change interloper parameters; decrease a_ecc, decrease e_ecc
                        circ_prograde_population_locations[j] = circ_prograde_population_locations[j] * (1 - delta_energy_strong)
                        if (circ_prograde_population_locations[j] > disk_radius_outer):
                            circ_prograde_population_locations[j] = disk_radius_outer - epsilon_orb_a[j]
                        circ_prograde_population_eccentricities[j] = circ_prograde_population_eccentricities[j] * (1 - delta_energy_strong)

                    # Catch where bin_orb_ecc and bin_ecc >= 1
                    if (bin_ecc[i] >= 1):
                        bin_ecc[i] = 1.0 - epsilon
                    if (bin_orb_ecc[i] >= 1):
                        bin_orb_ecc[i] = 1.0 - epsilon
                    # Catch where single BHs have ecc >= 1
                    if circ_prograde_population_eccentricities[j] >= 1:
                        circ_prograde_population_eccentricities[j] = 1.0 - epsilon
                    
                    # Check if BBH and star are within mutual Hill sphere
                    separation = np.abs(circ_prograde_population_locations[j] - bin_orb_a[i])
                    center_of_mass = np.average([circ_prograde_population_locations[j], bin_orb_a[i]],
                                                weights=[circ_prograde_population_masses[j], bin_masses[i]])
                    rhill_poss_encounter = center_of_mass * ((circ_prograde_population_masses[j] + bin_masses[i]) / (3. * smbh_mass)) ** (1./3.)
                    if (separation - rhill_poss_encounter < 0):
                        id_nums_poss_touch.append(np.array([circ_prograde_population_id_nums[j], bin_id_nums[i]]))
                        frac_rhill_sep.append(separation / rhill_poss_encounter)

    disk_star_pro_orbs_a[circ_prograde_population_indices] = circ_prograde_population_locations
    disk_star_pro_orbs_ecc[circ_prograde_population_indices] = circ_prograde_population_eccentricities

    # Check finite
    assert np.isfinite(bin_sep).all(), \
        "Finite check failure: bin_separations"
    assert np.isfinite(bin_orb_ecc).all(), \
        "Finite check failure: bin_orbital_eccentricities"
    assert np.isfinite(bin_ecc).all(), \
        "Finite check failure: bin_eccentricities"
    assert np.all(circ_prograde_population_locations < disk_radius_outer), \
        "ecc_prograde_population_locations has values greater than disk_radius_outer"
    assert np.all(circ_prograde_population_locations > 0), \
        "circ_prograde_population_locations contains values <= 0"
    assert np.all(bin_sep > 0), \
        "bin_sep contains values <= 0"

    id_nums_poss_touch = np.array(id_nums_poss_touch)
    frac_rhill_sep = np.array(frac_rhill_sep)

    # Test if there are any duplicate pairs, if so only return ID numbers of pair with smallest fractional Hill sphere separation
    if np.unique(id_nums_poss_touch).shape != id_nums_poss_touch.flatten().shape:
        sort_idx = np.argsort(frac_rhill_sep)
        id_nums_poss_touch = id_nums_poss_touch[sort_idx]
        uniq_vals, unq_counts = np.unique(id_nums_poss_touch, return_counts=True)
        dupe_vals = uniq_vals[unq_counts > 1]
        dupe_rows = id_nums_poss_touch[np.any(np.isin(id_nums_poss_touch, dupe_vals), axis=1)]
        uniq_rows = id_nums_poss_touch[np.all(~np.isin(id_nums_poss_touch, dupe_vals), axis=1)]

        rm_rows = []
        for row in dupe_rows:
            dupe_indices = np.any(np.isin(dupe_rows, row), axis=1).nonzero()[0][1:]
            rm_rows.append(dupe_indices)
        rm_rows = np.unique(np.concatenate(rm_rows))
        keep_mask = np.ones(len(dupe_rows))
        keep_mask[rm_rows] = 0

        id_nums_touch = np.concatenate((dupe_rows[keep_mask.astype(bool)], uniq_rows))

    else:
        id_nums_touch = id_nums_poss_touch

    id_nums_touch = id_nums_touch.T

    return (bin_sep, bin_ecc, bin_orb_ecc, disk_star_pro_orbs_a, disk_star_pro_orbs_ecc, id_nums_touch)


def bin_spheroid_encounter(
        smbh_mass,
        timestep_duration_yr,
        bin_mass_1_all,
        bin_mass_2_all,
        bin_orb_a_all,
        bin_sep_all,
        bin_ecc_all,
        bin_orb_ecc_all,
        bin_orb_inc_all,
        time_passed,
        nsc_bh_imf_powerlaw_index,
        delta_energy_strong,
        nsc_spheroid_normalization,
        mean_harden_energy_delta,
        var_harden_energy_delta
        ):
    """Perturb orbits due to encounters with spheroid (NSC) objects

    Parameters
    ----------
    smbh_mass : float
        Mass [M_sun] of supermassive black hole
    disk_bins_bhbh : numpy.ndarray
        [21, bindex] mixed array containing properties of binary BBH, see add_to_binary_array function for
        complete description
    time_passed : float
        Current time set [yr]
            nsc_bh_imf_powerlaw_index : float
            Powerlaw index of nuclear star cluster BH IMF (e.g. M^-2) [unitless]. User set (default = 2).
    timestep_duration_yr : float
        Length of timestep [yr]
    nsc_bh_imf_powerlaw_index : float
        Powerlaw index of nuclear star cluster BH IMF (e.g. M^-2) [unitless]. User set (default = 2).
    delta_energy_strong : float
        Average energy change [units??] per strong encounter
    nsc_spheroid_normalization : float
        Normalization factor [unitless] determines the departures from sphericity of
        the initial distribution of perturbers (1.0=spherical)
    var_harden_energy_delta : float
        Average energy exchanged in a strong 2 + 1 interaction that hardens the binary
    mean_harden_energy_delta : float
        Variance of the energy exchanged in a strong 2 + 1 interaction that hardens the binary


    Returns
    -------
    disk_bins_bhbh : [21, bindex] mixed array
        updated version of input after dynamical perturbations

    Notes
    -----
    Warning: the powerlaw index for the mass of perturbers is for BH
    but should be for stars, and the mode mass is hardcoded inside the fn

    Use Leigh+18 to figure out the rate at which spheroid encounters happen to binaries embedded in the disk
    Binaries at small disk radii encounter spheroid objects at high rate, particularly early on in the disk lifetime
    However, orbits at those small radii get captured quickly by the disk.

    From Fig.1 in Leigh+18, Rate of sph. encounter = 20/Myr at t=0, normalized to a_bin=1AU, R_disk=10^3r_g or 0.2/10kyr timestep.
    Introduce a spheroid normalization factor nsc_spheroid_normalization=1 (default) allowing for non-ideal NSC (previous episodes; disky populations etc). 
    Within 1Myr, for a dense model disk (e.g. Sirko & Goodman), most of those inner stellar orbits have been captured by the disk.
    So rate of sph. encounter ->0/Myr at t=1Myr since those orbits are gone (R<10^3r_g; assuming approx circular orbits!) for SG disk model
    For TQM disk model, rate of encounter slightly lower but non-zero.

    So, inside R_com<10^3r_g: (would be rt of enc =0.2 if nsc_spheroid_normalization=1)
    Assume: :math:`\text{Rate of encounter} = 0.2 (\text{nsc_spheroid_normalization}/1)(\text{timestep}/10kyr)^{-1} (R_{com}/10^3r_g)^{-1} (a_{bin}/1r_gM8)^{-2}`
    Generate random number from uniform [0,1] distribution and if <0.2 (normalized to above condition) then encounter

    Encounter rt starts at = :math:` 0.2 (\text{nsc_spheroid_normalization}/1)(\text{timestep}/10kyr)^{-1} (R_{com}/10^3r_g)^{-1} (a_{bin}/1r_gM8)^{-2}` at t=0
    decreases to          = :math:` 0. (\text{nsc_spheroid_normalization}/1)(\text{timestep}/10kyr)^{-1} (R_{com}/10^3r_g)^{-1} (a_{bin}/1r_gM8)^{-2}` (time_passed/1Myr)
    at R<10^3r_g.
    Outside: R_com>10^3r_g
    Normalize to rate at (R_com/10^4r_g) so that rate is non-zero at R_com=[1e3,1e4]r_g after 1Myr.
    Decrease rate with time, but ensure it goes to zero at R_com<1.e3r_g.

    So, rate of sph. encounter = 2/Myr at t=0, normalized to a_bin=1AU, R_disk=10^4r_g which is equivalently
    Encounter rate = 0.02 (nsc_spheroid_normalization/1)(timestep/10kyr)^-1 (R_com/10^4r_g)^-1 (a_bin/1r_gM8)^2
    Drop this by an order of magnitude over 1Myr.
    Encounter rate = 0.02 (timestep/10kyr)^-1 (R_com/10^4r_g)^-1 (a_bin/1r_gM8)^2 (time_passed/10kyr)^-1/2
    so ->0.002 after a Myr
    For R_com < 10^3r_g:
        if time_passed <=1Myr
            Encounter rt = 0.02*(nsc_spheroid_normalization/0.1)*(1-(1Myr/time_passed))(timestep/10kyr)^{-1}(R_com/10^3r_g)^-1 (a_bin/1r_gM8)^2 ....(1)
        if time_passed >1Myr
            Encounter rt = 0
    For R_com > 10^3r_g:
        Encounter rt = 0.002 *(nsc_spheroid_normalization/0.1)* (timestep/10kyr)^-1 (R_com/10^4r_g)^-1 (a_bin/1r_gM8)^2 (time_passed/10kyr)^-1/2 ....(2)

    Return corrected binary with spin angles projected onto new L_bin. So can calculate chi_p (in plane components of spin)
    Return new binary inclination angle w.r.t disk
    Harden/soften/ionize binary as appropriate

    Orbital angular momentum:
    Binary orbital angular momentum is
        L_bin =M_bin*v_orb_bin X R_com
    Spheroid orbital angular momentum is
        L3=m3*v3 X R3
    where m3,v3,R3 are the mass, velocity and semi-major axis of tertiary encounter.

    Draw m3 from IMF random distrib. BUT mostly stars early on!
    TO DO: Switch from spheroid stars to spheroid BH at late time
    Draw a3 from uniform distribution a3=[10^-0.5,0.5]a_bbh say. v_3= c/sqrt(R_3)
    Ratio of L3/Lbin =(m3/M_bin)*sqrt(R3/R_com)....(3)
    so L3 = ratio*Lbin

    Resultant L_bin must be the resultant in a parallelogram of L3 (one side) and L_bin(other side)

    Angle of encounter:
    If angle of encounter between BBH and M3 (angle_enc)<|90deg|, ie angle_enc is in [0-90deg,270-360deg] then: 
    L_bin_new = sqrt(L3^2 + L_bin^2 + 2L3L_bin cos(angle_enc)) ....(4)
              = sqrt( (1+ratio^2)L_bin^2 + 2ratioL_bin^2 cos(angle_enc))
              = sqrt((1+ratio^2) + 2ratio*cos(angle_enc)) L_bin_old
    else if angle_enc is in [90deg,270 deg]
    L_bin_new = sqrt(L3^2 + L_bin^2 - 2L3L_bin cos(angle_enc)) ....(5)
              = sqrt((1+ratio^2) - 2ratio*cos(angle_end))L_bin_old
    and
    L_bin_new/L_bin = v_b_new x R_com_new/ v_b_old x R_com_old
    and for Keplerian vels
    v_b_com = sqrt(GM_smbh/a_com) so

    L_bin_new/L_bin_old = sqrt(a_com_new/a_com_old) ....(6)

    So new BBH semi-major axis:
    a_com_new = (L_bin_new/L_bin_old)^2 *(a_com_old) ....(7)

    Angle of encounter:
    M3 has some random angle (i3) in the spheroid wrt disk (i=0deg) & BBH (also presumed i=0deg).
    But, over time, spheroid population (of STARS) with small inclination angles wrt disk
    (i=0 deg) are captured by disk (takes ~1Myr in SG disk; Fabj+20)
    So, at t=0, start with drawing from uniform distribution of i3=[0,360]
    After 1Myr in a SG disk, we want all the spheroid (star!) encounters inside R=1000r_g to go to zero.
    Over time remove e.g. i3=[0,+/-15], so draw from [15,345] next timestep
    Then remove i3 =+/-[15,30] so draw from [30,330] etc.
    So,
    if crit_time =1.e6 #1Myr
    then
    excluded_angles =(time_passed/crit_time)*180
    select from i3 = [excluded angles,360-excluded angles]
    So:

    crit_time=1.e6
    if time_passed < crit_time
        excluded_angles = (time_passed/crit_time)*180
        if R<10^3r_g
            #Draw random integer in range [excluded_angles,360-(excluded_angles)]
            i3 = rng.randint(excluded_angles, 360-(excluded_angles))....(8)

    Calculate velocity of encounter compared to a_bin.
    Ignore what happens to m3, since it's a random draw from the NSC and we are not tracking individual NSC components.
    If binary is hard ie GM1M2/a_bin > m3v_rel^2 then:
      harden binary to a_bin = a_bin -da_bin and
      new binary eccentricity e_bin = e_bin + de around com and
      new binary orb eccentricity e_orb_com = e_orb_com + de
    If binary is soft ie GM_bin/a_bin <m3v_rel^2 then:
      soften binary to a_bin = a_bin + da_bin and
      new binary eccentricity e_bin = e_bin + de
    """

    # Units of r_g normalized to 1AU around a 10^8Msun SMBH
    dist_in_rg_m8 = 1.0 * (1.0e8/smbh_mass)

    # Critical time (in yrs) for capture of all BH with a<1e3r_g (default is 1Myr for Sirko & Goodman (2003) disk)
    crit_time = 1.e6
    # Critical disk radius (in units of r_g,SMBH) where after crit_time, all the spheroid orbits are captured.
    crit_radius = 1.e3
    # Solar mass in units of kg
    solar_mass = u.solMass.to("kg")
    # Magnitude of energy change to drive binary to merger in ~2 interactions in a strong encounter. Say de_strong=0.9
    # de_strong here refers to the perturbation of the binary around its center of mass
    # The energy in the exchange is assumed to come from the binary binding energy around its c.o.m.
    # delta_energy_strong refers to the perturbation of the orbit of the binary c.o.m. around the SMBH, which is not as strongly perturbed (we take an 'average' perturbation) 

    # Pick from a normal distribution defined by the user, and bound it between 0 and 1.
    de_strong = max(0., min(1., rng.normal(mean_harden_energy_delta, var_harden_energy_delta)))

    # eccentricity correction--do not let ecc>=1, catch and reset to 1-epsilon
    epsilon = 1e-8
    # Spheroid normalization to allow for non-ideal NSC (cored/previous AGN episodes/disky population concentration/whatever)

    # Set up binary properties we need for later
    bin_mass = bin_mass_1_all + bin_mass_2_all
    bin_velocities = const.c.value / np.sqrt(bin_orb_a_all)
    bin_binding_energy = const.G.value * (solar_mass ** 2) * bin_mass_1_all * bin_mass_2_all / (si_from_r_g(smbh_mass, bin_sep_all).to("meter")).value

    # Calculate encounter rate for each binary based on bin_orb_a, binary size, and time_passed
    # Set up array of encounter rates filled with -1
    enc_rate = np.full(np.size(bin_mass_1_all), -1.5)

    # Set encounter rate if bin_orb_a < crit_radius
    enc_rate[(bin_orb_a_all < crit_radius) & (time_passed <= crit_time)] = 0.02 * (nsc_spheroid_normalization / 0.1) * (1.0 - (time_passed / 1.e6)) * ((bin_sep_all[(bin_orb_a_all < crit_radius) & (time_passed <= crit_time)] / dist_in_rg_m8) ** 2.0) / ((timestep_duration_yr / 1.e4) * (bin_orb_a_all[(bin_orb_a_all < crit_radius) & (time_passed <= crit_time)] / 1.e3))
    enc_rate[(bin_orb_a_all < crit_radius) & (time_passed > crit_time)] = 0.0

    # Set encounter rate if bin_orb_a > crit_radius
    enc_rate[(bin_orb_a_all > crit_radius)] = 0.002 * (nsc_spheroid_normalization / 0.1) * ((bin_sep_all[(bin_orb_a_all > crit_radius)] / dist_in_rg_m8) ** 2.0) / ((timestep_duration_yr / 1.e4) * (bin_orb_a_all[(bin_orb_a_all > crit_radius)] / 1.e4) * np.sqrt(time_passed / 1.e4))
    # If enc_rate still has negative values throw error
    if (np.sum(enc_rate < 0) > 0):
        print("enc_rate",enc_rate)
        raise RuntimeError("enc_rate not being set in bin_spheroid_encounter")

    # If bin_orb_a == crit_radius throw error
    if (np.sum(bin_orb_a_all == crit_radius) > 0):
        print("SMBH mass:", smbh_mass)
        print("bin_orb_a:", bin_orb_a_all[bin_orb_a_all == crit_radius])
        print("crit_radius:", crit_radius)
        raise RuntimeError("Unrecognized bin_orb_a")

    # Based on estimated encounter rate, calculate if binary actually has a spheroid encounter
    chances_of_encounter = rng.uniform(size=np.size(bin_mass_1_all))
    encounter_index = np.where(chances_of_encounter < enc_rate)[0]
    num_encounters = np.size(encounter_index)

    if (num_encounters > 0):

        # Set up arrays for changed blackholes_binary parameters
        bin_orb_a = bin_orb_a_all[encounter_index].copy()
        bin_sep = bin_sep_all[encounter_index].copy()
        bin_ecc = bin_ecc_all[encounter_index].copy()
        bin_orb_ecc = bin_orb_ecc_all[encounter_index].copy()
        bin_orb_inc = bin_orb_inc_all[encounter_index].copy()

        # Have already generated spheroid interaction, so a_3 is not far off a_bbh (unless super high ecc). 
        # Assume a_3 is similar to a_bbh (within a factor of O(3), so allowing for modest relative eccentricity)    
        # i.e. a_3=[10^-0.5,10^0.5]*a_bbh.

        # Calculate interloper parameters
        # NOTE: Stars should be most common sph component. Switch to BH after some long time.
        mode_star = 2.0
        mass_3 = (rng.pareto(nsc_bh_imf_powerlaw_index, size=num_encounters) + 1) * mode_star
        radius_3 = bin_orb_a * (10 ** (-0.5 + rng.uniform(size=num_encounters)))
        # K.E_3 in Joules
        # Keplerian velocity of ecc prograde orbiter around SMBH (=c/sqrt(a/r_g))
        velocity_3 = const.c.value / np.sqrt(radius_3)
        relative_velocities = np.abs(bin_velocities[encounter_index] - velocity_3)
        ke_3 = 0.5 * mass_3 * solar_mass * (relative_velocities ** 2.0)

        # Compare orbital angular momentum for interloper and binary
        # Ratio of L3/Lbin =(m3/M_bin)*sqrt(R3/R_com)
        L_ratio = (mass_3 / bin_mass[encounter_index]) * np.sqrt(radius_3 / bin_orb_a)

        excluded_angles = np.full(num_encounters, -100.5)

        # If time_passed < crit_time then gradually decrease angles i3 available at a < 1000r_g
        if (time_passed < crit_time):
            # Set up arrays for angles
            excluded_angles[radius_3 < crit_radius] = (time_passed/crit_time) * 180

            # If radius_3 > crit_radius make grind down much slower at >1000r_g (say all captured in 20 Myr for < 5e4r_g)
            excluded_angles[radius_3 > crit_radius] = 0.05 * (time_passed/crit_time) * 180

        elif time_passed >= crit_time:
            # No encounters inside R < 10^3 r_g
            excluded_angles[radius_3 < crit_radius] = 360

            # If radius_3 > crit_radius all stars captured out to 1e4r_g after 100 Myr
            excluded_angles[radius_3 > crit_radius] = 0.01 * (time_passed / crit_time) * 180

        # If excluded_angles has any negative elements throw error
        if (np.sum(excluded_angles < 0) > 0):
            print("excluded_angles",excluded_angles)
            raise RuntimeError("excluded_angles not being set in bin_spheroid_encounter")

        # Draw random integer in range [excluded_angles,360-(excluded_angles)]
        # i3 in units of degrees
        # where 0 deg = disk mid-plane prograde, 180 deg= disk mid-plane retrograde,
        # 90deg = aligned with L_disk, 270 deg = anti-aligned with disk)
        #
        # Vera: somebody set excluded_angles = 360 to indicate that all
        #   angles should be excluded. However, this causes the whole
        #   pipeline to crash. This is a temporary fix.
        include_mask = excluded_angles < 360
        include_index = encounter_index[include_mask]
        excluded_angles[~include_mask] = 0.
        i3 = rng.randint(low=excluded_angles, high=360-excluded_angles)
        # Convert i3 to radians
        i3_rad = np.radians(i3)

        # Ionize/soften/harden binary if appropriate
        hard = bin_binding_energy[encounter_index] - ke_3
        # Create mask for hard and soft
        mask_hard = hard > 0
        mask_soft = hard < 0

        # If hard > 0 binary is hard wrt interloper
        # Change binary parameters: decrease separation, increase ecc around bin_orb_a and orb_ecc
        bin_sep[mask_hard] = bin_sep[mask_hard] * (1 - de_strong)
        bin_ecc[mask_hard] = bin_ecc[mask_hard] * (1 + de_strong)
        bin_orb_ecc[mask_hard] = bin_orb_ecc[mask_hard] * (1 + delta_energy_strong)
        # Ignore interloper parameters, since just drawing randomly from IMF population

        # If hard < 0 binary is soft wrt interloper
        # Change binary parameters: increase separation, decrease ecc around bin_orb_a, increase orb_ecc
        bin_sep[mask_soft] = bin_sep[mask_soft] * (1 + delta_energy_strong)
        bin_ecc[mask_soft] = bin_ecc[mask_soft] * (1 - delta_energy_strong)
        bin_orb_ecc[mask_soft] = bin_orb_ecc[mask_soft] * (1 + delta_energy_strong)

        # Catch if bin_ecc or bin_orb_ecc >= 1
        bin_ecc[bin_ecc >= 1.0] = 1.0 - epsilon
        bin_orb_ecc[bin_orb_ecc >= 1.0] = 1.0 - epsilon

        # New angle of binary wrt disk (in radians)
        bin_orb_inc[(L_ratio < 1)] = bin_orb_inc[(L_ratio < 1)] + L_ratio[L_ratio < 1] * (i3_rad[L_ratio < 1]/2.0)
        bin_orb_inc[(L_ratio > 1)] = bin_orb_inc[(L_ratio > 1)] + (1./L_ratio[L_ratio > 1]) * (i3_rad[L_ratio > 1]/2.0)

        bin_sep_all[include_index] = bin_sep[include_mask]
        bin_ecc_all[include_index] = bin_ecc[include_mask]
        bin_orb_ecc_all[include_index] = bin_orb_ecc[include_mask]
        bin_orb_inc_all[include_index] = bin_orb_inc[include_mask]

    # Test new values
    assert np.isfinite(bin_sep_all).all(), \
        "Finite check failure: bin_sep_all"
    assert np.isfinite(bin_orb_inc_all).all(), \
        "Finite check failure: bin_orb_inc_all"
    assert np.all(bin_sep_all >= 0), \
        "bin_sep_all contains values < 0"


    return (bin_sep_all, bin_ecc_all, bin_orb_ecc_all, bin_orb_inc_all)


def bin_recapture(bin_mass_1_all, bin_mass_2_all, bin_orb_a_all, bin_orb_inc_all, timestep_duration_yr):
    """Recapture BBH that has orbital inclination >0 post spheroid encounter

    Parameters
    ----------
    blackholes_binary : AGNBinaryBlackHole
        binary black holes
    timestep_duration_yr : float
        Length of timestep [yr]

    Returns
    -------
    blackholes_binary : AGNBinaryBlackHole
        Binary black holes with binary orbital inclination [radian] updated

    Notes
    -----
    Purely bogus scaling does not account for real disk surface density.
    From Fabj+20, if i<5deg (=(5deg/180deg)*pi=0.09rad), time to recapture a BH in SG disk is 1Myr (M_b/10Msun)^-1(R/10^4r_g)
    if i=[5,15]deg =(0.09-0.27rad), time to recapture a BH in SG disk is 50Myrs(M_b/10Msun)^-1 (R/10^4r_g)
    For now, ignore if i>15deg (>0.27rad)
    """
    # Critical inclinations (5deg,15deg for SG disk model)
    crit_inc1 = 0.09
    crit_inc2 = 0.27

    idx_gtr_0 = bin_orb_inc_all > 0

    if (idx_gtr_0.shape[0] == 0):
        return (bin_orb_inc_all)

    bin_orb_inc = bin_orb_inc_all[idx_gtr_0]
    bin_mass = bin_mass_1_all[idx_gtr_0] + bin_mass_2_all[idx_gtr_0]
    bin_orb_a = bin_orb_a_all[idx_gtr_0]

    less_crit_inc1_mask = bin_orb_inc < crit_inc1
    bwtwn_crit_inc1_inc2_mask = (bin_orb_inc > crit_inc1) & (bin_orb_inc < crit_inc2)

    # is bin orbital inclination <5deg in SG disk?
    bin_orb_inc[less_crit_inc1_mask] = bin_orb_inc[less_crit_inc1_mask] * (1. - ((timestep_duration_yr/1e6) * (bin_mass[less_crit_inc1_mask] / 10.) * (bin_orb_a[less_crit_inc1_mask] / 1.e4)))
    bin_orb_inc[bwtwn_crit_inc1_inc2_mask] = bin_orb_inc[bwtwn_crit_inc1_inc2_mask] * (1. - ((timestep_duration_yr/5.e7) * (bin_mass[bwtwn_crit_inc1_inc2_mask] / 10.) * (bin_orb_a[bwtwn_crit_inc1_inc2_mask] / 1.e4)))

    bin_orb_inc_all[idx_gtr_0] = bin_orb_inc

    assert np.isfinite(bin_orb_inc_all).all(), \
        "Finite check failure: bin_orb_inc_all"

    return (bin_orb_inc_all)


def bh_near_smbh(
        smbh_mass,
        disk_bh_pro_orbs_a,
        disk_bh_pro_masses,
        disk_bh_pro_orbs_ecc,
        timestep_duration_yr,
        inner_disk_outer_radius,
        disk_inner_stable_circ_orb,
        ):
    """Evolve semi-major axis of single BH near SMBH according to Peters64

    Test whether there are any BH near SMBH. 
    Flag if anything within min_safe_distance (default=50r_g) of SMBH.
    Time to decay into SMBH can be parameterized from Peters(1964) as:
    .. math:: t_{gw} =38Myr (1-e^2)(7/2) (a/50r_{g})^4 (M_{smbh}/10^8M_{sun})^3 (m_{bh}/10M_{sun})^{-1}

    Parameters
    ----------
    smbh_mass : float
        Mass [M_sun] of supermassive black hole
    disk_bh_pro_orbs_a : numpy.ndarray
        Orbital semi-major axes [r_{g,SMBH}] of prograde singleton BH at start of a timestep (math:`r_g=GM_{SMBH}/c^2`) with :obj:`float` type
    disk_bh_pro_masses : numpy.ndarray
        Masses [M_sun] of prograde singleton BH at start of timestep with :obj:`float` type
    disk_bh_pro_orbs_ecc : numpy.ndarray
        Orbital eccentricity [unitless] of singleton prograde BH with :obj:`float` type
    timestep_duration_yr : float
        Length of timestep [yr]
    inner_disk_outer_radius : float
        Outer radius of the inner disk [r_{g,SMBH}]
    disk_inner_stable_circ_orb : float
        Innermost stable circular orbit around the SMBH [r_{g,SMBH}]

    Returns
    -------
    disk_bh_pro_orbs_a : numpy.ndarray
        Semi-major axis [r_{g,SMBH}] of prograde singleton BH at end of timestep assuming only GW evolution
    """
    num_bh = disk_bh_pro_orbs_a.shape[0]
    # Calculate min_safe_distance in r_g
    min_safe_distance = max(disk_inner_stable_circ_orb, inner_disk_outer_radius)

    # Create a new bh_pro_orbs array
    new_disk_bh_pro_orbs_a = disk_bh_pro_orbs_a.copy()
    # Estimate the eccentricity factor for orbital decay time
    ecc_factor_arr = (1.0 - (disk_bh_pro_orbs_ecc)**(2.0))**(7/2)
    # Estimate the orbital decay time of each bh
    decay_time_arr = time_of_orbital_shrinkage(
        smbh_mass*u.solMass,
        disk_bh_pro_masses*u.solMass,
        si_from_r_g(smbh_mass*u.solMass, disk_bh_pro_orbs_a),
        0*u.m,
    )
    # Estimate the number of timesteps to decay
    decay_timesteps = decay_time_arr.to('yr').value / timestep_duration_yr
    # Estimate decrement
    decrement_arr = (1.0-(1./decay_timesteps))
    # Fix decrement
    decrement_arr[decay_timesteps == 0.] = 0.
    # Estimate new location
    new_location_r_g = decrement_arr * disk_bh_pro_orbs_a
    # Check location
    new_location_r_g[new_location_r_g < 1.] = 1.
    # Only update when less than min_safe_distance
    new_disk_bh_pro_orbs_a[disk_bh_pro_orbs_a < min_safe_distance] = new_location_r_g

    assert np.isfinite(new_disk_bh_pro_orbs_a).all(), \
        "Finite check failure: new_disk_bh_pro_orbs_a"

    return new_disk_bh_pro_orbs_a<|MERGE_RESOLUTION|>--- conflicted
+++ resolved
@@ -1245,17 +1245,10 @@
         "Finite check failure: bin_eccentricities"
     assert np.all(ecc_prograde_population_locations < disk_radius_outer), \
         "ecc_prograde_population_locations has values greater than disk_radius_outer"
-<<<<<<< HEAD
     assert np.all(ecc_prograde_population_locations > 0), \
         "ecc_prograde_population_locations contains values <= 0"
     assert np.all(bin_sep > 0), \
         "disk_bins_bhbh.bin_sep contains values <= 0"
-=======
-    assert np.all(circ_prograde_population_locations > 0), \
-        "circ_prograde_population_locations contains values <= 0"
-    assert np.all(bin_sep >= 0), \
-        "bin_sep contains values < 0"
->>>>>>> b2012e02
 
     id_nums_poss_touch = np.array(id_nums_poss_touch)
     frac_rhill_sep = np.array(frac_rhill_sep)
@@ -1551,8 +1544,8 @@
         "ecc_prograde_population_locations has values greater than disk_radius_outer"
     assert np.all(circ_prograde_population_locations > 0), \
         "circ_prograde_population_locations contains values <= 0"
-    assert np.all(bin_sep > 0), \
-        "bin_sep contains values <= 0"
+    assert np.all(bin_sep >= 0), \
+        "bin_sep contains values < 0"
 
     return (bin_sep, bin_ecc, bin_orb_ecc, disk_bh_pro_orbs_a, disk_bh_pro_orbs_ecc)
 
