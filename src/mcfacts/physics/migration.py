"""
Module for calculating the timescale of migrations.
"""

import numpy as np
import astropy.constants as const
import astropy.units as u
import scipy.interpolate
from mcfacts.mcfacts_random_state import rng
from mcfacts.physics.point_masses import si_from_r_g
import scipy


<<<<<<< HEAD
def paardekooper10_torque(disk_surf_density, disk_temp_func, orbs_a, orbs_ecc, orb_ecc_crit, disk_radius_outer, disk_inner_stable_circ_orb):
=======
def paardekooper10_torque(orbs_a, orbs_ecc, orb_ecc_crit, disk_dlog10surfdens_dlog10R_func, disk_dlog10temp_dlog10R_func):
>>>>>>> af8f670c
    """Return the Paardekooper (2010) torque coefficient for Type 1 migration
        Paardekooper_Coeff = [-0.85+0.9dTdR +dSigmadR]
    """

<<<<<<< HEAD
    # generate a new sorted range of default 100 pts across [disk_inner_radius,disk_outer_radius]
    disk_radius_arr = np.linspace(2*disk_inner_stable_circ_orb, disk_radius_outer, num=100)
    # Prevent accidental zeros or Nans!
    log_disk_radius_arr = np.log10(disk_radius_arr)

=======
>>>>>>> af8f670c
    # Migration only occurs for sufficiently damped orbital ecc. If orb_ecc <= ecc_crit, then migrate.
    # Otherwise no change in semi-major axis (orb_a).
    # Get indices of objects with orb_ecc <= ecc_crit so we can only update orb_a for those.
    migration_indices = np.asarray(orbs_ecc <= orb_ecc_crit).nonzero()[0]

    # If nothing will migrate then end the function
    if migration_indices.shape == (0,):
        return np.array([])

    # If things will migrate then copy over the orb_a of objects that will migrate
    new_orbs_a = orbs_a[migration_indices].copy()

    log_new_orbs_a = np.log10(new_orbs_a)

<<<<<<< HEAD
    # Evaluate disc surf density at locations of all BH
    disc_surf_d = disk_surf_density(disk_radius_arr)
    disc_temp = np.nan_to_num(disk_temp_func(disk_radius_arr))
    disc_temp = np.abs(disc_temp)
    # Get log of disc surf density
    log_disc_surf_d = np.log10(disc_surf_d)
    log_disc_surf_d = np.nan_to_num(log_disc_surf_d)
    # Get log of disc midplane temperature
    log_disc_temp = np.log10(disc_temp)

    Sigmalog_spline = scipy.interpolate.CubicSpline(log_disk_radius_arr, log_disc_surf_d, extrapolate=False)
    Templog_spline = scipy.interpolate.CubicSpline(log_disk_radius_arr, log_disc_temp, extrapolate=False)
    # Find derivates of Sigmalog_spline

    dSigmadR_spline = Sigmalog_spline.derivative()
    dTempdR_spline = Templog_spline.derivative()
=======
>>>>>>> af8f670c
    # Evaluate dSigmadR_spline at the migrating orb_a values
    dlogSigmadlogR = disk_dlog10surfdens_dlog10R_func(log_new_orbs_a)
    dlogTempdlogR = disk_dlog10temp_dlog10R_func(log_new_orbs_a)

    Torque_paardekooper_coeff = -0.85 + dlogSigmadlogR + (0.9 * dlogTempdlogR)

    # Check for nans
    nan_mask = np.isnan(Torque_paardekooper_coeff)
    if any(nan_mask):
        if all(orbs_a[migration_indices][nan_mask] < 12.1):
            # They are not migrating if they have already been captured
            Torque_paardekooper_coeff[nan_mask] = 0.
        else:
            print(f"dlogSigmadlogR[nan_mask]: {dlogSigmadlogR[nan_mask]}")
            print(f"dlogTempdlogR[nan_mask]: {dlogTempdlogR[nan_mask]}")
            print(f"orbs_a[nan_mask]: {orbs_a[migration_indices][nan_mask]}")
            raise ValueError("nans in Torque_paardekooper_coeff")

    assert np.isfinite(Torque_paardekooper_coeff).all(), \
        "Finite check failure: Torque_paardekooper_coeff"

    return Torque_paardekooper_coeff


def normalized_torque(smbh_mass, orbs_a, masses, orbs_ecc, orb_ecc_crit, disk_surf_density_func, disk_aspect_ratio_func):
    """Calculates the normalized torque from e.g. Grishin et al. '24
    Gamma_0 = (q/h)^2 * Sigma* a^4 * Omega^2
        where q= mass_of_bh/smbh_mass, h= disk aspect ratio at location of bh (a_bh),
        Sigma= disk surface density at a_bh, a=a_bh, Omega = bh orbital frequency at a_bh.
        Units are kg m^-2 * m^4 *s^-2 = kg (m s^-1)^2 = Nm (= J)
    Args:
        smbh_mass : float
        Mass [M_sun] of the SMBH
    orbs_a : numpy.ndarray
        Orbital semi-major axes [r_{g,SMBH}] wrt to SMBH of objects at start of a timestep (math:`r_g=GM_{SMBH}/c^2`) with :obj:`float` type
    masses : numpy.ndarray
        Masses [M_sun] of objects at start of timestep with :obj:`float` type
    orbs_ecc : numpy.ndarray
        Orbital ecc [unitless] wrt to SMBH of objects at start of timestep :math:`\\mathtt{disk_radius_trap}. Floor in orbital ecc given by e_crit.
    orb_ecc_crit : float
        Critical value of orbital eccentricity [unitless] below which we assume Type 1 migration must occur. Do not damp orb ecc below this (e_crit=0.01 is default)
    disk_surf_density_func : function
        Returns AGN gas disk surface density [kg/m^2] given a distance [r_{g,SMBH}] from the SMBH
        can accept a simple float (constant), but this is deprecated
    disk_aspect_ratio_func : function
        Returns AGN gas disk aspect ratio [unitless] given a distance [r_{g,SMBH}] from the SMBH
        can accept a simple float (constant), but this is deprecated

    """
    smbh_mass_in_kg = smbh_mass * u.Msun.to("kg")
    # Migration only occurs for sufficiently damped orbital ecc. If orb_ecc <= ecc_crit, then migrate.
    # Otherwise no change in semi-major axis (orb_a).
    # Get indices of objects with orb_ecc <= ecc_crit so we can only update orb_a for those.
    migration_indices = np.asarray(orbs_ecc <= orb_ecc_crit).nonzero()[0]

    # If nothing will migrate then end the function
    if migration_indices.shape == (0,):
        return np.array([])

    # If things will migrate then copy over the orb_a of objects that will migrate
    new_orbs_a = orbs_a[migration_indices].copy()

    # Get surface density function or process if just a float
    if isinstance(disk_surf_density_func, float):
        disk_surface_density = disk_surf_density_func
    else:
        disk_surface_density = disk_surf_density_func(orbs_a)[migration_indices]
    # Get aspect ratio function or process if just a float
    if isinstance(disk_aspect_ratio_func, float):
        disk_aspect_ratio = disk_aspect_ratio_func
    else:
        disk_aspect_ratio = disk_aspect_ratio_func(orbs_a)[migration_indices]
    # find mass ratios
    mass_ratios = (masses[migration_indices]/smbh_mass)
    # Convert orb_a of migrating BH to meters. r_g =GM_smbh/c^2.
    orb_a_in_meters = si_from_r_g(smbh_mass, new_orbs_a).to("m").value
    # Omega of migrating BH
    Omega_bh = np.sqrt(scipy.constants.G * smbh_mass_in_kg/((orb_a_in_meters)**(3.0)))
    # Normalized torque = (q/h)^2 * Sigma * a^4 * Omega^2
    normalized_torque = ((mass_ratios/disk_aspect_ratio)**(2.0))*disk_surface_density*((orb_a_in_meters)**(4.0))*(Omega_bh**(2.0))
    # Check for nans
    nan_mask = np.isnan(normalized_torque)
    if any(nan_mask):
        if all(orbs_a[migration_indices][nan_mask] < 12.1):
            # They are not migrating if they have already been captured
            normalized_torque[nan_mask] = 0.
        else:
            print(orbs_a[migration_indices][nan_mask])
            raise ValueError("nans in normalized_torque")

    assert np.isfinite(normalized_torque).all(), \
        "Finite check failure: normalized_torque"

    return normalized_torque


def torque_mig_timescale(smbh_mass, orbs_a, masses, orbs_ecc, orb_ecc_crit, migration_torque):
    """Calculates the migration timescale using an input migration torque
    t_mig = a/-(dot(a)) where dot(a)=-2aGamma_tot/L so
    t_mig = L/2Gamma_tot
    with Gamma_tot=migration torque, L = orb ang mom = m (GMa)^1/2=m Omega a^2 and so
    t_mig = m Omega a^2/2Gamma_tot in units of s.
    Gamma_0 = (q/h)^2 * Sigma* a^4 * Omega^2
        where q= mass_of_bh/smbh_mass, h= disk aspect ratio at location of bh (a_bh),
        Sigma= disk surface density at a_bh, a=a_bh, Omega = bh orbital frequency at a_bh.
        Units are kg m^-2 * m^4 *s^-2 = kg (m s^-1)^2 = Nm (= J)
    Args:
        smbh_mass : float
        Mass [M_sun] of the SMBH
    orbs_a : numpy.ndarray
        Orbital semi-major axes [r_{g,SMBH}] wrt to SMBH of objects at start of a timestep (math:`r_g=GM_{SMBH}/c^2`) with :obj:`float` type
    masses : numpy.ndarray
        Masses [M_sun] of objects at start of timestep with :obj:`float` type
    orbs_ecc : numpy.ndarray
        Orbital ecc [unitless] wrt to SMBH of objects at start of timestep :math:`\\mathtt{disk_radius_trap}. Floor in orbital ecc given by e_crit.
    orb_ecc_crit : float
        Critical value of orbital eccentricity [unitless] below which we assume Type 1 migration must occur. Do not damp orb ecc below this (e_crit=0.01 is default)
    migration_torque : numpy.ndarray
        Migration torque array. E.g. calculated from torque_paardekooper (units = Nm=J)


    """
    # Migration only occurs for sufficiently damped orbital ecc. If orb_ecc <= ecc_crit, then migrate.
    # Otherwise no change in semi-major axis (orb_a).
    # Get indices of objects with orb_ecc <= ecc_crit so we can only update orb_a for those.
    migration_indices = np.asarray(orbs_ecc <= orb_ecc_crit).nonzero()[0]

    # If nothing will migrate then end the function
    if migration_indices.shape == (0,):
        return np.array([])

    # If things will migrate then copy over the orb_a of objects that will migrate
    new_orbs_a = orbs_a[migration_indices].copy()

<<<<<<< HEAD
    # Convert to using astropy units
    smbh_mass_si = smbh_mass * u.Msun
    migration_torque_si = migration_torque * u.newton * u.meter
    masses_si = masses[migration_indices] * u.Msun
    new_orbs_a_si = si_from_r_g(smbh_mass_si, new_orbs_a)

    # Omega of migrating BH in s^-1
    Omega_bh = np.sqrt(const.G * smbh_mass_si/((new_orbs_a_si)**(3.0)))
    # Normalized torque = (q/h)^2 * Sigma * a^4 * Omega^2 (in units of seconds)
    torque_mig_timescale = (masses_si*Omega_bh*((new_orbs_a_si)**(2.0))/(2.0*migration_torque_si)).to("s")
=======
    orb_a_in_meters = si_from_r_g(smbh_mass, new_orbs_a).to("m").value
    # Omega of migrating BH in s^-1
    Omega_bh = np.sqrt(scipy.constants.G * smbh_mass_in_kg/((orb_a_in_meters)**(3.0)))
    bh_masses = u.Msun.to("kg")*masses[migration_indices]
    # Normalized torque = (q/h)^2 * Sigma * a^4 * Omega^2 (in units of seconds)
    torque_mig_timescale = bh_masses*Omega_bh*((orb_a_in_meters)**(2.0))/(2.0*migration_torque)
>>>>>>> af8f670c

    assert np.isfinite(torque_mig_timescale).all(), \
        "Finite check failure: torque_mig_timescale"
    return torque_mig_timescale.value


def jimenezmasset17_torque(smbh_mass, disk_surf_density_func, disk_opacity_func, disk_aspect_ratio_func, disk_temp_func, orbs_a, orbs_ecc, orb_ecc_crit, disk_dlog10surfdens_dlog10R_func, disk_dlog10temp_dlog10R_func):
    """Return the Jimenez & Masset (2017) torque coefficient for Type 1 migration
        Jimenez-Masset_torque = [0.46 + 0.96dSigmadR -1/8dTdR]/gamma
                                +[-2.34 -0.1dSigmadR +1.5dTdR]*factor
            where    factor = ((x/2)^{1/2} + (1/gamma))/((x/2)^{1/2} + 1)
            and      x=(16/3)*gamma*(gamma-1)*sigma_SB*T^4/kappa*rho^2*H^4*Omega^3
            with gamma is the adiabatic index (Cp/Cv=5/3=1.66 for monatomic gas; 1.4 for diatomic gas)
                 sigma_SB = Stefan Boltzmann constant (5.67*10^-8 J s^-1 m^-2 K^-4)
                 kappa = disk opacity at location a
                 rho = disk density at location a
                 H = disk height at location a
                 Omega = orbital frequency at location a
            Can rewrite x using Sigma = rho*H = rho*a*h
                so rho^2H^4 = (rho*H)^2*H^2 = Sigma^2 (a*h)^2 and so
                x=(16/3)*gamma*(gamma-1)*sigma_SB*T^4/kappa*Sigma^2*a^2*h^2*Omega^3
    """
    # Constants
    # Define adiabatic index (assume monatomic gas)
    gamma = 5./3.
    # Stefan-Boltzmann constant
    sigma_SB = scipy.constants.Stefan_Boltzmann
    smbh_mass_in_kg = smbh_mass * u.Msun.to("kg")

    # Migration only occurs for sufficiently damped orbital ecc. If orb_ecc <= ecc_crit, then migrate.
    # Otherwise no change in semi-major axis (orb_a).
    # Get indices of objects with orb_ecc <= ecc_crit so we can only update orb_a for those.
    migration_indices = np.asarray(orbs_ecc <= orb_ecc_crit).nonzero()[0]

    # If nothing will migrate then end the function
    if migration_indices.shape == (0,):
        return np.array([])
    # If things will migrate then copy over the orb_a of objects that will migrate
    new_orbs_a = orbs_a[migration_indices].copy()

    if isinstance(disk_aspect_ratio_func, float):
        disk_aspect_ratio = disk_aspect_ratio_func
    else:
        disk_aspect_ratio = disk_aspect_ratio_func(orbs_a)[migration_indices]

    # Convert migrating orbs_a to meters
    orb_a_in_meters = si_from_r_g(smbh_mass, new_orbs_a).to("m").value
    # Omega of migrating BH in s^-1
    Omega_bh = np.sqrt(scipy.constants.G * smbh_mass_in_kg/((orb_a_in_meters)**(3.0)))
    log_new_orbs_a = np.log10(new_orbs_a)

    # Evaluate disk surf density at only migrating BH
    disk_surf_d_mig = disk_surf_density_func(new_orbs_a)

    # Evaluate dSigmadR_spline at the migrating orb_a values
    dlogSigmadlogR = disk_dlog10surfdens_dlog10R_func(log_new_orbs_a)
    # Evaluate dTempdR_spline at the migrating orb_a values
    dlogTempdlogR = disk_dlog10temp_dlog10R_func(log_new_orbs_a)
    # Evaluate temp at the migrating orb_a values
    temp_migrators = disk_temp_func(new_orbs_a)
    # Evaluate opacity at the migrating orb_a values
    opacity_migrators = disk_opacity_func(new_orbs_a)

    xfactor_1 = (16./3.)*gamma*(gamma-1.0)*sigma_SB*(temp_migrators**(4.0))
    xfactor_2 = opacity_migrators * (disk_surf_d_mig**(2.0))*(disk_aspect_ratio**(2.0))*(orb_a_in_meters**(2.0))*(Omega_bh**(3.0))
    xfactor = xfactor_1/xfactor_2
    sqrtfactor = np.sqrt(xfactor/2)
    factor = (sqrtfactor + 1.0/gamma)/(sqrtfactor + 1.0)
<<<<<<< HEAD
    Torque_jiminezmasset_coeff = (0.46 + 0.96 * dSigmadR - 1.8 * dTempdR)/gamma + (-2.34 - 0.1*dSigmadR + 1.5 * dTempdR) * factor
=======

    Torque_jimenezmasset_coeff = (0.46 + 0.96 * dlogSigmadlogR - 1.8 * dlogTempdlogR)/gamma + (-2.34 - 0.1*dlogSigmadlogR + 1.5 * dlogTempdlogR) * factor
>>>>>>> af8f670c

    assert np.isfinite(Torque_jimenezmasset_coeff).all(), \
        "Finite check failure: Torque_jimenezmasset_coeff"

    return Torque_jimenezmasset_coeff


def jimenezmasset17_thermal_torque_coeff(smbh_mass, disk_surf_density_func, disk_opacity_func, disk_aspect_ratio_func, disk_temp_func, disk_bh_eddington_ratio, orbs_a, orbs_ecc, orb_ecc_crit, bh_masses, flag_thermal_feedback, disk_dlog10pressure_dlog10R_func):
    """Return the Jimenez & Masset (2017) thermal torque coefficient for Type 1 migration
        Jimenez-Masset_thermal_torque_coeff = Torque_hot*(4mu_thermal/(1+4.*mu_thermal))+ Torque_cold*(2mu_thermal/(1+2.*mu_thermal))
            Given   Torque_hot=thermal_factor*(L/L_c)
                    Torque_cold =-thermal_factor
                with  L= 4piGm_bh*c/kappa_e_scattering (assuming f_Edd=1, the Eddington fraction of the luminosity)
                and L_c = 4pi G*m_bh*rho*Xi/gamma = 4pi G*m_bh Sigma x c_s/gamma since Xi=xH^2*Omega=x*c_s*H
                and with thermal_factor = 1.61*(gamma-1/gamma)*(x_c/lambda)
                where x_c = (dP/dr)*H^2/(3*gamma*R), lambda = sqrt(2Xi/3*gamma*Omega) & (x_c << lambda is assumed for approximation)

            and mu_thermal = Xi/c_s*r_Bondi = x*H/r_Bondi where r_Bondi maximum is capped at H (cannot accrete from outside disk!)
            where c_s is local sound speed, r_Bondi = GM/c_s^2 and Xi = x*H^2*Omega =x*c_s*H
            where  x=(16/3)*gamma*(gamma-1)*sigma_SB*T^4/kappa*rho^2*H^4*Omega^3

        with gamma is the adiabatic index (Cp/Cv=5/3=1.66 for monatomic gas; 1.4 for diatomic gas)
             sigma_SB = Stefan Boltzmann constant (5.67*10^-8 J s^-1 m^-2 K^-4)
             kappa = disk opacity at location a
             rho = disk density at location a
             H = disk height at location a
             Omega = orbital frequency at location a
        Note can rewrite x using Sigma = rho*H = rho*a*h
             so rho^2H^4 = (rho*H)^2*H^2 = Sigma^2 (a*h)^2 and so
             x=(16/3)*gamma*(gamma-1)*sigma_SB*T^4/kappa*Sigma^2*a^2*h^2*Omega^3

    """
    # If no feedback then end the function
    if flag_thermal_feedback == 0:
        return np.array([])

    # Constants
    # Define adiabatic index (assume monatomic gas)
    gamma = 5.0/3.0
    # kappa electron scattering
    kappa_e_scattering = 0.7
    # Stefan-Boltzmann constant
    sigma_SB = scipy.constants.Stefan_Boltzmann
    smbh_mass_in_kg = smbh_mass * u.Msun.to("kg")

    # Migration only occurs for sufficiently damped orbital ecc. If orb_ecc <= ecc_crit, then migrate.
    # Otherwise no change in semi-major axis (orb_a).
    # Get indices of objects with orb_ecc <= ecc_crit so we can only update orb_a for those.
    migration_indices = np.asarray(orbs_ecc <= orb_ecc_crit).nonzero()[0]

    # If nothing will migrate then end the function
    if migration_indices.shape == (0,):
        return np.array([])
    # If things will migrate then copy over the orb_a of objects that will migrate
    new_orbs_a = orbs_a[migration_indices].copy()

    if isinstance(disk_aspect_ratio_func, float):
        disk_aspect_ratio = disk_aspect_ratio_func
    else:
        disk_aspect_ratio = disk_aspect_ratio_func(orbs_a)[migration_indices]

    # Convert migrating orbs_a to meters
    # Convert orb_a of migrating BH to meters. r_g =GM_smbh/c^2.
<<<<<<< HEAD
    # Usefully, 1_rg=GM_smbh/c^2= 6.7e-11*2.e38/(9e16)~1.5e11m=1AU
=======
>>>>>>> af8f670c
    orb_a_in_meters = si_from_r_g(smbh_mass, new_orbs_a).to("m").value
    # Omega of migrating BH in s^-1
    Omega_bh = np.sqrt(scipy.constants.G * smbh_mass_in_kg/((orb_a_in_meters)**(3.0)))

    # Height of disk in meters  H=orb_a_in_meters*disk_aspect_ratio
    disk_height_in_meters = orb_a_in_meters*disk_aspect_ratio
    # disk_height_in_meters_squared
    disk_height_m_sq = disk_height_in_meters * disk_height_in_meters
    # sound speed at location of migrating BH in m/s  (c_s = H*Omega_bh)
    sound_speed = disk_height_in_meters*Omega_bh

    # BH masses in kg
    bh_masses_in_kg = bh_masses[migration_indices]*u.Msun.to("kg")
    # Bondi radii for migrating BH
    r_bondi = scipy.constants.G*bh_masses_in_kg/(sound_speed**2.0)
    # If r_bondi for a migrating BH is > disk_height, set effective Bondi radius to disk height
    effective_bondi_radius = np.where(r_bondi < disk_height_in_meters, r_bondi, disk_height_in_meters)
    # Luminosity of migrating BH
    lum = disk_bh_eddington_ratio*4.0*np.pi*scipy.constants.G*bh_masses_in_kg*scipy.constants.c/kappa_e_scattering

    log_new_orbs_a = np.log10(new_orbs_a)
<<<<<<< HEAD
    # Evaluate disc surf density at locations of all BH
    #disc_surf_d = disc_surf_density(disk_radius_arr)
    # Evaluate disc temp at locations of all BH
    #disc_temp = temp_func(disk_radius_arr)
    # Evaluate disc opacity at locations of all BH
    #disc_opacity = disk_opacity_func(disk_radius_arr)
    # Evaluate disc sound speed at locations of all BH
    disk_sound_speed = sound_speed_func(disk_radius_arr)
    # Evaluate disc density at locations of all BH
    disk_density = density_func(disk_radius_arr)
    # Disc total pressure midplane is c_s^2/rho
    disk_midplane_Pressure = (disk_sound_speed**2.0)/disk_density
=======
>>>>>>> af8f670c

    # For migrating BH
    # Evaluate disk surf density at only migrating BH
    disk_surf_d_mig = disk_surf_density_func(new_orbs_a)
    # Evaluate sound speed at only migrating BH
<<<<<<< HEAD
    disc_sound_speed = sound_speed
    # Get log of disc surf density
    #log_disc_surf_d = np.log10(disc_surf_d)
    # Get log of disc midplane temperature
    #log_disc_temp = np.log10(disc_temp)
    # Get log of disc opacity
    #log_disc_opacity = np.log10(disc_opacity)
    # Log of disk midplane pressure
    log_midplane_pressure = np.log10(disk_midplane_Pressure)

    #log_disc_surf_d_mig = np.log10(disc_surf_d_mig)
    #sort_log_orbs_a = np.sort(log_new_orbs_a)

    Pressurelog_spline = scipy.interpolate.CubicSpline(log_disk_radius_arr, log_midplane_pressure, extrapolate=False)
    # Find derivative of Pressurelog_spline
    dPressuredR_spline = Pressurelog_spline.derivative()
=======
    disk_sound_speed = sound_speed
>>>>>>> af8f670c

    # Evaluate dPressuredR_spline at the migrating orb_a values
    dlogPressuredlogR = disk_dlog10pressure_dlog10R_func(log_new_orbs_a)

    # Evaluate temp at the migrating orb_a values
    temp_migrators = disk_temp_func(new_orbs_a)
    # Evaluate opacity at the migrating orb_a values
    opacity_migrators = disk_opacity_func(new_orbs_a)

    xfactor_1 = (16./3.)*gamma*(gamma-1.0)*sigma_SB*(temp_migrators**(4.0))
    xfactor_2 = opacity_migrators*(disk_surf_d_mig**(2.0))*(disk_aspect_ratio**(2.0))*(orb_a_in_meters**(2.0))*(Omega_bh**(3.0))
    xfactor = xfactor_1/xfactor_2

    # Critical Luminosity of migrating BH
    lum_crit = 4.0*np.pi*scipy.constants.G*bh_masses_in_kg*disk_surf_d_mig*xfactor*disk_sound_speed/gamma

    # mu_thermal = Xi/c_s*r_Bondi and Xi=x*H^2*Omega so mu_thermal = x*H^2*Omega/c_s*r_Bondi = x*H/r_B (where r_B<=H)
    mu_thermal = xfactor*disk_height_in_meters/effective_bondi_radius
    # Saturate the torque
    mu_thermal = np.where(mu_thermal < 1.0, mu_thermal, 1.0)

    # lambda (length) = sqrt(2 Xi/3gamma Omega) =sqrt(2/3 x H^2) since Xi=x*H^2*Omega
    length = np.sqrt(2.0*xfactor*disk_height_m_sq/3.0)

    # x_crit = (dP/dr)*H^2/(3 gamma R)
    x_crit = dlogPressuredlogR*disk_height_m_sq/(3.0*gamma*orb_a_in_meters)
    # Thermal torque calculation
    thermal_factor = 1.61*((gamma-1)/gamma)*(x_crit/length)
    Torque_hot = thermal_factor*lum/lum_crit
    Torque_cold = -thermal_factor

    Thermal_torque_coeff = Torque_hot * (4.0*mu_thermal/(1.0+4.0*mu_thermal)) + Torque_cold*(2.0*mu_thermal/(1.0+2.0*mu_thermal))

    # decay factor of (1- exp(-length*tau/H) where tau is optical depth) and tau=kappa*Sigma/2
    optical_depth = disk_surf_d_mig*opacity_migrators/2.0
    exp_factor = length * optical_depth/disk_height_in_meters
    decay_factor = (1 - np.exp(-exp_factor))

    Thermal_torque_coeff = Thermal_torque_coeff * decay_factor

    assert np.isfinite(Thermal_torque_coeff).all(), \
        "Finite check failure: Thermal_torque_coeff"

    return Thermal_torque_coeff


def type1_migration_distance(smbh_mass, orbs_a, masses, orbs_ecc, orb_ecc_crit, torque_mig_timescale, disk_feedback_ratio,
                             disk_radius_trap, disk_radius_anti_trap, disk_radius_outer, timestep_duration_yr, flag_phenom_turb, phenom_turb_centroid, phenom_turb_std_dev, bh_min_mass, torque_prescription):
    """Calculates how far an object migrates in an AGN gas disk in a single timestep given a torque migration timescale
    calculated elsewhere (e.g. torque_migration_timescale)
    Returns their new locations after migration over one timestep.

    Parameters
    ----------
    smbh_mass : float
        Mass [M_sun] of the SMBH
    orbs_a : numpy.ndarray
        Orbital semi-major axes [r_{g,SMBH}] wrt to SMBH of objects at start of a timestep (math:`r_g=GM_{SMBH}/c^2`) with :obj:`float` type
    masses : numpy.ndarray
        Masses [M_sun] of objects at start of timestep with :obj:`float` type
    orbs_ecc : numpy.ndarray
        Orbital ecc [unitless] wrt to SMBH of objects at start of timestep :math:`\\mathtt{disk_radius_trap}. Floor in orbital ecc given by e_crit.
    orb_ecc_crit : float
        Critical value of orbital eccentricity [unitless] below which we assume Type 1 migration must occur. Do not damp orb ecc below this (e_crit=0.01 is default)
    torque_mig_timescale: numpy.ndarray
        Array of timescale of torque to migrate onto SMBH (units in seconds)
    disk_feedback_ratio : function
        Ratio of heating/migration torque [unitless]. If ratio <1, migration inwards, but slows by factor tau_mig/(1-R)
        if ratio >1, migration outwards on timescale tau_mig/(R-1)
    disk_radius_trap : float
        Radius [r_{g,SMBH}] of disk migration trap
    disk_radius_antitrap : float
        Radius [r_{g,SMBH}] of disk anti-trap (divergent trap)
    disk_radius_outer : float
        Radius [r_{g,SMBH}] of outer edge of disk
    timestep_duration_yr : float
        Length of timestep [yr]
    flag_phenom_turb : int
        Is phenomenological turbulence model on (1) or off (0).
    phenom_turb_centroid : float
        Centroid of Gaussian draw of turbulent modification to migration distance (default is 0: no net drift!)
    phenom_turb_std_dev : float
        Standard deviation of Gaussian draw of turbulent perturbation (default is 0.1)
    bh_min_mass : float
        Minimum mass of BH IMF. Phenom. turbulence is largest for this value. Decreases with bh_mass^2 since normalized torque propto m_bh^2.
    torque_prescription : str
        Torque prescription 'paardekooper' or 'jimenez_masset' ('old' is deprecated)
    Returns
    -------
    orbs_a : float array
        Semi-major axes [r_{g,SMBH}] of objects at end of timestep
    """

    # Migration only occurs for sufficiently damped orbital ecc. If orb_ecc <= ecc_crit, then migrate.
    # Otherwise no change in semi-major axis (orb_a).
    # Get indices of objects with orb_ecc <= ecc_crit so we can only update orb_a for those.
    migration_indices = np.asarray(orbs_ecc <= orb_ecc_crit).nonzero()[0]

    # If nothing will migrate then end the function
    if migration_indices.shape == (0,):
        return (orbs_a)

    # If things will migrate then copy over the orb_a of objects that will migrate
    new_orbs_a = orbs_a[migration_indices].copy()

    # Array of migration timescales for each orbiter in seconds as calculated from torques elsewhere
    tau = np.abs(torque_mig_timescale)

    # Normalized masses of migrators (normalized to BH minimum mass)
    normalized_migrating_masses = masses[migration_indices]/bh_min_mass
    normalized_mig_masses_sq = normalized_migrating_masses**2.0

    # ratio of timestep to tau_mig (timestep in years so convert)
    dt = timestep_duration_yr * (1 * u.yr).to(u.s).value / tau
    # migration distance is original locations times fraction of tau_mig elapsed
    migration_distance = new_orbs_a.copy() * dt

    # Calculate epsilon for trap radius --amount to adjust from disk_radius_trap for objects that will be set to disk_radius_trap
    epsilon_trap_radius = disk_radius_trap * ((masses[migration_indices] / (3 * (masses[migration_indices] + smbh_mass)))**(1. / 3.)) * rng.uniform(size=migration_indices.size)

    # Calculate epsilon for outer edge of disk
    epsilon_outer_radius = disk_radius_outer * ((masses[migration_indices] / (3 * (masses[migration_indices] + smbh_mass)))**(1. / 3.)) * rng.uniform(size=migration_indices.size)

    if flag_phenom_turb == 1:
        # Only need to perturb migrators for now
        # size_of_turbulent_array = np.size(migration_indices)
        # Assume migration is always inwards (true for 'old' and for 'jimenez_masset' for M_smbh>10^8Msun)
        # Calc migration distance as modified by turbulence.
        migration_distance = migration_distance*(1.0 + rng.normal(phenom_turb_centroid, phenom_turb_std_dev, size=migration_indices.size))/normalized_mig_masses_sq

    if torque_prescription == 'old' or torque_prescription == 'paardekooper':
        # Assume migration is always inwards (true for 'old' and for 'jimenez_masset' for M_smbh>10^8Msun)
        # Disk feedback ratio
        disk_feedback_ratio = disk_feedback_ratio[migration_indices]

        # Get masks for if objects are inside or outside the trap radius
        mask_out_trap = new_orbs_a > disk_radius_trap
        mask_in_trap = new_orbs_a < disk_radius_trap

        # Get mask for objects where feedback_ratio <1; these still migrate inwards, but more slowly
        mask_mig_in = disk_feedback_ratio < 1
        if (np.sum(mask_mig_in) > 0):
            # If outside trap migrate inwards
            temp_orbs_a = new_orbs_a[mask_mig_in & mask_out_trap] - migration_distance[mask_mig_in & mask_out_trap] * (1 - disk_feedback_ratio[mask_mig_in & mask_out_trap])
            # If migration takes object inside trap, fix at trap
            temp_orbs_a[temp_orbs_a <= disk_radius_trap] = disk_radius_trap - epsilon_trap_radius[mask_mig_in & mask_out_trap][temp_orbs_a <= disk_radius_trap]
            new_orbs_a[mask_mig_in & mask_out_trap] = temp_orbs_a

            # If inside trap, migrate outwards
            temp_orbs_a = new_orbs_a[mask_mig_in & mask_in_trap] + migration_distance[mask_mig_in & mask_in_trap] * (1 - disk_feedback_ratio[mask_mig_in & mask_in_trap])
            # If migration takes object outside trap, fix at trap
            temp_orbs_a[temp_orbs_a >= disk_radius_trap] = disk_radius_trap + epsilon_trap_radius[mask_mig_in & mask_in_trap][temp_orbs_a >= disk_radius_trap]
            new_orbs_a[mask_mig_in & mask_in_trap] = temp_orbs_a

        # Get mask for objects where feedback_ratio > 1: these migrate outwards
        mask_mig_out = disk_feedback_ratio > 1
        if (np.sum(mask_mig_out) > 0):
            new_orbs_a[mask_mig_out] = new_orbs_a[mask_mig_out] + migration_distance[mask_mig_out] * (disk_feedback_ratio[mask_mig_out] - 1)

        # Get mask for objects where feedback_ratio == 1. Shouldn't happen if feedback = 1 (on), but will happen if feedback = 0 (off)
        mask_mig_stay = disk_feedback_ratio == 1
        if (np.sum(mask_mig_stay) > 0):
            # If outside trap migrate inwards
            temp_orbs_a = new_orbs_a[mask_mig_stay & mask_out_trap] - migration_distance[mask_mig_stay & mask_out_trap]
            # If migration takes object inside trap, fix at trap
            temp_orbs_a[temp_orbs_a <= disk_radius_trap] = disk_radius_trap - epsilon_trap_radius[mask_mig_stay & mask_out_trap][temp_orbs_a <= disk_radius_trap]
            new_orbs_a[mask_mig_stay & mask_out_trap] = temp_orbs_a

            # If inside trap migrate outwards
            temp_orbs_a = new_orbs_a[mask_mig_stay & mask_in_trap] + migration_distance[mask_mig_stay & mask_in_trap]
            # If migration takes object outside trap, fix at trap
            temp_orbs_a[temp_orbs_a >= disk_radius_trap] = disk_radius_trap + epsilon_trap_radius[mask_mig_stay & mask_in_trap][temp_orbs_a >= disk_radius_trap]
            new_orbs_a[mask_mig_stay & mask_in_trap] = temp_orbs_a

        # Assert that things cannot migrate out of the disk
        epsilon = disk_radius_outer * ((masses[migration_indices][new_orbs_a > disk_radius_outer] / (3 * (masses[migration_indices][new_orbs_a > disk_radius_outer] + smbh_mass)))**(1. / 3.)) * rng.uniform(size=np.sum(new_orbs_a > disk_radius_outer))
        new_orbs_a[new_orbs_a > disk_radius_outer] = disk_radius_outer - epsilon

    if torque_prescription == 'jimenez_masset':
        # If smbh_mass >10^8Msun --assume migration is always inwards
        if smbh_mass > 1.e8:
            new_orbs_a = new_orbs_a - migration_distance
        # If smbh_mass = 1.e8, assume trap at disk_radius_trap, but Type 1 migration inward everywhere.
        # ie. migrators interior & exterior to trap migrate inwards, but exteriors at trap stay there.
        if smbh_mass == 1.e8:
            # Get masks for if objects are inside or outside the trap radius (fixed to disk_radius_trap)
            mask_out_trap = new_orbs_a > disk_radius_trap
            mask_in_trap = new_orbs_a < (disk_radius_trap - epsilon_trap_radius)

            # If outside trap migrate inwards
            temp_orbs_a = new_orbs_a[mask_out_trap] - migration_distance[mask_out_trap]
            # If migration takes object inside trap, fix at trap
            temp_orbs_a[temp_orbs_a <= disk_radius_trap] = disk_radius_trap - epsilon_trap_radius[mask_out_trap][temp_orbs_a <= disk_radius_trap]
            new_orbs_a[mask_out_trap] = temp_orbs_a
            # If inside trap migrate inwards
            temp_orbs_a = new_orbs_a[mask_in_trap] - migration_distance[mask_in_trap]
            new_orbs_a[mask_in_trap] = temp_orbs_a

        if smbh_mass < 1.e8 and smbh_mass > 1.e6:
            # Trap radius changes as a function of mass.
            # Also new(!) anti-trap radius. Region between trap and anti-trap migrates out, all others migrate inwards
            # Calc new trap radius from Grishin+24
            # temp_disk_radius_trap = disk_radius_trap*((smbh_mass/1.e8)**(-1.225))
            # temp_disk_radius_anti_trap = disk_radius_trap*((smbh_mass/1.e8)**(0.1))
            # Get masks for objects outside trap, inside trap and inside anti-trap
            mask_out_trap = new_orbs_a > disk_radius_trap
            mask_in_anti_trap = new_orbs_a < disk_radius_anti_trap
            # mask_in_trap = new_orbs_a > disk_radius_anti_trap and new_orbs_a < disk_radius_trap
            mask_in_trap = (new_orbs_a > disk_radius_anti_trap) & (new_orbs_a < disk_radius_trap)
            # If outside trap migrate inwards
            temp_orbs_a = new_orbs_a[mask_out_trap] + migration_distance[mask_out_trap]
            # If migration takes object inside trap, fix at trap
            temp_orbs_a[temp_orbs_a <= disk_radius_trap] = disk_radius_trap - epsilon_trap_radius[mask_out_trap][temp_orbs_a <= disk_radius_trap]
            new_orbs_a[mask_out_trap] = temp_orbs_a

            # If inside trap, but outside anti_trap, migrate outwards
            # Commented out this out-migration line
            # temp_orbs_a = new_orbs_a[mask_in_trap] + migration_distance[mask_in_trap]
            # Anything in out-migrating region ends up on trap in <0.01Myr (ie 1 timestep)

            # If migration takes object outside trap, fix at trap. No use, outside trap to keep at trap.
            new_orbs_a[mask_in_trap] = disk_radius_trap + epsilon_trap_radius[mask_in_trap]
            # If inside anti_trap migrate inwards
            temp_orbs_a = new_orbs_a[mask_in_anti_trap] + migration_distance[mask_in_anti_trap]
            new_orbs_a[mask_in_anti_trap] = temp_orbs_a
        if smbh_mass < 1.e6:
            # Trap radius changes as a function of mass.
            # Also new(!) anti-trap radius. Region between trap and anti-trap migrates out, all others migrate inwards
            # Calc new trap radius from Grishin+24
            disk_radius_trap = disk_radius_trap * (smbh_mass/1.e8)**(-0.97)
            disk_radius_anti_trap = disk_radius_trap * (smbh_mass/1.e8)**(0.099)
            # Get masks for objects outside trap, inside trap and inside anti-trap
            mask_out_trap = new_orbs_a > disk_radius_trap
            mask_in_anti_trap = new_orbs_a < disk_radius_anti_trap
            mask_in_trap = new_orbs_a > disk_radius_anti_trap and new_orbs_a < disk_radius_trap

            # If outside trap migrate inwards
            temp_orbs_a = new_orbs_a[mask_out_trap] - migration_distance[mask_out_trap]
            # If migration takes object inside trap, fix at trap
            temp_orbs_a[temp_orbs_a <= disk_radius_trap] = disk_radius_trap - epsilon_trap_radius[mask_out_trap][temp_orbs_a <= disk_radius_trap]
            new_orbs_a[mask_out_trap] = temp_orbs_a

            # If inside trap, but outside anti_trap, migrate outwards
            temp_orbs_a = new_orbs_a[mask_in_trap] + migration_distance[mask_in_trap]
            # If migration takes object outside trap, fix at trap
            temp_orbs_a[temp_orbs_a >= disk_radius_trap] = disk_radius_trap + epsilon_trap_radius[mask_out_trap][temp_orbs_a <= disk_radius_trap]
            new_orbs_a[mask_in_trap] = temp_orbs_a

            # If inside anti_trap migrate inwards
            temp_orbs_a = new_orbs_a[mask_in_anti_trap] - migration_distance[mask_in_anti_trap]
            new_orbs_a[mask_in_anti_trap] = temp_orbs_a

    # Assert that objects cannot migrate out of the disk
    new_orbs_a[new_orbs_a > disk_radius_outer] = disk_radius_outer - epsilon_outer_radius[new_orbs_a > disk_radius_outer]

    # Update orbs_a
    orbs_a[migration_indices] = new_orbs_a

    assert np.isfinite(orbs_a).all(), \
        "Finite check failure: orbs_a"
    assert np.all(new_orbs_a < disk_radius_outer), \
        "new_orbs_a contains values greater than disk_radius_outer"
    assert np.all(new_orbs_a > 0), \
        "new_orbs_a contains values <= 0"

    return (orbs_a)


def type1_migration(smbh_mass, orbs_a, masses, orbs_ecc, orb_ecc_crit,
                    disk_surf_density_func, disk_aspect_ratio_func, disk_feedback_ratio_func,
                    disk_radius_trap, disk_radius_outer, timestep_duration_yr):
    """Calculates how far an object migrates in an AGN gas disk in a single timestep

    Assumes a gas disk surface density and aspect ratio profile, for objects of specified masses and
    starting locations, and returns their new locations after migration over one timestep.

    This function replaces dr_migration which did not include smbh mass and was unreadable.

    Parameters
    ----------
    smbh_mass : float
        Mass [M_sun] of the SMBH
    orbs_a : numpy.ndarray
        Orbital semi-major axes [r_{g,SMBH}] wrt to SMBH of objects at start of a timestep (math:`r_g=GM_{SMBH}/c^2`) with :obj:`float` type
    masses : numpy.ndarray
        Masses [M_sun] of objects at start of timestep with :obj:`float` type
    orbs_ecc : numpy.ndarray
        Orbital ecc [unitless] wrt to SMBH of objects at start of timestep :math:`\\mathtt{disk_radius_trap}. Floor in orbital ecc given by e_crit.
    orb_ecc_crit : float
        Critical value of orbital eccentricity [unitless] below which we assume Type 1 migration must occur. Do not damp orb ecc below this (e_crit=0.01 is default)
    disk_surf_density_func : function
        Returns AGN gas disk surface density [kg/m^2] given a distance [r_{g,SMBH}] from the SMBH
        can accept a simple float (constant), but this is deprecated
    disk_aspect_ratio_func : function
        Returns AGN gas disk aspect ratio [unitless] given a distance [r_{g,SMBH}] from the SMBH
        can accept a simple float (constant), but this is deprecated
    disk_feedback_ratio_func : function
        Ratio of heating/migration torque [unitless]. If ratio <1, migration inwards, but slows by factor tau_mig/(1-R)
        if ratio >1, migration outwards on timescale tau_mig/(R-1)
    disk_radius_trap : float
        Radius [r_{g,SMBH}] of disk migration trap
    disk_radius_outer : float
        Radius [r_{g,SMBH}] of outer edge of disk
    timestep_duration_yr : float
        Length of timestep [yr]

    Returns
    -------
    orbs_a : float array
        Semi-major axes [r_{g,SMBH}] of objects at end of timestep
    """
    # If SMBH >7.e7M_sun, define dummy trap,anti-trap radii
    # if smbh_mass > 7.e7:
    #    trap_radius = 1.0
    #    anti_trap_radius = 0.0
    # If SMBH <7.e7Msun, scale trap, anti-trap radii to regular value (Grishin find Bellovary trap in limit)
    # if smbh_mass < 7.e7:
    #    trap_radius = disk_radius_trap *(smbh_mass/7.e7)^{-1.225}
    #    anti_trap_radius = disk_radius_trap *(smbh_mass/7.e7)^{0.1}

    # Migration only occurs for sufficiently damped orbital ecc. If orb_ecc <= ecc_crit, then migrate.
    # Otherwise no change in semi-major axis (orb_a).
    # Get indices of objects with orb_ecc <= ecc_crit so we can only update orb_a for those.
    migration_indices = np.asarray(orbs_ecc <= orb_ecc_crit).nonzero()[0]

    # If nothing will migrate then end the function
    if migration_indices.shape == (0,):
        return (orbs_a)

    # If things will migrate then copy over the orb_a of objects that will migrate
    new_orbs_a = orbs_a[migration_indices].copy()

    # Get surface density function or process if just a float
    if isinstance(disk_surf_density_func, float):
        disk_surface_density = disk_surf_density_func
    else:
        disk_surface_density = disk_surf_density_func(orbs_a)[migration_indices]
    # Get aspect ratio function or process if just a float
    if isinstance(disk_aspect_ratio_func, float):
        disk_aspect_ratio = disk_aspect_ratio_func
    else:
        disk_aspect_ratio = disk_aspect_ratio_func(orbs_a)[migration_indices]

    disk_feedback_ratio = disk_feedback_ratio_func[migration_indices]

    # Compute migration timescale for each orbiter in seconds
    # Use Grishin+24. Also used in Darmgardt+24 (pAGN).
    # Need modification of Type 1 migration and thermal feedback combined.
    # At ~10^8Msun (at alpha~0.01 or higher), no migration tramp, migration always inwards
    #   but swamp at smaller radii (<10^3R_g), see e.g. Fig. 7 in Grishin+24
    #   Type 1 torque is smaller in Grishin, but migration timescale is pretty quick.
    # Two key radii if M_smbh <6x10^7Msun
    #   R_trap~ 10^3r_{g} (M_smbh/6.7 x 10^7Msun)^-1.225 ~1000AU
    #   Anti-trap ~ 10^3r_{g} (M_smbh/6.7x10^7Msun)^0.1 ~ 1000AU
    # So, e.g. for M_smbh=10^7Msun, R_trap~ 10^4r_g (~1000AU), R_anti_trap ~827r_g (~83AU). (Compare with Fig.7 of Grishin+24)
    #        & for M_smbh=10^6Msun, R_trap~ 1.7x10^5R_g (~1700AU), R_anti_trap~657r_g (~7AU).
    # So, order of operation:
    # 1.given M_smbh figure out where in the disk are R_trap, R_anti-trap.
    #   If M_smbh > 6.7e10^7Msun, no trap/anti-trap (assuming alpha>=0.01) R_trap=1, R_anti_trap=2 (<R_isco)
    #   If M_smbh < 6.7e10^7Msun, R_trap=10^3r_g (M_smbh/6.7x10^7Msun)^-1.225
    #                             R_anti_trap = 10^3r_g (M_smbh/6.7x10^7Msun)^0.1
    # 2. Given circularized prograde BH of mass m, semi-major axis a
    #   If a > R_trap then migration inwards on timescale t_grishin
    #   If a < R_trap and a > R_anti_trap then migration *outwards* on timescale ~kyr (Fig. 7). < Fiducial timestep (10kyr)
    #   If a < R_trap and a < R_anti_trap then migration *inwards* on timescale t_grishin
    #
    #  Eqn from Paardekooper 2014, rewritten for R in terms of r_g of SMBH = GM_SMBH/c^2
    # tau = (pi/2) h^2/(q_d*q) * (1/Omega)
    #   where h is aspect ratio, q is m/M_SMBH, q_d = pi R^2 disk_surface_density/M_SMBH
    #   and Omega is the Keplerian orbital frequency around the SMBH
    # Here smbh_mass/disk_bh_mass_pro are both in M_sun, so units cancel
    # c, G and disk_surface_density in SI units
    tau = ((disk_aspect_ratio ** 2.0) * scipy.constants.c / (3.0 * scipy.constants.G) * (smbh_mass/masses[migration_indices]) / disk_surface_density) / np.sqrt(new_orbs_a)
    # ratio of timestep to tau_mig (timestep in years so convert)
    dt = timestep_duration_yr * scipy.constants.year / tau
    # migration distance is original locations times fraction of tau_mig elapsed
    migration_distance = new_orbs_a.copy() * dt
    # Calculate epsilon --amount to adjust from disk_radius_trap for objects that will be set to disk_radius_trap
    epsilon_trap_radius = disk_radius_trap * ((masses[migration_indices] / (3 * (masses[migration_indices] + smbh_mass)))**(1. / 3.)) * rng.uniform(size=migration_indices.size)

    # Get masks for if objects are inside or outside the trap radius
    mask_out_trap = new_orbs_a > disk_radius_trap
    mask_in_trap = new_orbs_a < disk_radius_trap

    # Get mask for objects where feedback_ratio <1; these still migrate inwards, but more slowly
    mask_mig_in = disk_feedback_ratio < 1
    if (np.sum(mask_mig_in) > 0):
        # If outside trap migrate inwards
        temp_orbs_a = new_orbs_a[mask_mig_in & mask_out_trap] - migration_distance[mask_mig_in & mask_out_trap] * (1 - disk_feedback_ratio[mask_mig_in & mask_out_trap])
        # If migration takes object inside trap, fix at trap
        temp_orbs_a[temp_orbs_a <= disk_radius_trap] = disk_radius_trap - epsilon_trap_radius[mask_mig_in & mask_out_trap][temp_orbs_a <= disk_radius_trap]
        new_orbs_a[mask_mig_in & mask_out_trap] = temp_orbs_a

        # If inside trap, migrate outwards
        temp_orbs_a = new_orbs_a[mask_mig_in & mask_in_trap] + migration_distance[mask_mig_in & mask_in_trap] * (1 - disk_feedback_ratio[mask_mig_in & mask_in_trap])
        # If migration takes object outside trap, fix at trap
        temp_orbs_a[temp_orbs_a >= disk_radius_trap] = disk_radius_trap + epsilon_trap_radius[mask_mig_in & mask_in_trap][temp_orbs_a >= disk_radius_trap]
        new_orbs_a[mask_mig_in & mask_in_trap] = temp_orbs_a

    # Get mask for objects where feedback_ratio > 1: these migrate outwards
    mask_mig_out = disk_feedback_ratio > 1
    if (np.sum(mask_mig_out) > 0):
        new_orbs_a[mask_mig_out] = new_orbs_a[mask_mig_out] + migration_distance[mask_mig_out] * (disk_feedback_ratio[mask_mig_out] - 1)

    # Get mask for objects where feedback_ratio == 1. Shouldn't happen if feedback = 1 (on), but will happen if feedback = 0 (off)
    mask_mig_stay = disk_feedback_ratio == 1
    if (np.sum(mask_mig_stay) > 0):
        # If outside trap migrate inwards
        temp_orbs_a = new_orbs_a[mask_mig_stay & mask_out_trap] - migration_distance[mask_mig_stay & mask_out_trap]
        # If migration takes object inside trap, fix at trap
        temp_orbs_a[temp_orbs_a <= disk_radius_trap] = disk_radius_trap - epsilon_trap_radius[mask_mig_stay & mask_out_trap][temp_orbs_a <= disk_radius_trap]
        new_orbs_a[mask_mig_stay & mask_out_trap] = temp_orbs_a

        # If inside trap migrate outwards
        temp_orbs_a = new_orbs_a[mask_mig_stay & mask_in_trap] + migration_distance[mask_mig_stay & mask_in_trap]
        # If migration takes object outside trap, fix at trap
        temp_orbs_a[temp_orbs_a >= disk_radius_trap] = disk_radius_trap + epsilon_trap_radius[mask_mig_stay & mask_in_trap][temp_orbs_a >= disk_radius_trap]
        new_orbs_a[mask_mig_stay & mask_in_trap] = temp_orbs_a

    # Assert that things cannot migrate out of the disk
    epsilon = disk_radius_outer * ((masses[migration_indices][new_orbs_a > disk_radius_outer] / (3 * (masses[migration_indices][new_orbs_a > disk_radius_outer] + smbh_mass)))**(1. / 3.)) * rng.uniform(size=np.sum(new_orbs_a > disk_radius_outer))
    new_orbs_a[new_orbs_a > disk_radius_outer] = disk_radius_outer - epsilon

    # Update orbs_a
    orbs_a[migration_indices] = new_orbs_a

    assert np.isfinite(new_orbs_a).all(), \
        "Finite check failure: new_orbs_a"
    assert np.all(new_orbs_a < disk_radius_outer), \
        "new_orbs_a has values greater than disk_radius_outer"

    return (orbs_a)


def type1_migration_single(smbh_mass, orbs_a, masses, orbs_ecc, orb_ecc_crit,
                           disk_surf_density_func, disk_aspect_ratio_func, disk_feedback_ratio_func,
                           disk_radius_trap, disk_radius_outer, timestep_duration_yr):
    """Wrapper function for type1_migration for single objects in the disk.

    Assumes a gas disk surface density and aspect ratio profile, for objects of specified masses and
    starting locations, and returns their new locations after migration over one timestep.

    This function replaces dr_migration which did not include smbh mass and was unreadable.

    Parameters
    ----------
    smbh_mass : float
        Mass [M_sun] of the SMBH
    orbs_a : numpy.ndarray
        Orbital semi-major axes [r_{g,SMBH}] wrt to SMBH of objects at start of a timestep (math:`r_g=GM_{SMBH}/c^2`) with :obj:`float` type
    masses : numpy.ndarray
        Masses [M_sun] of objects at start of timestep with :obj:`float` type
    orbs_ecc : numpy.ndarray
        Orbital ecc [unitless] wrt to SMBH of objects at start of timestep :math:`\\mathtt{disk_radius_trap}. Floor in orbital ecc given by e_crit.
    orb_ecc_crit : float
        Critical value of orbital eccentricity [unitless] below which we assume Type 1 migration must occur. Do not damp orb ecc below this (e_crit=0.01 is default)
    disk_surf_density_func : function
        Returns AGN gas disk surface density [kg/m^2] given a distance [r_{g,SMBH}] from the SMBH
        can accept a simple float (constant), but this is deprecated
    disk_aspect_ratio_func : function
        Returns AGN gas disk aspect ratio [unitless] given a distance [r_{g,SMBH}] from the SMBH
        can accept a simple float (constant), but this is deprecated
    disk_feedback_ratio_func : function
        Ratio of heating/migration torque [unitless]. If ratio <1, migration inwards, but slows by factor tau_mig/(1-R)
        if ratio >1, migration outwards on timescale tau_mig/(R-1)
    disk_radius_trap : float
        Radius [r_{g,SMBH}] of disk migration trap
    disk_radius_outer : float
        Radius [r_{g,SMBH}] of outer edge of disk
    timestep_duration_yr : float
        Length of timestep [yr]

    Returns
    -------
    new_orbs_a : float array
        Semi-major axes [r_{g,SMBH}] of objects at end of timestep
    """

    new_orbs_a = type1_migration(smbh_mass, orbs_a, masses, orbs_ecc, orb_ecc_crit,
                                 disk_surf_density_func, disk_aspect_ratio_func, disk_feedback_ratio_func,
                                 disk_radius_trap, disk_radius_outer, timestep_duration_yr)

    return (new_orbs_a)


def type1_migration_binary(smbh_mass, blackholes_binary, orb_ecc_crit,
                           disk_surf_density_func, disk_aspect_ratio_func, disk_feedback_ratio_func,
                           disk_radius_trap, disk_radius_outer, timestep_duration_yr):
    """Wrapper function for type1_migration for binaries in the disk.

    Assumes a gas disk surface density and aspect ratio profile, for objects of specified masses and
    starting locations, and returns their new locations after migration over one timestep.

    This function replaces dr_migration which did not include smbh mass and was unreadable.

    Parameters
    ----------
    smbh_mass : float
        Mass [M_sun] of the SMBH
    blackholes_binary : AGNBinaryBlackHole
        Binary black hole parameters, including mass_1, mass_2, bin_orb_a, and bin_orb_ecc
    orb_ecc_crit : float
        Critical value of orbital eccentricity [unitless] below which we assume Type 1 migration must occur. Do not damp orb ecc below this (e_crit=0.01 is default)
    disk_surf_density_func : function
        Returns AGN gas disk surface density [kg/m^2] given a distance [r_{g,SMBH}] from the SMBH
        can accept a simple float (constant), but this is deprecated
    disk_aspect_ratio_func : function
        Returns AGN gas disk aspect ratio [unitless] given a distance [r_{g,SMBH}] from the SMBH
        can accept a simple float (constant), but this is deprecated
    disk_feedback_ratio_func : function
        Ratio of heating/migration torque [unitless]. If ratio <1, migration inwards, but slows by factor tau_mig/(1-R)
        if ratio >1, migration outwards on timescale tau_mig/(R-1)
    disk_radius_trap : float
        Radius [r_{g,SMBH}] of disk migration trap
    disk_radius_outer : float
        Radius [r_{g,SMBH}] of outer edge of disk
    timestep_duration_yr : float
        Length of timestep [yr]

    Returns
    -------
    orbs_a : float array
        Semi-major axes [r_{g,SMBH}] of objects at end of timestep
    """

    orbs_a = blackholes_binary.bin_orb_a
    masses = blackholes_binary.mass_1 + blackholes_binary.mass_2
    orbs_ecc = blackholes_binary.bin_orb_ecc

    blackholes_binary.bin_orb_a = type1_migration(smbh_mass, orbs_a, masses, orbs_ecc, orb_ecc_crit,
                                                  disk_surf_density_func, disk_aspect_ratio_func, disk_feedback_ratio_func,
                                                  disk_radius_trap, disk_radius_outer, timestep_duration_yr)

    return (blackholes_binary)<|MERGE_RESOLUTION|>--- conflicted
+++ resolved
@@ -11,23 +11,10 @@
 import scipy
 
 
-<<<<<<< HEAD
-def paardekooper10_torque(disk_surf_density, disk_temp_func, orbs_a, orbs_ecc, orb_ecc_crit, disk_radius_outer, disk_inner_stable_circ_orb):
-=======
 def paardekooper10_torque(orbs_a, orbs_ecc, orb_ecc_crit, disk_dlog10surfdens_dlog10R_func, disk_dlog10temp_dlog10R_func):
->>>>>>> af8f670c
     """Return the Paardekooper (2010) torque coefficient for Type 1 migration
         Paardekooper_Coeff = [-0.85+0.9dTdR +dSigmadR]
     """
-
-<<<<<<< HEAD
-    # generate a new sorted range of default 100 pts across [disk_inner_radius,disk_outer_radius]
-    disk_radius_arr = np.linspace(2*disk_inner_stable_circ_orb, disk_radius_outer, num=100)
-    # Prevent accidental zeros or Nans!
-    log_disk_radius_arr = np.log10(disk_radius_arr)
-
-=======
->>>>>>> af8f670c
     # Migration only occurs for sufficiently damped orbital ecc. If orb_ecc <= ecc_crit, then migrate.
     # Otherwise no change in semi-major axis (orb_a).
     # Get indices of objects with orb_ecc <= ecc_crit so we can only update orb_a for those.
@@ -42,25 +29,6 @@
 
     log_new_orbs_a = np.log10(new_orbs_a)
 
-<<<<<<< HEAD
-    # Evaluate disc surf density at locations of all BH
-    disc_surf_d = disk_surf_density(disk_radius_arr)
-    disc_temp = np.nan_to_num(disk_temp_func(disk_radius_arr))
-    disc_temp = np.abs(disc_temp)
-    # Get log of disc surf density
-    log_disc_surf_d = np.log10(disc_surf_d)
-    log_disc_surf_d = np.nan_to_num(log_disc_surf_d)
-    # Get log of disc midplane temperature
-    log_disc_temp = np.log10(disc_temp)
-
-    Sigmalog_spline = scipy.interpolate.CubicSpline(log_disk_radius_arr, log_disc_surf_d, extrapolate=False)
-    Templog_spline = scipy.interpolate.CubicSpline(log_disk_radius_arr, log_disc_temp, extrapolate=False)
-    # Find derivates of Sigmalog_spline
-
-    dSigmadR_spline = Sigmalog_spline.derivative()
-    dTempdR_spline = Templog_spline.derivative()
-=======
->>>>>>> af8f670c
     # Evaluate dSigmadR_spline at the migrating orb_a values
     dlogSigmadlogR = disk_dlog10surfdens_dlog10R_func(log_new_orbs_a)
     dlogTempdlogR = disk_dlog10temp_dlog10R_func(log_new_orbs_a)
@@ -192,28 +160,17 @@
     if migration_indices.shape == (0,):
         return np.array([])
 
+    smbh_mass_si = smbh_mass * u.Msun
     # If things will migrate then copy over the orb_a of objects that will migrate
     new_orbs_a = orbs_a[migration_indices].copy()
 
-<<<<<<< HEAD
-    # Convert to using astropy units
-    smbh_mass_si = smbh_mass * u.Msun
+    orb_a_si = si_from_r_g(smbh_mass, new_orbs_a).to("m")
     migration_torque_si = migration_torque * u.newton * u.meter
-    masses_si = masses[migration_indices] * u.Msun
-    new_orbs_a_si = si_from_r_g(smbh_mass_si, new_orbs_a)
-
     # Omega of migrating BH in s^-1
-    Omega_bh = np.sqrt(const.G * smbh_mass_si/((new_orbs_a_si)**(3.0)))
+    Omega_bh = np.sqrt(const.G * smbh_mass_si/((orb_a_si)**(3.0)))
+    bh_masses = u.Msun*masses[migration_indices]
     # Normalized torque = (q/h)^2 * Sigma * a^4 * Omega^2 (in units of seconds)
-    torque_mig_timescale = (masses_si*Omega_bh*((new_orbs_a_si)**(2.0))/(2.0*migration_torque_si)).to("s")
-=======
-    orb_a_in_meters = si_from_r_g(smbh_mass, new_orbs_a).to("m").value
-    # Omega of migrating BH in s^-1
-    Omega_bh = np.sqrt(scipy.constants.G * smbh_mass_in_kg/((orb_a_in_meters)**(3.0)))
-    bh_masses = u.Msun.to("kg")*masses[migration_indices]
-    # Normalized torque = (q/h)^2 * Sigma * a^4 * Omega^2 (in units of seconds)
-    torque_mig_timescale = bh_masses*Omega_bh*((orb_a_in_meters)**(2.0))/(2.0*migration_torque)
->>>>>>> af8f670c
+    torque_mig_timescale = (bh_masses*Omega_bh*((orb_a_si)**(2.0))/(2.0*migration_torque_si)).to("s")
 
     assert np.isfinite(torque_mig_timescale).all(), \
         "Finite check failure: torque_mig_timescale"
@@ -282,12 +239,8 @@
     xfactor = xfactor_1/xfactor_2
     sqrtfactor = np.sqrt(xfactor/2)
     factor = (sqrtfactor + 1.0/gamma)/(sqrtfactor + 1.0)
-<<<<<<< HEAD
-    Torque_jiminezmasset_coeff = (0.46 + 0.96 * dSigmadR - 1.8 * dTempdR)/gamma + (-2.34 - 0.1*dSigmadR + 1.5 * dTempdR) * factor
-=======
 
     Torque_jimenezmasset_coeff = (0.46 + 0.96 * dlogSigmadlogR - 1.8 * dlogTempdlogR)/gamma + (-2.34 - 0.1*dlogSigmadlogR + 1.5 * dlogTempdlogR) * factor
->>>>>>> af8f670c
 
     assert np.isfinite(Torque_jimenezmasset_coeff).all(), \
         "Finite check failure: Torque_jimenezmasset_coeff"
@@ -351,10 +304,6 @@
 
     # Convert migrating orbs_a to meters
     # Convert orb_a of migrating BH to meters. r_g =GM_smbh/c^2.
-<<<<<<< HEAD
-    # Usefully, 1_rg=GM_smbh/c^2= 6.7e-11*2.e38/(9e16)~1.5e11m=1AU
-=======
->>>>>>> af8f670c
     orb_a_in_meters = si_from_r_g(smbh_mass, new_orbs_a).to("m").value
     # Omega of migrating BH in s^-1
     Omega_bh = np.sqrt(scipy.constants.G * smbh_mass_in_kg/((orb_a_in_meters)**(3.0)))
@@ -376,46 +325,12 @@
     lum = disk_bh_eddington_ratio*4.0*np.pi*scipy.constants.G*bh_masses_in_kg*scipy.constants.c/kappa_e_scattering
 
     log_new_orbs_a = np.log10(new_orbs_a)
-<<<<<<< HEAD
-    # Evaluate disc surf density at locations of all BH
-    #disc_surf_d = disc_surf_density(disk_radius_arr)
-    # Evaluate disc temp at locations of all BH
-    #disc_temp = temp_func(disk_radius_arr)
-    # Evaluate disc opacity at locations of all BH
-    #disc_opacity = disk_opacity_func(disk_radius_arr)
-    # Evaluate disc sound speed at locations of all BH
-    disk_sound_speed = sound_speed_func(disk_radius_arr)
-    # Evaluate disc density at locations of all BH
-    disk_density = density_func(disk_radius_arr)
-    # Disc total pressure midplane is c_s^2/rho
-    disk_midplane_Pressure = (disk_sound_speed**2.0)/disk_density
-=======
->>>>>>> af8f670c
 
     # For migrating BH
     # Evaluate disk surf density at only migrating BH
     disk_surf_d_mig = disk_surf_density_func(new_orbs_a)
     # Evaluate sound speed at only migrating BH
-<<<<<<< HEAD
-    disc_sound_speed = sound_speed
-    # Get log of disc surf density
-    #log_disc_surf_d = np.log10(disc_surf_d)
-    # Get log of disc midplane temperature
-    #log_disc_temp = np.log10(disc_temp)
-    # Get log of disc opacity
-    #log_disc_opacity = np.log10(disc_opacity)
-    # Log of disk midplane pressure
-    log_midplane_pressure = np.log10(disk_midplane_Pressure)
-
-    #log_disc_surf_d_mig = np.log10(disc_surf_d_mig)
-    #sort_log_orbs_a = np.sort(log_new_orbs_a)
-
-    Pressurelog_spline = scipy.interpolate.CubicSpline(log_disk_radius_arr, log_midplane_pressure, extrapolate=False)
-    # Find derivative of Pressurelog_spline
-    dPressuredR_spline = Pressurelog_spline.derivative()
-=======
     disk_sound_speed = sound_speed
->>>>>>> af8f670c
 
     # Evaluate dPressuredR_spline at the migrating orb_a values
     dlogPressuredlogR = disk_dlog10pressure_dlog10R_func(log_new_orbs_a)
