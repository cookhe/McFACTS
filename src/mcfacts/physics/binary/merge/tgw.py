import astropy.constants as const
import astropy.units as u
from mcfacts.physics.dynamics.point_masses import time_of_orbital_shrinkage
from mcfacts.physics.dynamics.point_masses import orbital_separation_evolve
from mcfacts.physics.dynamics.point_masses import orbital_separation_evolve_reverse
from mcfacts.physics.dynamics.point_masses import time_of_orbital_shrinkage
from mcfacts.physics.dynamics.point_masses import si_from_r_g, r_g_from_units

def normalize_tgw(smbh_mass, inner_disk_outer_radius):
    """Gravitational wave timescale normalization.

    Calculate the normalization for timescale of merger (in yrs) due to GW emission.
    From Peters(1964):
    
    t_gw approx (5/256)* c^5/G^3 *a_b^4/(M_{b}^{2}mu_{b}) assuming ecc=0.0.
    
    For a_b in units of r_g=GM_smbh/c^2 we find
    
    t_gw=(5/256)*(G/c^3)*(a/r_g)^{4} *(M_s^4)/(M_b^{2}mu_b)

    Put bin_mass_ref in units of 10Msun is a reference mass.
    reduced_mass in units of 2.5Msun.
    
    Parameters
    ----------
    smbh_mass : float
        Mass of the supermassive black hole.
    inner_disk_outer_radius : float
        Outer radius of the inner disk (r_g)

    Returns
    -------
    float
        normalization to gravitational wave timescale
    """

<<<<<<< HEAD
    mass_sun = const.M_sun
    year = (1*u.year).to(u.second)
    bin_mass_ref = 10.0
    reduced_mass = 2.5
    norm = (5.0/128.0)*(const.G/(const.c**(3)))*(smbh_mass**(4))*mass_sun/((bin_mass_ref**(2))*reduced_mass)
    print(norm)
    print(year)
    time_gw_normalization = norm/year

    return time_gw_normalization.si.value
=======
    bin_mass_ref = 10.0
    '''
    G = const.G
    c = const.c
    mass_sun = const.M_sun
    year = 3.1536e7
    reduced_mass = 2.5
    norm = (5.0/256.0)*(G/(c**(3)))*(smbh_mass**(4))*mass_sun/((bin_mass_ref**(2))*reduced_mass)
    time_gw_normalization = norm/year
    '''
    time_gw_normalization = time_of_orbital_shrinkage(
        smbh_mass * u.solMass,
        bin_mass_ref * u.solMass,
        si_from_r_g(smbh_mass * u.solMass, inner_disk_outer_radius),
        0 * u.m,
    )
    return time_gw_normalization.si.value
>>>>>>> 53bc97ba
<|MERGE_RESOLUTION|>--- conflicted
+++ resolved
@@ -34,18 +34,6 @@
         normalization to gravitational wave timescale
     """
 
-<<<<<<< HEAD
-    mass_sun = const.M_sun
-    year = (1*u.year).to(u.second)
-    bin_mass_ref = 10.0
-    reduced_mass = 2.5
-    norm = (5.0/128.0)*(const.G/(const.c**(3)))*(smbh_mass**(4))*mass_sun/((bin_mass_ref**(2))*reduced_mass)
-    print(norm)
-    print(year)
-    time_gw_normalization = norm/year
-
-    return time_gw_normalization.si.value
-=======
     bin_mass_ref = 10.0
     '''
     G = const.G
@@ -63,4 +51,3 @@
         0 * u.m,
     )
     return time_gw_normalization.si.value
->>>>>>> 53bc97ba
