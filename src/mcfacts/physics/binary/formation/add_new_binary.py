--- conflicted
+++ resolved
@@ -2,33 +2,11 @@
 from mcfacts.mcfacts_random_state import rng
 from mcfacts.physics.binary.evolve.evolve import gw_strain_freq
 
-<<<<<<< HEAD
 
 def add_to_binary_obj(blackholes_binary, blackholes_pro, bh_pro_id_num_binary, id_start_val, fraction_bin_retro, smbh_mass, agn_redshift):
     """
     Create new BH binaries with appropriate parameters.
-=======
-"""Actual binary creation module
 
-Make binaries using incoming objects, as decided by other functions
-elsewhere in the code, in the hillsphere module.
-"""
-
-def add_to_binary_array2(
-        disk_bins_bhbh,
-        disk_bh_pro_orbs_a,
-        disk_bh_pro_masses,
-        disk_bh_pro_spins,
-        disk_bh_pro_spin_angles,
-        disk_bh_pro_gens,
-        disk_bin_bhbh_pro_indices,
-        bindex,
-        fraction_bin_retro,
-        smbh_mass
-        ):
-    """Create new BH binaries with appropriate parameters.
->>>>>>> ce563f32
-    
     We take the semi-maj axis, masses, spins, spin angles and generations
     from the relevant singletons, found in hillsphere.binary_check2, and sort
     those parameters into disk_bins_bhbh. We then ADD additional parameters
