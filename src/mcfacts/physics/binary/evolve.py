"""
Module for evolving the state of a binary.
"""
from mcfacts.physics import point_masses
import numpy as np
import scipy

from astropy import units as astropy_units


def change_bin_mass(blackholes_binary, disk_bh_eddington_ratio,
                    disk_bh_eddington_mass_growth_rate, timestep_duration_yr):
    """Add mass to binary components according to chosen BH mass accretion prescription

    Parameters
    ----------
    blackholes_binary : AGNBinaryBlackHole
        Binary black holes in prograde orbits around SMBH
    disk_bh_eddington_ratio : float
        Accretion rate of fully embedded stellar mass black hole [Eddington accretion rate].
        1.0=embedded BH accreting at Eddington.
        Super-Eddington accretion rates are permitted.
        User chosen input set by input file
    mdisk_bh_eddington_mass_growth_rate : float
        Fractional rate of mass growth [yr^{-1}] AT Eddington accretion rate per year (fixed at 2.3e-8 in mcfacts_sim)
    timestep_duration_yr : float
        Length of timestep [yr]

    Returns
    -------
    blackholes_binary : AGNBinaryBlackHole
        Binary black holes with updated masses after accreting at prescribed rate for one timestep
    """

    # Only interested in BH that have not merged
    idx_non_mergers = np.where(blackholes_binary.flag_merging >= 0)

    # If all BH have merged then nothing to do
    if (idx_non_mergers[0].shape[0] == 0):
        return (blackholes_binary)

    mass_growth_factor = np.exp(disk_bh_eddington_mass_growth_rate * disk_bh_eddington_ratio * timestep_duration_yr)

    mass_1_before = blackholes_binary.mass_1[idx_non_mergers]
    mass_2_before = blackholes_binary.mass_2[idx_non_mergers]

    blackholes_binary.mass_1[idx_non_mergers] = mass_1_before * mass_growth_factor
    blackholes_binary.mass_2[idx_non_mergers] = mass_2_before * mass_growth_factor

    return (blackholes_binary)


def change_bin_spin_magnitudes(blackholes_binary, disk_bh_eddington_ratio,
                               disk_bh_torque_condition, timestep_duration_yr):
    """Add spin according to chosen BH torque prescription

    Given initial binary black hole spins at start of timestep_duration_yr, add spin according to
    chosen BH torque prescription. If spin is greater than max allowed spin, spin is set to max value.

    Parameters
    ----------
    blackholes_binary : AGNBinaryBlackHole
        Binary black holes in prograde orbits around SMBH
    disk_bh_eddington_ratio : float
        Accretion rate of fully embedded stellar mass black hole [Eddington accretion rate].
        1.0=embedded BH accreting at Eddington.
        Super-Eddington accretion rates are permitted.
        User chosen input set by input file
    disk_bh_torque_condition : float
        Fraction of initial mass required to be accreted before BH spin is torqued fully into
        alignment with the AGN disk. We don't know for sure but Bogdanovic et al. says
        between 0.01=1% and 0.1=10% is what is required
        User chosen input set by input file
    timestep_duration_yr : float
        Length of timestep [yr]

    Returns
    -------
    blackholes_binary : AGNBinaryBlackHole
        Binary black holes with updated spins after spinning up at prescribed rate for one timestep
    """

    disk_bh_eddington_ratio_normalized = disk_bh_eddington_ratio/1.0  # does nothing?
    timestep_duration_yr_normalized = timestep_duration_yr/1.e4  # yrs to yr/10k?
    disk_bh_torque_condition_normalized = disk_bh_torque_condition/0.1  # what does this do?

    # Set max allowed spin
    max_allowed_spin = 0.98

    # Only interested in BH that have not merged
    idx_non_mergers = np.where(blackholes_binary.flag_merging >= 0)

    # If all BH have merged then nothing to do
    if (idx_non_mergers[0].shape[0] == 0):
        return (blackholes_binary)

    spin_change_factor = 4.4e-3 * disk_bh_eddington_ratio_normalized * disk_bh_torque_condition_normalized * timestep_duration_yr_normalized

    spin_1_before = blackholes_binary.spin_1[idx_non_mergers]
    spin_2_before = blackholes_binary.spin_2[idx_non_mergers]

    spin_1_after = spin_1_before + spin_change_factor
    spin_2_after = spin_2_before + spin_change_factor

    spin_1_after[spin_1_after > max_allowed_spin] = max_allowed_spin
    spin_2_after[spin_2_after > max_allowed_spin] = max_allowed_spin

    blackholes_binary.spin_1[idx_non_mergers] = spin_1_after
    blackholes_binary.spin_2[idx_non_mergers] = spin_2_after

    return (blackholes_binary)


def change_bin_spin_angles(blackholes_binary, disk_bh_eddington_ratio,
                           disk_bh_torque_condition, spin_minimum_resolution,
                           timestep_duration_yr):
    """Subtract spin angle according to chosen BH torque prescription

    Given initial binary black hole spin angles at start of timestep, subtract spin angle
    according to chosen BH torque prescription. If spin angle is less than spin minimum
    resolution, spin angle is set to 0.

    Parameters
    ----------
    blackholes_binary : AGNBinaryBlackHole
        binary black holes in prograde orbits around the SMBH
    disk_bh_eddington_ratio : float
        Accretion rate of fully embedded stellar mass black hole [Eddington accretion rate].
        1.0=embedded BH accreting at Eddington.
        Super-Eddington accretion rates are permitted.
        User chosen input set by input file
    disk_bh_torque_condition : float
        Fraction of initial mass required to be accreted before BH spin is torqued fully into
        alignment with the AGN disk. We don't know for sure but Bogdanovic et al. says
        between 0.01=1% and 0.1=10% is what is required
        User chosen input set by input file
    timestep_duration_yr : float
        Length of timestep [yr]

    Returns
    -------
    blackholes_binary : AGNBinaryBlackHole
        Binary black holes with updated spin angles after subtracting angle at prescribed rate for one timestep
    """
    disk_bh_eddington_ratio_normalized = disk_bh_eddington_ratio/1.0  # does nothing?
    timestep_duration_yr_normalized = timestep_duration_yr/1.e4  # yrs to yr/10k?
    disk_bh_torque_condition_normalized = disk_bh_torque_condition/0.1  # what does this do?

    # Only interested in BH that have not merged
    idx_non_mergers = np.where(blackholes_binary.flag_merging >= 0)

    # If all BH have merged then nothing to do
    if (idx_non_mergers[0].shape[0] == 0):
        return (blackholes_binary)

    spin_angle_change_factor = 6.98e-3 * disk_bh_eddington_ratio_normalized * disk_bh_torque_condition_normalized * timestep_duration_yr_normalized

    spin_angle_1_before = blackholes_binary.spin_angle_1[idx_non_mergers]
    spin_angle_2_before = blackholes_binary.spin_angle_2[idx_non_mergers]

    spin_angle_1_after = spin_angle_1_before - spin_angle_change_factor
    spin_angle_2_after = spin_angle_2_before - spin_angle_change_factor

    spin_angle_1_after[spin_angle_1_after < spin_minimum_resolution] = 0.0
    spin_angle_2_after[spin_angle_2_after < spin_minimum_resolution] = 0.0

    blackholes_binary.spin_angle_1[idx_non_mergers] = spin_angle_1_after
    blackholes_binary.spin_angle_2[idx_non_mergers] = spin_angle_2_after

    return (blackholes_binary)


def bin_com_feedback_hankla(blackholes_binary, disk_surface_density, disk_opacity_func, disk_bh_eddington_ratio, disk_alpha_viscosity, disk_radius_outer):
    """Calculates ratio of heating torque to migration torque using Eqn. 28 in Hankla, Jiang & Armitage (2020)

    Parameters
    ----------
    blackholes_binary : AGNBinaryBlackHole
        Binary black holes
    disk_surf_density_func : function
        Returns AGN gas disk surface density [kg/m^2] given a distance [r_{g,SMBH}] from the SMBH
        can accept a simple float (constant), but this is deprecated
    disk_opacity_model : lambda
        Opacity as a function of radius
    disk_bh_eddington_ratio : float
        Accretion rate of fully embedded stellar mass black hole [Eddington accretion rate].
        1.0=embedded BH accreting at Eddington.
        Super-Eddington accretion rates are permitted.
        User chosen input set by input file
    disk_alpha_viscosity : float
        Disk gas viscocity [units??] alpha parameter
    disk_radius_outer : float
            Outer radius [r_{g,SMBH}] of the disk

    Returns
    -------
    ratio_feedback_to_mig : float array
        Ratio of feedback torque to migration torque [unitless]

    Notes
    -----
    This feedback model uses Eqn. 28 in Hankla, Jiang & Armitage (2020)
    which yields the ratio of heating torque to migration torque.
    Heating torque is directed outwards. 
    So, Ratio <1, slows the inward migration of an object. Ratio>1 sends the object migrating outwards.
    The direction & magnitude of migration (effected by feedback) will be executed in type1.py.

    The ratio of torque due to heating to Type 1 migration torque is calculated as
    R   = Gamma_heat/Gamma_mig 
        ~ 0.07 (speed of light/ Keplerian vel.)(Eddington ratio)(1/optical depth)(1/alpha)^3/2
    where Eddington ratio can be >=1 or <1 as needed,
    optical depth (tau) = Sigma* kappa
    alpha = disk_alpha_viscosity (e.g. alpha = 0.01 in Sirko & Goodman 2003)
    kappa = 10^0.76 cm^2 g^-1=5.75 cm^2/g = 0.575 m^2/kg for most of Sirko & Goodman disk model (see Fig. 1 & sec 2)
    but e.g. electron scattering opacity is 0.4 cm^2/g
    So tau = Sigma*0.575 where Sigma is in kg/m^2.
    Since v_kep = c/sqrt(a(r_g)) then
    R   ~ 0.07 (a(r_g))^{1/2}(Edd_ratio) (1/tau) (1/alpha)^3/2
    So if assume a=10^3r_g, Sigma=7.e6kg/m^2, alpha=0.01, tau=0.575*Sigma (SG03 disk model), Edd_ratio=1, 
    R   ~5.5e-4 (a/10^3r_g)^(1/2) (Sigma/7.e6) v.small modification to in-migration at a=10^3r_g
        ~0.243 (R/10^4r_g)^(1/2) (Sigma/5.e5)  comparable.
        >1 (a/2x10^4r_g)^(1/2)(Sigma/) migration is *outward* at >=20,000r_g in SG03
        >10 (a/7x10^4r_g)^(1/2)(Sigma/) migration outwards starts to runaway in SG03
    """

    # Making sure that surface density is a float or a function (from old function)
    if not isinstance(disk_surface_density, float):
        disk_surface_density_at_location = disk_surface_density(blackholes_binary.bin_orb_a)
    else:
        raise AttributeError("disk_surface_density is a float")

    # Define kappa (or set up a function to call).
    disk_opacity = disk_opacity_func(blackholes_binary.bin_orb_a)

    ratio_heat_mig_torques_bin_com = 0.07 * (1 / disk_opacity) * np.power(disk_alpha_viscosity, -1.5) * disk_bh_eddington_ratio * np.sqrt(blackholes_binary.bin_orb_a) / disk_surface_density_at_location

    ratio_heat_mig_torques_bin_com[blackholes_binary.bin_orb_a > disk_radius_outer] = 1.0

    return (ratio_heat_mig_torques_bin_com)


def bin_migration(smbh_mass, disk_bin_bhbh_pro_array, disk_surf_model, disk_aspect_ratio_model, timestep_duration_yr, feedback_ratio, disk_radius_trap, disk_bh_pro_orb_ecc_crit, disk_radius_outer):
    """Calculates how far the center of mass of a binary moves in an AGN disk in one timestep

    Parameters
    ----------
    smbh_mass : float
        Mass [M_sun] of supermassive black hole
    disk_bin_bhbh_pro_array : numpy.ndarray
        Full binary array.
    disk_surf_model : function
        Returns AGN gas disk surface density [kg/m^2] given a distance [r_{g,SMBH}] from the SMBH
        can accept a simple float (constant), but this is deprecated
    disk_aspect_ratio_model : function
        Returns AGN gas disk aspect ratio [unitless] given a distance [r_{g,SMBH}] from the SMBH
        can accept a simple float (constant), but this is deprecated
    timestep_duration_yr : float
        Length of timestep [yr]
    feedback_ratio : float
        Ratio of heating/migration torque [unitless]. If ratio <1, migration inwards, but slows by factor tau_mig/(1-R)
        if ratio >1, migration outwards on timescale tau_mig/(R-1)
    disk_radius_trap : float
        Radius [r_{g,SMBH}] of disk migration trap
        From Bellovary+16, should be 700r_g for Sirko & Goodman '03, 245r_g for Thompson et al. '05
    disk_bh_pro_orb_ecc_crit : float
        Critical value of orbital eccentricity [unitless] below which we assume Type 1 migration must occur. Do not damp orb ecc below this (e_crit=0.01 is default)

    Returns
    -------
    disk_bin_bhbh_pro_array : float array
        Returns modified disk_bin_bhbh_pro_array with updated center of masses of the binary bhbh.

    Notes
    -----
    This function calculates how far the center of mass of a binary migrates in an AGN gas disk in a time
    of length timestep_duration_yr, assuming a gas disk surface density and aspect ratio profile, for
    objects of specified masses and starting locations, and returns their new locations
    after migration over one timestep_duration_yr. Uses standard Type I migration prescription,
    modified by Hankla+22 feedback model if included.
    This is an exact copy of mcfacts.physics.migration.type1.type1
    """

    # locations of center of mass of bhbh binaries
    bin_com = disk_bin_bhbh_pro_array[9,:]
    # masses of each bhbh binary
    bin_mass = disk_bin_bhbh_pro_array[2,:] + disk_bin_bhbh_pro_array[3,:]
    # get surface density function, or deal with it if only a float
    if isinstance(disk_surf_model, float):
        disk_surface_density = disk_surf_model
    else:
        disk_surface_density = disk_surf_model(bin_com)
    # ditto for aspect ratio
    if isinstance(disk_aspect_ratio_model, float):
        disk_aspect_ratio = disk_aspect_ratio_model
    else:
        disk_aspect_ratio = disk_aspect_ratio_model(bin_com)

    # This is an exact copy of mcfacts.physics.migration.type1.type1.
    tau_mig = ((disk_aspect_ratio**2)* scipy.constants.c/(3.0*scipy.constants.G) * (smbh_mass/bin_mass) / disk_surface_density) / np.sqrt(bin_com)
    # ratio of timestep_duration_yr to tau_mig (timestep_duration_yr in years so convert)
    dt = timestep_duration_yr * scipy.constants.year / tau_mig
    # migration distance is original locations times fraction of tau_mig elapsed
    migration_distance = bin_com * dt

    disk_bin_bhbh_pro_orbs_a = np.zeros_like(bin_com)

    # Find indices of objects where feedback ratio <1; these still migrate inwards, but more slowly
    index_inwards_modified = np.where(feedback_ratio < 1)[0]
    index_inwards_size = index_inwards_modified.size
    all_inwards_migrators = bin_com[index_inwards_modified]

    # Given a population migrating inwards
    if index_inwards_size > 0:
        for i in range(0, index_inwards_size):
            # Among all inwards migrators, find location in disk & compare to trap radius
            critical_distance = all_inwards_migrators[i]
            actual_index = index_inwards_modified[i]
            # If outside trap, migrates inwards
            if critical_distance > disk_radius_trap:
                disk_bin_bhbh_pro_orbs_a[actual_index] = bin_com[actual_index] - (migration_distance[actual_index]*(1-feedback_ratio[actual_index]))
                #If inward migration takes object inside trap, fix at trap.
                if disk_bin_bhbh_pro_orbs_a[actual_index] <= disk_radius_trap:
                    disk_bin_bhbh_pro_orbs_a[actual_index] = disk_radius_trap
            #If inside trap, migrates out
            if critical_distance < disk_radius_trap:
                disk_bin_bhbh_pro_orbs_a[actual_index] = bin_com[actual_index] + (migration_distance[actual_index]*(1-feedback_ratio[actual_index]))
                if disk_bin_bhbh_pro_orbs_a[actual_index] >= disk_radius_trap:
                    disk_bin_bhbh_pro_orbs_a[actual_index] = disk_radius_trap
            #If at trap, stays there
            if critical_distance == disk_radius_trap:
                disk_bin_bhbh_pro_orbs_a[actual_index] = bin_com[actual_index]

    # Find indices of objects where feedback ratio >1; these migrate outwards.
    index_outwards_modified = np.where(feedback_ratio >1)[0]

    if index_outwards_modified.size > 0:
        disk_bin_bhbh_pro_orbs_a[index_outwards_modified] = bin_com[index_outwards_modified] +(migration_distance[index_outwards_modified]*(feedback_ratio[index_outwards_modified]-1))
        # catch to keep stuff from leaving the outer radius of the disk!
        disk_bin_bhbh_pro_orbs_a[index_outwards_modified[np.where(disk_bin_bhbh_pro_orbs_a[index_outwards_modified] > disk_radius_outer)]] = disk_radius_outer

    # Find indices where feedback ratio is identically 1; shouldn't happen (edge case) if feedback on, but == 1 if feedback off.
    index_unchanged = np.where(feedback_ratio == 1)[0]
    if index_unchanged.size > 0:
        # If BH location > trap radius, migrate inwards
        for i in range(0,index_unchanged.size):
            locn_index = index_unchanged[i]
            if bin_com[locn_index] > disk_radius_trap:
                disk_bin_bhbh_pro_orbs_a[locn_index] = bin_com[locn_index] - migration_distance[locn_index]
            # if new location is <= trap radius, set location to trap radius
                if disk_bin_bhbh_pro_orbs_a[locn_index] <= disk_radius_trap:
                    disk_bin_bhbh_pro_orbs_a[locn_index] = disk_radius_trap

        # If BH location < trap radius, migrate outwards
            if bin_com[locn_index] < disk_radius_trap:
                disk_bin_bhbh_pro_orbs_a[locn_index] = bin_com[locn_index] + migration_distance[locn_index]
                # if new location is >= trap radius, set location to trap radius
                if disk_bin_bhbh_pro_orbs_a[locn_index] >= disk_radius_trap:
                    disk_bin_bhbh_pro_orbs_a[locn_index] = disk_radius_trap

    # Finite check
    assert np.isfinite(disk_bin_bhbh_pro_orbs_a).all(),\
        "Finite check failed for disk_bin_bhbh_pro_orbs_a"
    # Zero check
    assert (disk_bin_bhbh_pro_orbs_a != 0.).all(),\
        "Some disk_bin_bhbh_pro_orbs_a are zero"
    # Distance travelled per binary is old location of com minus new location of com. Is +ive(-ive) if migrating in(out)
    dist_travelled = disk_bin_bhbh_pro_array[9,:] - disk_bin_bhbh_pro_orbs_a

    num_of_bins = np.count_nonzero(disk_bin_bhbh_pro_array[2,:])

    for i in range(num_of_bins):
        # If circularized then migrate
        if disk_bin_bhbh_pro_array[18,i] <= disk_bh_pro_orb_ecc_crit:
            disk_bin_bhbh_pro_array[9,i] = disk_bin_bhbh_pro_orbs_a[i]
        # If not circularized, no migration
        if disk_bin_bhbh_pro_array[18,i] > disk_bh_pro_orb_ecc_crit:
            pass

    # Finite check
    assert np.isfinite(disk_bin_bhbh_pro_array[18,:]).all(),\
        "Finite check failure: disk_bin_bhbh_pro_array"
    # Assert that things are not allowed to migrate out of the disk.
    mask_disk_radius_outer = disk_radius_outer < disk_bin_bhbh_pro_array
    disk_bin_bhbh_pro_array[mask_disk_radius_outer] = disk_radius_outer
    return disk_bin_bhbh_pro_array


def bin_migration_obj(smbh_mass, blackholes_binary, disk_surf_model, disk_aspect_ratio_model,
                      timestep_duration_yr, feedback_ratio, disk_radius_trap,
                      disk_bh_pro_orb_ecc_crit, disk_radius_outer):
    """Wrapper function to calculate :math:`\mathtt{bin_migration}`

    Parameters
    ----------
    smbh_mass : float
        Mass [M_sun] of supermassive black hole
    blackholes_binary : AGNBinaryBlackHole
        Binary black hole parameters
    disk_surf_model : function
        Returns AGN gas disk surface density [kg/m^2] given a distance [r_{g,SMBH}] from the SMBH
        can accept a simple float (constant), but this is deprecated
    disk_aspect_ratio_model : function
        Returns AGN gas disk aspect ratio [unitless] given a distance [r_{g,SMBH}] from the SMBH
        can accept a simple float (constant), but this is deprecated
    timestep_duration_yr : float
        Length of timestep [yr]
    feedback_ratio : float
        Ratio of heating/migration torque [unitless]. If ratio <1, migration inwards, but slows by factor tau_mig/(1-R)
        if ratio >1, migration outwards on timescale tau_mig/(R-1)
    disk_radius_trap : float
        Radius [r_{g,SMBH}] of disk migration trap
        From Bellovary+16, should be 700r_g for Sirko & Goodman '03, 245r_g for Thompson et al. '05
    disk_bh_pro_orb_ecc_crit : float
        Critical value of orbital eccentricity [unitless] below which we assume Type 1 migration must occur. Do not damp orb ecc below this (e_crit=0.01 is default)
    disk_radius_outer : float
            Outer radius [r_{g,SMBH}] of the disk

    Returns
    -------
    blackholes_binary : AGNBinaryBlackHole
        Binary black holes with orbital semi-major axes updated
    """

    disk_bin_bhbh_pro_array = obj_to_binary_bh_array(blackholes_binary)

    disk_bin_bhbh_pro_array = bin_migration(smbh_mass, disk_bin_bhbh_pro_array, disk_surf_model,
                                            disk_aspect_ratio_model, timestep_duration_yr,
                                            feedback_ratio, disk_radius_trap, disk_bh_pro_orb_ecc_crit,
                                            disk_radius_outer)

    blackholes_binary.bin_orb_a = disk_bin_bhbh_pro_array[9, :]

    return (blackholes_binary)


def bin_ionization_check(blackholes_binary, smbh_mass):
    """Tests whether binary has been ionized beyond some limit

    This function tests whether a binary has been softened beyond some limit.
    Returns ID numbers of binaries to be ionized.
    The limit is set to some fraction of the binary Hill sphere, frac_R_hill

    Parameters
    ----------
    blackholes_binary : AGNBinaryBlackHole
        Binary black hole parameters
    smbh_mass : float
        Mass [M_sun] of the SMBH

    Returns
    -------
    bh_id_nums : numpy.ndarray
        ID numbers of binaries to be removed from binary array

    Notes
    -----
    Default is frac_R_hill = 1.0 (ie binary is ionized at the Hill sphere). 
    Change frac_R_hill if you're testing binary formation at >R_hill.

    R_hill = a_com*(M_bin/3M_smbh)^1/3

    where a_com is the radial disk location of the binary center of mass,
    M_bin = M_1 + M_2 is the binary mass
    M_smbh is the SMBH mass (given by smbh_mass) 

    Condition is:
    if bin_separation > frac_R_hill*R_hill:
        Ionize binary.
        Remove binary from blackholes_binary!
        Add two new singletons to the singleton arrays.
    """

    # Remove returning -1 if that's not how it's supposed to work
    # Define ionization threshold as a fraction of Hill sphere radius
    # Default is 1.0, change only if condition for binary formation is set for separation > R_hill
    frac_rhill = 1.0

    # bin_orb_a is in units of r_g of the SMBH = GM_smbh/c^2
    mass_ratio = blackholes_binary.mass_total/smbh_mass
    hill_sphere = blackholes_binary.bin_orb_a * np.power(mass_ratio / 3, 1. / 3.)

    bh_id_nums = blackholes_binary.id_num[np.where(blackholes_binary.bin_sep > (frac_rhill*hill_sphere))[0]]

    return (bh_id_nums)


def bin_contact_check(blackholes_binary, smbh_mass):
    """Tests if binary separation has shrunk so that binary is touching

    Parameters
    ----------
    blackholes_binary : AGNBinaryBlackHole
        Binary black hole parameters
    smbh_mass : float
        Mass [M_sun] of the SMBH

    Returns
    -------
    blackholes_binary : AGNBinaryBlackHole
        Returns modified blackholes_binary with updated bin_sep and flag_merging.

    Notes
    -----
    Touching condition is where binary separation is <= R_schw(M_1) + R_schw(M_2)
                                                      = 2(R_g(M_1) + R_g(M_2))
                                                      = 2G(M_1+M_2) / c^{2}

    Since binary separation is in units of r_g (GM_smbh/c^2) then condition is simply:
        binary_separation <= 2M_bin/M_smbh
    """

    # We assume bh are not spinning when in contact. TODO: Consider spin in future.
    contact_condition = (point_masses.r_schwarzschild_of_m(blackholes_binary.mass_1) +
                         point_masses.r_schwarzschild_of_m(blackholes_binary.mass_2))
    contact_condition = point_masses.r_g_from_units(smbh_mass, contact_condition)
    mask_condition = (blackholes_binary.bin_sep <= contact_condition)

    # If binary separation <= contact condition, set binary separation to contact condition
    blackholes_binary.bin_sep[mask_condition] = contact_condition[mask_condition]
    blackholes_binary.flag_merging[mask_condition] = -2

    return (blackholes_binary)


def bin_reality_check(blackholes_binary):
    """Tests if binaries are real (location and mass do not equal 0)

    This function tests to see if the binary is real. If location = 0 or mass = 0 *and* any other element is NON-ZERO then discard this binary element.
    Returns ID numbers of fake binaries.

    Parameters
    ----------
    blackholes_binary : AGNBinaryBlackHole
        Binary black hole parameters

    Returns
    -------
    id_nums or bh_bin_id_num_fakes : numpy.ndarray
        ID numbers of fake binaries with :obj:`float` type
    """
    bh_bin_id_num_fakes = np.array([])

    mass_1_id_num = blackholes_binary.id_num[blackholes_binary.mass_1 == 0]
    mass_2_id_num = blackholes_binary.id_num[blackholes_binary.mass_2 == 0]
    orb_a_1_id_num = blackholes_binary.id_num[blackholes_binary.orb_a_1 == 0]
    orb_a_2_id_num = blackholes_binary.id_num[blackholes_binary.orb_a_2 == 0]
    bin_ecc_id_num = blackholes_binary.id_num[blackholes_binary.bin_ecc >= 1]

    id_nums = np.concatenate([mass_1_id_num, mass_2_id_num,
                             orb_a_1_id_num, orb_a_2_id_num, bin_ecc_id_num])

    if id_nums.size > 0:
        return (id_nums)
    else:
        return (bh_bin_id_num_fakes)


def bin_harden_baruteau(blackholes_binary, smbh_mass, timestep_duration_yr,
                        time_gw_normalization, time_passed):
    """Harden black hole binaries using Baruteau+11 prescription

    Use Baruteau+11 prescription to harden a pre-existing binary.
    For every 1000 orbits of binary around its center of mass, the
    separation (between binary components) is halved.

    Parameters
    ----------
    blackholes_binary : AGNBinaryBlackHole
        Binary black hole parameters
    smbh_mass : float
        Mass [M_sun] of the SMBH
    timestep_duration_yr : float
        Length of timestep [yr]
    time_gw_normalization : float
        A normalization for GW decay timescale [s], set by `smbh_mass` & normalized for
        a binary total mass of 10 solar masses.
    bin_index : int
        Count of number of binaries
    time_passed : float
        Time elapsed [yr] since beginning of simulation.

    Returns
    -------
    blackholes_binary : AGNBinaryBlackHole
        Black hole binaries with time_to_merger_gw, bin_sep, flag_merging, and time_merged updated
    """

    # 1. Find active binaries
    # 2. Find number of binary orbits around its center of mass within the timestep
    # 3. For every 10^3 orbits, halve the binary separation.

    # Only interested in BH that have not merged
    idx_non_mergers = np.where(blackholes_binary.flag_merging >= 0)[0]

    # If all binaries have merged then nothing to do
    if (idx_non_mergers.shape[0] == 0):
        return blackholes_binary

    # Set up variables
    mass_binary = blackholes_binary.mass_1[idx_non_mergers] + blackholes_binary.mass_2[idx_non_mergers]
    bin_sep = blackholes_binary.bin_sep[idx_non_mergers]
    bin_orb_ecc = blackholes_binary.bin_ecc[idx_non_mergers]

    # Find eccentricity factor (1-e_b^2)^7/2
    ecc_factor_1 = np.power(1 - np.power(bin_orb_ecc, 2), 3.5)
    # and eccentricity factor [1+(73/24)e_b^2+(37/96)e_b^4]
    ecc_factor_2 = 1 + ((73/24) * np.power(bin_orb_ecc, 2)) + ((37/96) * np.power(bin_orb_ecc, 4))
    # overall ecc factor = ecc_factor_1/ecc_factor_2
    ecc_factor = ecc_factor_1/ecc_factor_2

    # Binary period = 2pi*sqrt((delta_r)^3/GM_bin)
    # or T_orb = 10^7s*(1r_g/m_smmbh=10^8Msun)^(3/2) *(M_bin/10Msun)^(-1/2) = 0.32yrs
    bin_period = 0.32 * np.power(bin_sep, 1.5) * np.power(smbh_mass/1.e8, 1.5) * np.power(mass_binary/10.0, -0.5)

    # Find how many binary orbits in timestep. Binary separation is halved for every 10^3 orbits.
    num_orbits_in_timestep = np.zeros(len(bin_period))
    num_orbits_in_timestep[bin_period > 0] = timestep_duration_yr / bin_period[bin_period > 0]
    scaled_num_orbits = num_orbits_in_timestep / 1000.0

<<<<<<< HEAD
    # Timescale for binary merger via GW emission alone, scaled to bin parameters
    time_to_merger_gw = time_gw_normalization*((bin_sep)**(4.0))*((mass_binary/10.0)**(-2))*((mass_reduced/2.5)**(-1.0))*ecc_factor
=======
    # Timescale for binary merger via GW emission alone in seconds, scaled to bin parameters
    sep_crit = (point_masses.r_schwarzschild_of_m(blackholes_binary.mass_1[idx_non_mergers]) +
                point_masses.r_schwarzschild_of_m(blackholes_binary.mass_2[idx_non_mergers]))
    time_to_merger_gw = (point_masses.time_of_orbital_shrinkage(
        blackholes_binary.mass_1[idx_non_mergers] * astropy_units.Msun,
        blackholes_binary.mass_2[idx_non_mergers] * astropy_units.Msun,
        point_masses.si_from_r_g(smbh_mass, bin_sep),
        sep_final=sep_crit
    ) * ecc_factor).value

>>>>>>> 47f2cf45
    # Finite check
    assert np.isfinite(time_to_merger_gw).all(),\
        "Finite check failure: time_to_merger_gw"
    blackholes_binary.time_to_merger_gw[idx_non_mergers] = time_to_merger_gw

    # Create mask for things that WILL merge in this timestep
    # need timestep_duration_yr in seconds
    timestep_duration_sec = (timestep_duration_yr * astropy_units.year).to("second").value
    merge_mask = time_to_merger_gw <= timestep_duration_sec

    # Binary will not merge in this timestep
<<<<<<< HEAD
    # new bin_sep according to Baruteu+11 prescription
    bin_sep[time_to_merger_gw > timestep_duration_yr] = bin_sep[time_to_merger_gw > timestep_duration_yr] * np.power(0.5, scaled_num_orbits[time_to_merger_gw > timestep_duration_yr])
    blackholes_binary.bin_sep[idx_non_mergers[time_to_merger_gw > timestep_duration_yr]] = bin_sep[time_to_merger_gw > timestep_duration_yr]
=======
    # new bin_sep according to Baruteau+11 prescription
    bin_sep[~merge_mask] = bin_sep[~merge_mask] * (0.5 ** scaled_num_orbits[~merge_mask])
    blackholes_binary.bin_sep[idx_non_mergers[~merge_mask]] = bin_sep[~merge_mask]
>>>>>>> 47f2cf45
    # Finite check
    assert np.isfinite(blackholes_binary.bin_sep).all(),\
        "Finite check failure: blackholes_binary.bin_sep"

    # Otherwise binary will merge in this timestep
    # Update flag_merging to -2 and time_merged to current time
    blackholes_binary.flag_merging[idx_non_mergers[merge_mask]] = -2
    blackholes_binary.time_merged[idx_non_mergers[merge_mask]] = time_passed
    # Finite check
    assert np.isfinite(blackholes_binary.flag_merging).all(),\
        "Finite check failure: blackholes_binary.flag_merging"
    # Finite check
    assert np.isfinite(blackholes_binary.time_merged).all(),\
        "Finite check failure: blackholes_binary.time_merged"

    return (blackholes_binary)<|MERGE_RESOLUTION|>--- conflicted
+++ resolved
@@ -617,10 +617,6 @@
     num_orbits_in_timestep[bin_period > 0] = timestep_duration_yr / bin_period[bin_period > 0]
     scaled_num_orbits = num_orbits_in_timestep / 1000.0
 
-<<<<<<< HEAD
-    # Timescale for binary merger via GW emission alone, scaled to bin parameters
-    time_to_merger_gw = time_gw_normalization*((bin_sep)**(4.0))*((mass_binary/10.0)**(-2))*((mass_reduced/2.5)**(-1.0))*ecc_factor
-=======
     # Timescale for binary merger via GW emission alone in seconds, scaled to bin parameters
     sep_crit = (point_masses.r_schwarzschild_of_m(blackholes_binary.mass_1[idx_non_mergers]) +
                 point_masses.r_schwarzschild_of_m(blackholes_binary.mass_2[idx_non_mergers]))
@@ -631,7 +627,6 @@
         sep_final=sep_crit
     ) * ecc_factor).value
 
->>>>>>> 47f2cf45
     # Finite check
     assert np.isfinite(time_to_merger_gw).all(),\
         "Finite check failure: time_to_merger_gw"
@@ -643,15 +638,9 @@
     merge_mask = time_to_merger_gw <= timestep_duration_sec
 
     # Binary will not merge in this timestep
-<<<<<<< HEAD
-    # new bin_sep according to Baruteu+11 prescription
-    bin_sep[time_to_merger_gw > timestep_duration_yr] = bin_sep[time_to_merger_gw > timestep_duration_yr] * np.power(0.5, scaled_num_orbits[time_to_merger_gw > timestep_duration_yr])
-    blackholes_binary.bin_sep[idx_non_mergers[time_to_merger_gw > timestep_duration_yr]] = bin_sep[time_to_merger_gw > timestep_duration_yr]
-=======
     # new bin_sep according to Baruteau+11 prescription
     bin_sep[~merge_mask] = bin_sep[~merge_mask] * (0.5 ** scaled_num_orbits[~merge_mask])
     blackholes_binary.bin_sep[idx_non_mergers[~merge_mask]] = bin_sep[~merge_mask]
->>>>>>> 47f2cf45
     # Finite check
     assert np.isfinite(blackholes_binary.bin_sep).all(),\
         "Finite check failure: blackholes_binary.bin_sep"
