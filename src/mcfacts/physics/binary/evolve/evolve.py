import numpy as np
import scipy
from mcfacts.objects.agnobject import obj_to_binary_bh_array
from astropy import constants as const
from astropy import units as u
from astropy.units import cds


def change_bin_mass(blackholes_binary, disk_bh_eddington_ratio,
                    disk_bh_eddington_mass_growth_rate, timestep_duration_yr):
    """
    Given initial binary black hole masses at timestep start, add mass according to
    chosen BH mass accretion prescription

    Parameters
    ----------
    blackholes_binary : AGNBinaryBlackHole
        binary black holes in prograde orbits around SMBH
    disk_bh_eddington_ratio : float
<<<<<<< HEAD
        user chosen input set by input file; accretion rate of fully embedded stellar
        mass black hole in units of Eddington accretion rate. 1.0=embedded BH accreting
        at Eddington. Super-Eddington accretion rates are permitted.
    disk_bh_eddington_mass_growth : float
=======
        user chosen input set by input file; Accretion rate of fully embedded stellar mass
        black hole in units of Eddington accretion rate. 1.0=embedded BH accreting at Eddington.
        Super-Eddington accretion rates are permitted.
    disk_bh_eddington_mass_growth_rate : float
>>>>>>> bee1d0c9
        fractional rate of mass growth AT Eddington accretion rate per year (2.3e-8)
    timestep_duration_yr : float
        length of timestep in units of years

    Returns
    -------
<<<<<<< HEAD
    blackholes_binary : AGNBinaryBlackHole
        updated binary black holes after accreting mass at prescribed rate for one timestep
    """
=======
    disk_bin_bhbh_pro_array : float array
        Updated disk_bin_bhbh_pro_array after accreting mass at prescribed rate for one timestep

    """

    bindex = int(bin_index)

    for j in range(0, bindex):
            if disk_bin_bhbh_pro_array[11,j] < 0:
                #do nothing -merger happened!
                pass
            else:
                temp_bh_mass_1 = disk_bin_bhbh_pro_array[2,j]
                temp_bh_mass_2 = disk_bin_bhbh_pro_array[3,j]
                mass_growth_factor = np.exp(disk_bh_eddington_mass_growth_rate*disk_bh_eddington_ratio*timestep_duration_yr)
                new_bh_mass_1 = temp_bh_mass_1*mass_growth_factor
                new_bh_mass_2 = temp_bh_mass_2*mass_growth_factor

                disk_bin_bhbh_pro_array[2,j] = new_bh_mass_1
                disk_bin_bhbh_pro_array[3,j] = new_bh_mass_2

    return disk_bin_bhbh_pro_array

>>>>>>> bee1d0c9

    # Only interested in BH that have not merged
    idx_non_mergers = np.where(blackholes_binary.flag_merging >= 0)

    mass_growth_factor = np.exp(disk_bh_eddington_mass_growth_rate * disk_bh_eddington_ratio * timestep_duration_yr)

    mass_1_before = blackholes_binary.mass_1[idx_non_mergers]
    mass_2_before = blackholes_binary.mass_2[idx_non_mergers]

    blackholes_binary.mass_1[idx_non_mergers] = mass_1_before * mass_growth_factor
    blackholes_binary.mass_2[idx_non_mergers] = mass_2_before * mass_growth_factor

    return (blackholes_binary)


def change_bin_spin_magnitudes(blackholes_binary, disk_bh_eddington_ratio,
                               disk_bh_torque_condition, timestep_duration_yr):
    """
    Given initial binary black hole spins at start of timestep_duration_yr, add spin according to
        chosen BH torque prescription. If spin is greater than max allowed spin, spin is set to
        max value.

    Parameters
    ----------
    blackholes_binary : AGNBinaryBlackHole
        binary black holes in prograde orbits around SMBH
    disk_bh_eddington_ratio : float
        user chosen input set by input file; Accretion rate of fully embedded stellar mass
        black hole in units of Eddington accretion rate. 1.0=embedded BH accreting at Eddington.
        Super-Eddington accretion rates are permitted.
    disk_bh_torque_condition : float
        fraction of initial mass required to be accreted before BH spin is torqued
        fully into alignment with the AGN disk. We don't know for sure but
        Bogdanovic et al. (2007) says between 0.01=1% and 0.1=10% is what is required.
    timestep_duration_yr : float
        length of timestep in units of years. Default is 10^4yr

    Returns
    -------
<<<<<<< HEAD
    blackholes_binary : AGNBinaryBlackHole
        Updated blackholes_binary after spin up of BH at prescribed rate for one timestep_duration_yr
    """
=======
    disk_bin_bhbh_pro_array : float array
        Updated disk_bin_bhbh_pro_array after spin up of BH at prescribed rate for one timestep_duration_yr

    """

    normalized_Eddington_ratio = disk_bh_eddington_ratio/1.0
    normalized_timestep = timestep_duration_yr/1.e4
    normalized_spin_torque_condition = disk_bh_torque_condition/0.1

    #max allowed spin
    max_allowed_spin=0.98
    bindex = int(bin_index)

    for j in range(0, bindex):
            if disk_bin_bhbh_pro_array[11,j] < 0:
                #do nothing -merger happened!
                pass
            else:
                temp_bh_spin_1 = disk_bin_bhbh_pro_array[4,j]
                temp_bh_spin_2 = disk_bin_bhbh_pro_array[5,j]
                spin_change_factor = 4.4e-3*normalized_Eddington_ratio*normalized_spin_torque_condition*normalized_timestep
                new_bh_spin_1 = temp_bh_spin_1 + spin_change_factor
                new_bh_spin_2 = temp_bh_spin_2 + spin_change_factor
                if new_bh_spin_1 > max_allowed_spin:
                    new_bh_spin_1 = max_allowed_spin
                if new_bh_spin_2 > max_allowed_spin:
                    new_bh_spin_2 = max_allowed_spin

                disk_bin_bhbh_pro_array[4,j] = new_bh_spin_1
                disk_bin_bhbh_pro_array[5,j] = new_bh_spin_2

    return disk_bin_bhbh_pro_array
>>>>>>> bee1d0c9

    disk_bh_eddington_ratio_normalized = disk_bh_eddington_ratio/1.0  # does nothing?
    timestep_duration_yr_normalized = timestep_duration_yr/1.e4  # yrs to yr/10k?
    disk_bh_torque_condition_normalized = disk_bh_torque_condition/0.1  # what does this do?

    # Set max allowed spin
    max_allowed_spin = 0.98

    # Only interested in BH that have not merged
    idx_non_mergers = np.where(blackholes_binary.flag_merging >= 0)

    spin_change_factor = 4.4e-3 * disk_bh_eddington_ratio_normalized * disk_bh_torque_condition_normalized * timestep_duration_yr_normalized

    spin_1_before = blackholes_binary.spin_1[idx_non_mergers]
    spin_2_before = blackholes_binary.spin_2[idx_non_mergers]

    spin_1_after = spin_1_before + spin_change_factor
    spin_2_after = spin_2_before + spin_change_factor

    spin_1_after[spin_1_after > max_allowed_spin] = np.full(np.sum(spin_1_after > max_allowed_spin), max_allowed_spin)
    spin_2_after[spin_2_after > max_allowed_spin] = np.full(np.sum(spin_2_after > max_allowed_spin), max_allowed_spin)

    blackholes_binary.spin_1[idx_non_mergers] = spin_1_after
    blackholes_binary.spin_2[idx_non_mergers] = spin_2_after

    return (blackholes_binary)


def change_bin_spin_angles(blackholes_binary, disk_bh_eddington_ratio,
                           disk_bh_torque_condition, spin_minimum_resolution,
                           timestep_duration_yr):
    """
    Given initial binary black hole spin angles at start of timestep, subtract spin angle
    according to chosen BH torque prescription. If spin angle is less than spin minimum
    resolution, spin angle is set to 0.

<<<<<<< HEAD
    Parameters
    ----------
    blackholes_binary : AGNBinaryBlackHole
        binary black holes in prograde orbits around the SMBH
    disk_bh_eddington_ratio : float
        user chosen input set by input file; Accretion rate of fully embedded stellar mass 
        black hole in units of Eddington accretion rate. 1.0=embedded BH accreting at Eddington.
        Super-Eddington accretion rates are permitted.    
    disk_bh_torque_condition : float
        fraction of initial mass required to be accreted before BH spin is torqued
        fully into alignment with the AGN disk. We don't know for sure but
        Bogdanovic et al. (2007) says between 0.01=1% and 0.1=10% is what is required.
    timestep_duration_yr : float
        length of timestep in units of years. Default is 10^4yr

    Returns
    -------
    blackholes_binary : AGNBinaryBlackHole
        Updated blackholes_binary after spin up of BH at prescribed rate for one timestep_duration_yr
    """
    disk_bh_eddington_ratio_normalized = disk_bh_eddington_ratio/1.0  # does nothing?
    timestep_duration_yr_normalized = timestep_duration_yr/1.e4  # yrs to yr/10k?
    disk_bh_torque_condition_normalized = disk_bh_torque_condition/0.1  # what does this do?
=======
    #Extract the binary locations and spin magnitudes
    bindex = int(bin_index)
    # Run over active binaries (j is jth binary; i is the ith property of the jth binary, e.g. mass1,mass 2 etc)

    for j in range(0, bindex):
            if disk_bin_bhbh_pro_array[11,j] < 0:
                #do nothing -merger happened!
                pass
            else:
            #for i in range(0, integer_nbinprop):
                temp_bh_spin_angle_1 = disk_bin_bhbh_pro_array[6,j]
                temp_bh_spin_angle_2 = disk_bin_bhbh_pro_array[7,j]
                #bh_new_spin_angles[prograde_orb_ang_mom_indices]=bh_new_spin_angles[prograde_orb_ang_mom_indices]-(6.98e-3*normalized_Eddington_ratio*normalized_spin_torque_condition*normalized_timestep)
                spin_angle_change_factor = (6.98e-3*normalized_Eddington_ratio*normalized_spin_torque_condition*normalized_timestep)
                new_bh_spin_angle_1 = temp_bh_spin_angle_1 - spin_angle_change_factor
                new_bh_spin_angle_2 = temp_bh_spin_angle_2 - spin_angle_change_factor
                if new_bh_spin_angle_1 < spin_minimum_resolution:
                    new_bh_spin_angle_1 = 0.0
                if new_bh_spin_angle_2 < spin_minimum_resolution:
                    new_bh_spin_angle_2 = 0.0
                disk_bin_bhbh_pro_array[6,j] = new_bh_spin_angle_1
                disk_bin_bhbh_pro_array[7,j] = new_bh_spin_angle_2
                #print("SPIN ANGLE EVOLVES, old1,old2, new1,new2",temp_bh_spin_angle_1,temp_bh_spin_angle_2,new_bh_spin_angle_1,new_bh_spin_angle_2)
    return disk_bin_bhbh_pro_array
>>>>>>> bee1d0c9

    # Only interested in BH that have not merged
    idx_non_mergers = np.where(blackholes_binary.flag_merging >= 0)

    spin_angle_change_factor = 6.98e-3 * disk_bh_eddington_ratio_normalized * disk_bh_torque_condition_normalized * timestep_duration_yr_normalized

    spin_angle_1_before = blackholes_binary.spin_angle_1[idx_non_mergers]
    spin_angle_2_before = blackholes_binary.spin_angle_2[idx_non_mergers]

    spin_angle_1_after = spin_angle_1_before - spin_angle_change_factor
    spin_angle_2_after = spin_angle_2_before - spin_angle_change_factor

    spin_angle_1_after[spin_angle_1_after < spin_minimum_resolution] = np.zeros(np.sum(spin_angle_1_after < spin_minimum_resolution))
    spin_angle_2_after[spin_angle_2_after < spin_minimum_resolution] = np.zeros(np.sum(spin_angle_2_after < spin_minimum_resolution))

    blackholes_binary.spin_angle_1[idx_non_mergers] = spin_angle_1_after
    blackholes_binary.spin_angle_2[idx_non_mergers] = spin_angle_2_after

    return (blackholes_binary)


<<<<<<< HEAD
def com_feedback_hankla(blackholes_binary, disk_surface_density, disk_bh_eddington_ratio, disk_alpha_viscosity):
    """
=======
def com_feedback_hankla(disk_bin_bhbh_pro_array, disk_surf_func, disk_opacity_func, disk_bh_eddington_ratio, disk_alpha_viscosity, disk_radius_outer):
    """_summary_
>>>>>>> bee1d0c9
    This feedback model uses Eqn. 28 in Hankla, Jiang & Armitage (2020)
    which yields the ratio of heating torque to migration torque.
    Heating torque is directed outwards.
    So, Ratio <1, slows the inward migration of an object. Ratio>1 sends the object migrating outwards.
    The direction & magnitude of migration (effected by feedback) will be executed in type1.py.

    The ratio of torque due to heating to Type 1 migration torque is calculated as
    R   = Gamma_heat/Gamma_mig
        ~ 0.07 (speed of light/ Keplerian vel.)(Eddington ratio)(1/optical depth)(1/alpha)^3/2
    where Eddington ratio can be >=1 or <1 as needed,
    optical depth (tau) = Sigma* kappa
    alpha = disk_alpha_viscosity (e.g. alpha = 0.01 in Sirko & Goodman 2003)
    kappa = 10^0.76 cm^2 g^-1=5.75 cm^2/g = 0.575 m^2/kg for most of Sirko & Goodman disk model (see Fig. 1 & sec 2)
    but e.g. electron scattering opacity is 0.4 cm^2/g
    So tau = Sigma*0.575 where Sigma is in kg/m^2.
    Since v_kep = c/sqrt(a(r_g)) then
    R   ~ 0.07 (a(r_g))^{1/2}(Edd_ratio) (1/tau) (1/alpha)^3/2
    So if assume a=10^3r_g, Sigma=7.e6kg/m^2, alpha=0.01, tau=0.575*Sigma (SG03 disk model), Edd_ratio=1,
    R   ~5.5e-4 (a/10^3r_g)^(1/2) (Sigma/7.e6) v.small modification to in-migration at a=10^3r_g
        ~0.243 (R/10^4r_g)^(1/2) (Sigma/5.e5)  comparable.
        >1 (a/2x10^4r_g)^(1/2)(Sigma/) migration is *outward* at >=20,000r_g in SG03
        >10 (a/7x10^4r_g)^(1/2)(Sigma/) migration outwards starts to runaway in SG03

<<<<<<< HEAD
    TO (MAYBE) DO: kappa default as an input? Or kappa table? Or kappa user set?

    Parameters
    ----------

    blackholes_binary : AGNBinaryBlackHole
        binary black holes
    disk_surface_density : function
        returns AGN gas disk surface density in kg/m^2 given a distance from the SMBH in r_g (r_g=GM_SMBH/c^2)
        can accept a simple float (constant), but this is deprecated
    disk_bh_eddington_ratio : float
        user chosen input set by input file; Accretion rate of fully embedded stellar mass 
        black hole in units of Eddington accretion rate. 1.0=embedded BH accreting at Eddington.
        Super-Eddington accretion rates are permitted.
    disk_alpha_viscosity : float
        disk viscosity parameter
=======
    Parameters
    ----------
    disk_bin_bhbh_pro_array : float array
        binary array. Row 9 is center of mass of binary BH at start of timestep_duration_yr
        in units of gravitational radii (r_g=GM_SMBH/c^2)
    disk_surf_func : lambda
        returns AGN gas disk surface density in kg/m^2 given a distance from the SMBH in r_g
        can accept a simple float (constant), but this is deprecated
    disk_opacity_func : lambda
        Opacity as a function of radius
    disk_bh_eddington_ratio : float
        user chosen input set by input file; Accretion rate of fully embedded stellar mass
        black hole in units of Eddington accretion rate. 1.0=embedded BH accreting at Eddington.
        Super-Eddington accretion rates are permitted.
    disk_alpha_viscosity : float
        Disk viscosity parameter (e.g. alpha = 0.1 in Sirko & Goodman 2003).
    disk_radius_outer : float
            final element of disk_model_radius_array (units of r_g)
>>>>>>> bee1d0c9

    Returns
    -------
    ratio_feedback_migration_torque_bin_com : float array
        ratio of feedback torque to migration torque for each entry in prograde_bh_locations
    """
<<<<<<< HEAD

    # Making sure that surface density is a float or a function (from old function)
    if not isinstance(disk_surface_density, float):
        disk_surface_density_at_location = disk_surface_density(blackholes_binary.bin_orb_a)
    else:
        raise AttributeError("disk_surface_density is a float")

    # Define kappa (or set up a function to call). 
    # kappa = 10^0.76 cm^2/g = 10^(0.76) (10^-2m)^2/10^-3kg=10^(0.76-1)=10^(-0.24) m^2/kg to match units of Sigma
    kappa = 10**(-0.24)

    ratio_heat_mig_torques_bin_com = 0.07 * (1 / kappa) * np.power(disk_alpha_viscosity,-1.5) * disk_bh_eddington_ratio * np.sqrt(blackholes_binary.bin_orb_a) / disk_surface_density_at_location

    return (ratio_heat_mig_torques_bin_com)
=======
    #Extract the binary locations and masses
    temp_bin_com_locations = disk_bin_bhbh_pro_array[9,:]
    # get surface density function
    disk_surface_density = disk_surf_func(temp_bin_com_locations)

    #Define kappa (or set up a function to call).
    disk_opacity = disk_opacity_func(temp_bin_com_locations)

    ratio_feedback_migration_torque_bin_com = 0.07 * (1/disk_opacity) * ((disk_alpha_viscosity)**(-1.5)) * \
                                              disk_bh_eddington_ratio*np.sqrt(temp_bin_com_locations) / \
                                              disk_surface_density
    
    # set ratio = 1 (no migration) for binaries beyond the disk outer radius
    ratio_feedback_migration_torque_bin_com[np.where(temp_bin_com_locations > disk_radius_outer)] = 1

    return ratio_feedback_migration_torque_bin_com


def com_feedback_hankla_obj(blackholes_binary, disk_surf_func, disk_opacity_func, disk_bh_eddington_ratio, disk_alpha_viscosity, disk_radius_outer):

    disk_bin_bhbh_pro_array = obj_to_binary_bh_array(blackholes_binary)

    ratio_feedback_migration_torque_bin_com = com_feedback_hankla(disk_bin_bhbh_pro_array, disk_surf_func,
                                                                  disk_opacity_func, disk_bh_eddington_ratio,
                                                                  disk_alpha_viscosity, disk_radius_outer)

    return (ratio_feedback_migration_torque_bin_com)
>>>>>>> bee1d0c9


def bin_migration(smbh_mass, disk_bin_bhbh_pro_array, disk_surf_model, disk_aspect_ratio_model, timestep_duration_yr, feedback_ratio, disk_radius_trap, disk_bh_pro_orb_ecc_crit, disk_radius_outer):
    """This function calculates how far the center of mass of a binary migrates in an AGN gas disk in a time
    of length timestep_duration_yr, assuming a gas disk surface density and aspect ratio profile, for
    objects of specified masses and starting locations, and returns their new locations
    after migration over one timestep_duration_yr. Uses standard Type I migration prescription,
    modified by Hankla+22 feedback model if included.
    This is an exact copy of mcfacts.physics.migration.type1.type1

    Parameters
    ----------
    smbh_mass : float
        mass of supermassive black hole in units of solar masses
    disk_bin_bhbh_pro_array : float array
        Full binary array.
    disk_surf_model : function
        returns AGN gas disk surface density in kg/m^2 given a distance from the SMBH in r_g
        can accept a simple float (constant), but this is deprecated
    disk_aspect_ratio_model : function
        returns AGN gas disk aspect ratio given a distance from the SMBH in r_g
        can accept a simple float (constant), but this is deprecated
    timestep_duration_yr : float
        size of timestep_duration_yr in years
    feedback_ratio : float
        effect of feedback on Type I migration torque if feedback switch on
    disk_radius_trap : float
        location of migration trap in units of r_g. From Bellovary+16, should be 700r_g for Sirko & Goodman '03, 245r_g for Thompson et al. '05
    disk_bh_pro_orb_ecc_crit : float
        User defined critical orbital eccentricity for pro BH, below which BH are considered circularized

    Returns
    -------
    disk_bin_bhbh_pro_array : float array
        Returns modified disk_bin_bhbh_pro_array with updated center of masses of the binary bhbh.
    """

    # locations of center of mass of bhbh binaries
    bin_com = disk_bin_bhbh_pro_array[9,:]
    # masses of each bhbh binary
    bin_mass = disk_bin_bhbh_pro_array[2,:] + disk_bin_bhbh_pro_array[3,:]
    # get surface density function, or deal with it if only a float
    if isinstance(disk_surf_model, float):
        disk_surface_density = disk_surf_model
    else:
        disk_surface_density = disk_surf_model(bin_com)
    # ditto for aspect ratio
    if isinstance(disk_aspect_ratio_model, float):
        disk_aspect_ratio = disk_aspect_ratio_model
    else:
        disk_aspect_ratio = disk_aspect_ratio_model(bin_com)

    # This is an exact copy of mcfacts.physics.migration.type1.type1.
    tau_mig = ((disk_aspect_ratio**2)* scipy.constants.c/(3.0*scipy.constants.G) * (smbh_mass/bin_mass) / disk_surface_density) / np.sqrt(bin_com)
    # ratio of timestep_duration_yr to tau_mig (timestep_duration_yr in years so convert)
    dt = timestep_duration_yr * scipy.constants.year / tau_mig
    # migration distance is original locations times fraction of tau_mig elapsed
    migration_distance = bin_com * dt

    disk_bin_bhbh_pro_orbs_a = np.empty_like(bin_com)

    # Find indices of objects where feedback ratio <1; these still migrate inwards, but more slowly
    index_inwards_modified = np.where(feedback_ratio < 1)[0]
    index_inwards_size = index_inwards_modified.size
    all_inwards_migrators = bin_com[index_inwards_modified]

    #Given a population migrating inwards
    if index_inwards_size > 0:
        for i in range(0,index_inwards_size):
                # Among all inwards migrators, find location in disk & compare to trap radius
                critical_distance = all_inwards_migrators[i]
                actual_index = index_inwards_modified[i]
                #If outside trap, migrates inwards
                if critical_distance > disk_radius_trap:
                    disk_bin_bhbh_pro_orbs_a[actual_index] = bin_com[actual_index] - (migration_distance[actual_index]*(1-feedback_ratio[actual_index]))
                    #If inward migration takes object inside trap, fix at trap.
                    if disk_bin_bhbh_pro_orbs_a[actual_index] <= disk_radius_trap:
                        disk_bin_bhbh_pro_orbs_a[actual_index] = disk_radius_trap
                #If inside trap, migrates out
                if critical_distance < disk_radius_trap:
                    disk_bin_bhbh_pro_orbs_a[actual_index] = bin_com[actual_index] + (migration_distance[actual_index]*(1-feedback_ratio[actual_index]))
                    if disk_bin_bhbh_pro_orbs_a[actual_index] >= disk_radius_trap:
                        disk_bin_bhbh_pro_orbs_a[actual_index] = disk_radius_trap
                #If at trap, stays there
                if critical_distance == disk_radius_trap:
                    disk_bin_bhbh_pro_orbs_a[actual_index] = bin_com[actual_index]

    # Find indices of objects where feedback ratio >1; these migrate outwards.
    index_outwards_modified = np.where(feedback_ratio >1)[0]

    if index_outwards_modified.size > 0:
        disk_bin_bhbh_pro_orbs_a[index_outwards_modified] = bin_com[index_outwards_modified] +(migration_distance[index_outwards_modified]*(feedback_ratio[index_outwards_modified]-1))
        # catch to keep stuff from leaving the outer radius of the disk!
<<<<<<< HEAD
        if disk_bin_bhbh_pro_orbs_a[index_outwards_modified] > disk_radius_outer: disk_bin_bhbh_pro_orbs_a[index_outwards_modified] = disk_radius_outer

=======
        disk_bin_bhbh_pro_orbs_a[np.where(disk_bin_bhbh_pro_orbs_a[index_outwards_modified] > disk_radius_outer)] = disk_radius_outer
    
>>>>>>> bee1d0c9
    #Find indices where feedback ratio is identically 1; shouldn't happen (edge case) if feedback on, but == 1 if feedback off.
    index_unchanged = np.where(feedback_ratio == 1)[0]
    if index_unchanged.size > 0:
    # If BH location > trap radius, migrate inwards
        for i in range(0,index_unchanged.size):
            locn_index = index_unchanged[i]
            if bin_com[locn_index] > disk_radius_trap:
                disk_bin_bhbh_pro_orbs_a[locn_index] = bin_com[locn_index] - migration_distance[locn_index]
            # if new location is <= trap radius, set location to trap radius
                if disk_bin_bhbh_pro_orbs_a[locn_index] <= disk_radius_trap:
                    disk_bin_bhbh_pro_orbs_a[locn_index] = disk_radius_trap

        # If BH location < trap radius, migrate outwards
            if bin_com[locn_index] < disk_radius_trap:
                disk_bin_bhbh_pro_orbs_a[locn_index] = bin_com[locn_index] + migration_distance[locn_index]
                #if new location is >= trap radius, set location to trap radius
                if disk_bin_bhbh_pro_orbs_a[locn_index] >= disk_radius_trap:
                    disk_bin_bhbh_pro_orbs_a[locn_index] = disk_radius_trap

<<<<<<< HEAD
    # Distance travelled per binary is old location of com minus new location of com. Is +ive(-ive) if migrating in(out)
=======
    #Distance travelled per binary is old location of com minus new location of com. Is +ive(-ive) if migrating in(out)
>>>>>>> bee1d0c9
    dist_travelled = disk_bin_bhbh_pro_array[9,:] - disk_bin_bhbh_pro_orbs_a

    num_of_bins = np.count_nonzero(disk_bin_bhbh_pro_array[2,:])

    for i in range(num_of_bins):
        # If circularized then migrate
        if disk_bin_bhbh_pro_array[18,i] <= disk_bh_pro_orb_ecc_crit:
            disk_bin_bhbh_pro_array[9,i] = disk_bin_bhbh_pro_orbs_a[i]
        # If not circularized, no migration
        if disk_bin_bhbh_pro_array[18,i] > disk_bh_pro_orb_ecc_crit:
            pass

    # Assert that things are not allowed to migrate out of the disk.
    mask_disk_radius_outer = disk_radius_outer > disk_bin_bhbh_pro_array
    disk_bin_bhbh_pro_array[mask_disk_radius_outer] = disk_radius_outer
    return disk_bin_bhbh_pro_array


def bin_migration_obj(smbh_mass, blackholes_binary, disk_surf_model, disk_aspect_ratio_model,
                      timestep_duration_yr, feedback_ratio, disk_radius_trap,
                      disk_bh_pro_orb_ecc_crit, disk_radius_outer):

    disk_bin_bhbh_pro_array = obj_to_binary_bh_array(blackholes_binary)

    disk_bin_bhbh_pro_array = bin_migration(smbh_mass, disk_bin_bhbh_pro_array, disk_surf_model,
                                            disk_aspect_ratio_model, timestep_duration_yr,
                                            feedback_ratio, disk_radius_trap, disk_bh_pro_orb_ecc_crit,
                                            disk_radius_outer)

    blackholes_binary.bin_orb_a = disk_bin_bhbh_pro_array[9, :]

    return (blackholes_binary)


def gw_strain_freq(mass_1, mass_2, obj_sep, timestep_duration_yr, old_gw_freq, smbh_mass, agn_redshift, flag_include_old_gw_freq=1):
    """
    This function takes in two masses, their separation, the previous frequency, and the redshift and
    calculates the new GW strain (unitless) and frequency (Hz).

    Parameters
    ----------
    mass_1 : numpy array
        mass of object 1
    mass_2 : numpy array
        mass of object 2
    obj_sep : numpy array
        separation between both objects, in R_g of the SMBH = GM_smbh/c^2
    timestep_duration_yr : float, or -1 if not given
        current timestep in years
    old_gw_freq : numpy array, or -1 if not given
        previous GW frequency
    smbh_mass : float
        mass of the SMBH in Msun
    agn_redshift : float
        redshift of the SMBH
    flag_include_old_gw_freq : boolean
        flag indicating if old_gw_freq should be included in calculations
        0 if no, 1 if yes
    """

    redshift_d_obs_dict = {0.1: 421*u.Mpc,
                           0.5: 1909*u.Mpc}

    timestep_units = (timestep_duration_yr*u.year).to(u.second)

    # 1rg =1AU=1.5e11m for 1e8Msun
    rg = 1.5e11*(smbh_mass/1.e8)*u.meter
    mass_1 = (mass_1 * cds.Msun).to(u.kg)
    mass_2 = (mass_2 * cds.Msun).to(u.kg)
    mass_total = mass_1 + mass_2
    bin_sep = obj_sep * rg

    mass_chirp = np.power(mass_1 * mass_2, 3./5.) / np.power(mass_total, 1./5.)
    rg_chirp = ((const.G * mass_chirp) / np.power(const.c, 2)).to(u.meter)

    # If separation is less than rg_chirp then cap separation at rg_chirp.
    bin_sep[bin_sep < rg_chirp] = rg_chirp[bin_sep < rg_chirp]

    nu_gw = (1.0/np.pi)*np.sqrt(mass_total * const.G /
                               (bin_sep**(3.0)))
    nu_gw = nu_gw.to(u.Hz)

    # For local distances, approx d=cz/H0 = 3e8m/s(z)/70km/s/Mpc =3.e8 (z)/7e4 Mpc =428 Mpc
    # From Ned Wright's calculator https://www.astro.ucla.edu/~wright/CosmoCalc.html
    # (z=0.1)=421Mpc. (z=0.5)=1909 Mpc
    d_obs = redshift_d_obs_dict[agn_redshift].to(u.meter)
    strain = (4/d_obs) * rg_chirp * np.power(np.pi * nu_gw * rg_chirp / const.c, 2./3.)
    
    # But power builds up in band over multiple cycles! 
    # So characteristic strain amplitude measured by e.g. LISA is given by h_char^2 = N/8*h_0^2 where N is number of cycles per year & divide by 8 to average over viewing angles
    strain_factor = np.ones(len(nu_gw))

    # char amplitude = strain_factor*h0
    #                = sqrt(N/8)*h_0 and N=freq*1yr for approx const. freq. sources over ~~yr.
    strain_factor[nu_gw < (1e-6)*u.Hz] = np.sqrt(nu_gw[nu_gw < (1e-6)*u.Hz]*np.pi*(1e7)/8)

    # For a source changing rapidly over 1 yr, N~freq^2/ (dfreq/dt).
    # char amplitude = strain_factor*h0
    #                = sqrt(freq^2/(dfreq/dt)/8)*h0
    if (flag_include_old_gw_freq == 1):
        delta_nu = np.abs(old_gw_freq - nu_gw)
        delta_nu_delta_timestep = delta_nu/timestep_units
        nu_squared = (nu_gw*nu_gw)
        strain_factor[nu_gw > (1e-6)*u.Hz] = np.sqrt((nu_squared[nu_gw > (1e-6)*u.Hz] / delta_nu_delta_timestep[nu_gw > (1e-6)*u.Hz])/8.)
    # Condition from evolve_gw
    elif (flag_include_old_gw_freq == 0):
        strain_factor[nu_gw > (1e-6)*u.Hz] = np.full(np.sum(nu_gw > (1e-6)*u.Hz), 4.e3)
    char_strain = strain_factor*strain

    return (char_strain.value, nu_gw.value)


def evolve_gw_old(disk_bin_bhbh_pro_array, bin_index, smbh_mass, agn_redshift):
    """This function evaluates the binary gravitational wave frequency and strain at the end of each tfimestep_duration_yr.
    Set up binary GW frequency nu_gw = 1/pi *sqrt(GM_bin/a_bin^3). Set up binary strain of GW
    h = (4/d_obs) *(GM_chirp/c^2)*(pi*nu_gw*GM_chirp/c^3)^(2/3)
    where m_chirp =(M_1 M_2)^(3/5) /(M_bin)^(1/5)
    Assume binary is located at z=0.1=422Mpc for now.

    Parameters
    ----------
    disk_bin_bhbh_pro_array : float array
        Full binary array.
    bin_index : int
        number of binaries in array
    smbh_mass : float
        mass of supermassive black hole in units of solar masses
    agn_redshift : float
        redshift of the AGN, used to set d_obs

    Returns
    -------
    disk_bin_bhbh_pro_array : float array
        Returns modified disk_bin_bhbh_pro_array with updated GW properties (strain,freq) bhbh.

    """
    
    redshift_d_obs_dict = {0.1: 421,
                           0.5: 1909}
    
    for j in range(0,bin_index):
        temp_mass_1 = disk_bin_bhbh_pro_array[2,j]
        temp_mass_2 = disk_bin_bhbh_pro_array[3,j]
        temp_bin_mass = temp_mass_1 + temp_mass_2
        temp_bin_separation = disk_bin_bhbh_pro_array[8,j]
        #1rg =1AU=1.5e11m for 1e8Msun
        rg = 1.5e11*(smbh_mass/1.e8)
        m_sun = 2.0e30
        temp_mass_1_kg = m_sun*temp_mass_1
        temp_mass_2_kg = m_sun*temp_mass_2
        temp_bin_mass_kg = m_sun*temp_bin_mass
        temp_bin_separation_meters = temp_bin_separation*rg

        m_chirp = ((temp_mass_1_kg*temp_mass_2_kg)**(3/5))/(temp_bin_mass_kg**(1/5))
        rg_chirp = (scipy.constants.G * m_chirp)/(scipy.constants.c**(2.0))
        # If separation is less than rg_chirp then cap separation at rg_chirp.
        if temp_bin_separation_meters < rg_chirp:
            temp_bin_separation_meters = rg_chirp

        nu_gw = (1.0/scipy.constants.pi)*np.sqrt(temp_bin_mass_kg*scipy.constants.G/(temp_bin_separation_meters**(3.0)))
        disk_bin_bhbh_pro_array[19,j] = nu_gw

        # For local distances, approx d=cz/H0 = 3e8m/s(z)/70km/s/Mpc =3.e8 (z)/7e4 Mpc =428 Mpc
        # 1Mpc = 3.1e22m.
        Mpc = 3.1e22
        # From Ned Wright's calculator https://www.astro.ucla.edu/~wright/CosmoCalc.html
        # (z=0.1)=421Mpc. (z=0.5)=1909 Mpc
        #d_obs = 421*Mpc
        redshift = redshift_d_obs_dict[agn_redshift]
        d_obs = (redshift*u.Mpc).to(u.meter).value  #1909*Mpc

        strain = (4/d_obs)*rg_chirp*(np.pi*nu_gw*rg_chirp/scipy.constants.c)**(2/3)
        # But power builds up in band over multiple cycles!
        # So characteristic strain amplitude measured by e.g. LISA is given by h_char^2 = N/8*h_0^2 where N is number of cycles per year & divide by 8 to average over viewing angles
        strain_factor = 1
        if nu_gw < 10**(-6):
            strain_factor = np.sqrt(nu_gw*np.pi*(10**7)/8)

        if nu_gw > 10**(-6):
            strain_factor = 4.e3
        # char amplitude = sqrt(N/8)h_0 and N=freq*1yr for approx const. freq. sources over ~~yr.
        # So in LISA band
        #For a source changing rapidly over 1 yr, N~freq^2/ (dfreq/dt)
        disk_bin_bhbh_pro_array[20,j] = strain_factor*strain

    return disk_bin_bhbh_pro_array


def evolve_gw_obj(blackholes_binary, smbh_mass, agn_redshift):

    #redshift_d_obs_dict = {0.1: 421*u.Mpc,
    #                       0.5: 1909*u.Mpc}

    disk_bin_bhbh_pro_array = obj_to_binary_bh_array(blackholes_binary)

    bin_index = blackholes_binary.num

    disk_bin_bhbh_pro_array = evolve_gw(disk_bin_bhbh_pro_array, bin_index, smbh_mass, agn_redshift)

    blackholes_binary.gw_freq = disk_bin_bhbh_pro_array[19, :]
    blackholes_binary.gw_strain = disk_bin_bhbh_pro_array[20, :]

    return (blackholes_binary)


<<<<<<< HEAD
def evolve_gw(blackholes_binary, smbh_mass, agn_redshift):

    char_strain, nu_gw = gw_strain_freq(mass_1=blackholes_binary.mass_1,
                                        mass_2=blackholes_binary.mass_2,
                                        obj_sep=blackholes_binary.bin_sep,
                                        timestep_duration_yr=-1,
                                        old_gw_freq=-1,
                                        smbh_mass=smbh_mass,
                                        agn_redshift=agn_redshift,
                                        flag_include_old_gw_freq=0)

    # Update binaries
    blackholes_binary.gw_freq = nu_gw
    blackholes_binary.gw_strain = char_strain

    return (blackholes_binary)


def bbh_gw_params(blackholes_binary, bh_binary_id_num_gw, smbh_mass, timestep_duration_yr, old_bbh_freq, agn_redshift):
    """
    This function evaluates the binary gravitational wave frequency and strain at the end of each timestep_duration_yr.
    Set up binary GW frequency nu_gw = 1/pi *sqrt(GM_bin/a_bin^3). Set up binary strain of GW
    h = (4/d_obs) *(GM_chirp/c^2)*(pi*nu_gw*GM_chirp/c^3)^(2/3)
    where m_chirp =(M_1 M_2)^(3/5) /(M_bin)^(1/5)


    Parameters
    ----------
    blackholes_binary : AGNBinaryBlackHole 
=======
def bbh_gw_params_old(disk_bin_bhbh_pro_array, bbh_gw_indices, smbh_mass, timestep_duration_yr, old_bbh_freq, agn_redshift):
    """This function evaluates the binary gravitational wave frequency and strain at the end of each timestep_duration_yr
    Set up binary GW frequency nu_gw = 1/pi *sqrt(GM_bin/a_bin^3).
    Set up binary strain of h0 = (4/d_obs) *(GM_chirp/c^2)*(pi*nu_gw*GM_chirp/c^3)^(2/3)
    where m_chirp =(M_1 M_2)^(3/5) /(M_bin)^(1/5)
    Assume binary is located at z=0.1=422Mpc for now.
    For local distances, approx d=cz/H0 = 3e8m/s(z)/70km/s/Mpc =3.e8 (z)/7e4 Mpc =428 Mpc and 1Mpc = 3.1e22m.
    From Ned Wright's calculator https://www.astro.ucla.edu/~wright/CosmoCalc.html
    (z=0.1)=421Mpc. (z=0.5)=1909 Mpc
    But power builds up in band over multiple cycles!
    So characteristic strain amplitude measured by e.g. LISA is given by
            h_char^2 = N/8*h_0^2
    where N is number of cycles per year & divide by 8 to average over viewing angles.
    So, h_char is given by
    char amplitude = strain_factor*h0
                   = sqrt(N/8)*h_0
    and for a source that is approximately constant frequency over a year, N=freq*1yr.
    For a source changing rapidly over 1 yr, N~freq^2/ (dfreq/dt). In that case:
    char amplitude = strain_factor*h0
                   = sqrt(freq^2/(dfreq/dt)/8)*h_0

    Parameters
    ----------
    disk_bin_bhbh_pro_array : float array
>>>>>>> bee1d0c9
        Full binary array.
    bh_binary_id_num_gw : numpy array
        ID numbers of binaries with separations below min_bbh_gw_separation
    smbh_mass : float
        Mass of the SMBH
    timestep_duration_yr : float
        timestep in years
    old_bbh_freq : numpy array
        Previous gw_freq
    agn_redshift : float
        Redshift of the AGN, used to set d_obs

    Returns
    -------
<<<<<<< HEAD
    char_strain : numpy array
        characteristic strain, unitless
    nu_gw : numpy array
        GW frequency in Hz
    """

=======
    disk_bin_bhbh_pro_array : float array
        Returns modified disk_bin_bhbh_pro_array with updated GW properties (strain,freq) bhbh.
    """

    redshift_d_obs_dict = {0.1: 421,
                           0.5: 1909}
    
    year =3.15e7
    timestep_secs = (timestep_duration_yr*u.year).to(u.second).value #timestep_duration_yr*year
    # If there are BBH that meet the condition (ie if bbh_gw_indices exists, is not empty)
    if (len(bbh_gw_indices) > 0):
        num_tracked = np.size(bbh_gw_indices)
        char_strain=np.zeros(num_tracked)
        nu_gw=np.zeros(num_tracked)
        # If number of BBH tracked has grown since last timestep, add a new component to old_gw_freq to carry out dnu/dt calculation
        while num_tracked > len(old_bbh_freq):
            old_bbh_freq = np.append(old_bbh_freq,9.e-7)
        # If number of BBH tracked has shrunk. Reduce old_bbh_freq to match size of num_tracked.
        while num_tracked < len(old_bbh_freq):
            old_bbh_freq = np.delete(old_bbh_freq,0)

        #for j in range(0,num_tracked):
        for j,bindex in enumerate(bbh_gw_indices[0]):
            temp_mass_1 = disk_bin_bhbh_pro_array[2,bindex]
            temp_mass_2 = disk_bin_bhbh_pro_array[3,bindex]
            temp_bin_mass = temp_mass_1 + temp_mass_2
            temp_bin_separation = disk_bin_bhbh_pro_array[8,bindex]
            #1rg =1AU=1.5e11m for 1e8Msun
            rg = 1.5e11*(smbh_mass/1.e8)
            m_sun = 2.0e30
            temp_mass_1_kg = ((temp_mass_1*cds.Msun).to(u.kg)).value  #m_sun*temp_mass_1
            temp_mass_2_kg = ((temp_mass_2*cds.Msun).to(u.kg)).value #m_sun*temp_mass_2
            temp_bin_mass_kg = ((temp_bin_mass*cds.Msun).to(u.kg)).value #m_sun*temp_bin_mass
            temp_bin_separation_meters = temp_bin_separation*rg

            m_chirp = ((temp_mass_1_kg*temp_mass_2_kg)**(3/5))/(temp_bin_mass_kg**(1/5))
            rg_chirp = (scipy.constants.G * m_chirp)/(scipy.constants.c**(2.0))
            # If separation is less than rg_chirp then cap separation at rg_chirp.
            if temp_bin_separation_meters < rg_chirp:
                temp_bin_separation_meters = rg_chirp

            nu_gw[j] = (1.0/scipy.constants.pi)*np.sqrt(temp_bin_mass_kg*scipy.constants.G/(temp_bin_separation_meters**(3.0)))
            # For local distances, approx d=cz/H0 = 3e8m/s(z)/70km/s/Mpc =3.e8 (z)/7e4 Mpc =428 Mpc 
            # 1Mpc = 3.1e22m. 
            Mpc = 3.1e22
            # From Ned Wright's calculator https://www.astro.ucla.edu/~wright/CosmoCalc.html
            # (z=0.1)=421Mpc. (z=0.5)=1909 Mpc
            redshift = redshift_d_obs_dict[agn_redshift]
            d_obs = (redshift*u.Mpc).to(u.meter).value  #1909*Mpc
            strain = (4/d_obs)*rg_chirp*(np.pi*nu_gw[j]*rg_chirp/const.c.value)**(2/3)
            # But power builds up in band over multiple cycles! 
            # So characteristic strain amplitude measured by e.g. LISA is given by h_char^2 = N/8*h_0^2 where N is number of cycles per year & divide by 8 to average over viewing angles
            strain_factor = 1

            if nu_gw[j] < 10**(-6):
            # char amplitude = strain_factor*h0
            #                = sqrt(N/8)*h_0 and N=freq*1yr for approx const. freq. sources over ~~yr.
                strain_factor = np.sqrt(nu_gw[j]*np.pi*(10**7)/8)

            if nu_gw[j] > 10**(-6):
            #For a source changing rapidly over 1 yr, N~freq^2/ (dfreq/dt).
            # char amplitude = strain_factor*h0
            #                = sqrt(freq^2/(dfreq/dt)/8)*h0

                dnu = np.abs(old_bbh_freq[j]-nu_gw[j])
                dnu_dt = dnu/timestep_secs
                nusq = nu_gw[j]*nu_gw[j]
                strain_factor = np.sqrt((nusq/dnu_dt)/8)
            char_strain[j] = strain_factor*strain        

    return (char_strain, nu_gw)


def bbh_gw_params(blackholes_binary, bh_binary_id_num_gw, smbh_mass, timestep_duration_yr, old_bbh_freq, agn_redshift):

    redshift_d_obs_dict = {0.1: 421*u.Mpc,
                           0.5: 1909*u.Mpc}

    timestep_units = (timestep_duration_yr*u.year).to(u.second)

>>>>>>> bee1d0c9
    num_tracked = bh_binary_id_num_gw.size

    old_bbh_freq = old_bbh_freq * u.Hz

    while (num_tracked > len(old_bbh_freq)):
        old_bbh_freq = np.append(old_bbh_freq, (9.e-7) * u.Hz)

    while (num_tracked < len(old_bbh_freq)):
        old_bbh_freq = np.delete(old_bbh_freq, 0)

    char_strain, nu_gw = gw_strain_freq(mass_1=blackholes_binary.at_id_num(bh_binary_id_num_gw, "mass_1"),
                                        mass_2=blackholes_binary.at_id_num(bh_binary_id_num_gw, "mass_2"),
                                        obj_sep=blackholes_binary.at_id_num(bh_binary_id_num_gw, "bin_sep"),
                                        timestep_duration_yr=timestep_duration_yr,
                                        old_gw_freq=old_bbh_freq,
                                        smbh_mass=smbh_mass,
                                        agn_redshift=agn_redshift,
                                        flag_include_old_gw_freq=1)

    return (char_strain, nu_gw)


def evolve_emri_gw_old(inner_disk_locations, inner_disk_masses, smbh_mass, timestep_duration_yr, old_gw_freq):
    """This function evaluates the EMRI gravitational wave frequency and strain at the end of each timestep_duration_yr

    Set up binary GW frequency nu_gw = 1/pi *sqrt(GM_bin/a_bin^3). 
    Set up binary strain of h0 = (4/d_obs) *(GM_chirp/c^2)*(pi*nu_gw*GM_chirp/c^3)^(2/3)
    where m_chirp =(M_1 M_2)^(3/5) /(M_bin)^(1/5)
    Assume binary is located at z=0.1=422Mpc for now.
    For local distances, approx d=cz/H0 = 3e8m/s(z)/70km/s/Mpc =3.e8 (z)/7e4 Mpc =428 Mpc and 1Mpc = 3.1e22m.
    From Ned Wright's calculator https://www.astro.ucla.edu/~wright/CosmoCalc.html
    (z=0.1)=421Mpc. (z=0.5)=1909 Mpc
    But power builds up in band over multiple cycles!
    So characteristic strain amplitude measured by e.g. LISA is given by
            h_char^2 = N/8*h_0^2
    where N is number of cycles per year & divide by 8 to average over viewing angles.
    So, h_char is given by
    char amplitude = strain_factor*h0
                   = sqrt(N/8)*h_0
    and for a source that is approximately constant frequency over a year, N=freq*1yr.
    For a source changing rapidly over 1 yr, N~freq^2/ (dfreq/dt). In that case:
    char amplitude = strain_factor*h0
                   = sqrt(freq^2/(dfreq/dt)/8)*h_0

    Parameters
    ----------
    disk_bin_bhbh_pro_array : float array
        Full binary array.
    bbh_gw_indices : int
        indices of bhbh pro binaries in array that have bin separations < min_bbh_gw_sep (=2.0r_g,SMBH by default).
        These BHBH are at small enough separations that they are in the LISA GW band.
    smbh_mass : float
        mass of supermassive black hole in units of solar masses
    timestep_duration_yr : float
        size of timestep_duration_yr in years
    old_gw_freq : float
        gw freq of this EMRI pro on previous timestep, so characteristic strain can be calculated (function of rate of change over timestep)

    Returns
    -------
    disk_bin_bhbh_pro_array : float array
        Returns modified disk_bin_bhbh_pro_array with updated GW properties (strain,freq) bhbh.

    """
    # Set up binary GW frequency
    # nu_gw = 1/pi *sqrt(GM_bin/a_bin^3)
    num_emris = np.size(inner_disk_locations)

    char_strain = np.zeros(num_emris)
    nu_gw = np.zeros(num_emris)

    m1 = smbh_mass

    #If number of EMRIs has grown since last timestep_duration_yr, add a new component to old_gw_freq to carry out dnu/dt calculation
    #if num_emris > len(old_gw_freq):
    #    old_gw_freq = np.append(old_gw_freq,9.e-7)

    while (num_emris < len(old_gw_freq)):
        old_gw_freq = np.delete(old_gw_freq, 0)
    while num_emris > len(old_gw_freq):
        old_gw_freq = np.append(old_gw_freq, 9.e-7)

    for i in range(0,num_emris):
        m2 = inner_disk_masses[i]
        temp_bin_mass = m1 + m2
        temp_bin_separation = inner_disk_locations[i]
        # Catch issues when sep is already 0.0--pretend it's just at the event horizon
        if temp_bin_separation < 1.0: temp_bin_separation = 1.0
        #1rg =1AU=1.5e11m for 1e8Msun
        rg = 1.5e11*(smbh_mass/1.e8)
        m_sun = 2.0e30
        temp_mass_1_kg = m_sun*m1
        temp_mass_2_kg = m_sun*m2
        temp_bin_mass_kg = m_sun*temp_bin_mass
        temp_bin_separation_meters = temp_bin_separation*rg
        #Year in seconds. Multiply to get timestep_duration_yr in seconds
        year = 3.15e7
        timestep_secs = year*timestep_duration_yr

        # Set up binary strain of GW
        # h = (4/d_obs) *(GM_chirp/c^2)*(pi*nu_gw*GM_chirp/c^3)^(2/3)
        # where m_chirp =(M_1 M_2)^(3/5) /(M_bin)^(1/5)

        m_chirp = ((temp_mass_1_kg*temp_mass_2_kg)**(3/5))/(temp_bin_mass_kg**(1/5))
        rg_chirp = (scipy.constants.G * m_chirp)/(scipy.constants.c**(2.0))
        # If separation is less than rg_chirp then cap separation at rg_chirp.
        if temp_bin_separation_meters < rg_chirp:
            temp_bin_separation_meters = rg_chirp

        nu_gw[i] = (1.0/scipy.constants.pi)*np.sqrt(temp_bin_mass_kg*scipy.constants.G/(temp_bin_separation_meters**(3.0)))

        # For local distances, approx d=cz/H0 = 3e8m/s(z)/70km/s/Mpc =3.e8 (z)/7e4 Mpc =428 Mpc
        # 1Mpc = 3.1e22m.
        Mpc = 3.1e22
        # From Ned Wright's calculator https://www.astro.ucla.edu/~wright/CosmoCalc.html
        # (z=0.1)=421Mpc. (z=0.5)=1909 Mpc
        d_obs = 421*Mpc #1909*Mpc
        strain = (4/d_obs)*rg_chirp*(np.pi*nu_gw[i]*rg_chirp/scipy.constants.c)**(2/3)
        # But power builds up in band over multiple cycles!
        # So characteristic strain amplitude measured by e.g. LISA is given by h_char^2 = N/8*h_0^2 where N is number of cycles per year & divide by 8 to average over viewing angles
        strain_factor = 1

        if nu_gw[i] < 10**(-6):
            # char amplitude = strain_factor*h0
            #                = sqrt(N/8)*h_0 and N=freq*1yr for approx const. freq. sources over ~~yr.
            strain_factor = np.sqrt(nu_gw[i]*np.pi*(10**7)/8)

        if nu_gw[i] > 10**(-6):
            #For a source changing rapidly over 1 yr, N~freq^2/ (dfreq/dt).
            # char amplitude = strain_factor*h0
            #                = sqrt(freq^2/(dfreq/dt)/8)
            dnu = np.abs(old_gw_freq[i]-nu_gw[i])
            dnu_dt = dnu/timestep_secs
            nusq = nu_gw[i]*nu_gw[i]
            strain_factor = np.sqrt((nusq/dnu_dt)/8)
<<<<<<< HEAD

        char_strain[i] = strain_factor*strain
=======


        char_strain[i] = strain_factor*strain

    return char_strain,nu_gw
>>>>>>> bee1d0c9

    return (char_strain, nu_gw)

<<<<<<< HEAD

def evolve_emri_gw(blackholes_inner_disk, timestep_duration_yr, old_gw_freq, smbh_mass, agn_redshift):
    """
    This function evaluates the EMRI gravitational wave frequency and strain at the end of each timestep_duration_yr
=======
        Default is frac_R_hill =1.0 (ie binary is ionized at the Hill sphere).
        Change frac_R_hill if you're testing binary formation at >R_hill.

        R_hill = a_com*(M_bin/3M_smbh)^1/3

        where a_com is the radial disk location of the binary center of mass (given by disk_bin_bhbh_pro_array[9,*]),
        M_bin = M_1 + M_2 = disk_bin_bhbh_pro_array[2,*]+disk_bin_bhbh_pro_array[3,*] is the binary mass
        M_smbh is the SMBH mass (given by smbh_mass)

        and binary separation is in disk_bin_bhbh_pro_array[8,*].
        Condition is
        if bin_separation > frac_R_hill*R_hill:
            Ionize binary. Return flag valued at index of binary in disk_bin_bhbh_pro_array.
            Then in test1.py remove binary from disk_bin_bhbh_pro_array! decrease bin_index by 1.
            Add two new singletons to the singleton arrays.
        Parameters
        ----------
        disk_bin_bhbh_pro_array : float array
            Full binary array.
        bin_index : int
            number of binaries in array
        smbh_mass : float
            mass of supermassive black hole in units of solar masses
>>>>>>> bee1d0c9

    Parameters
    ----------
    blackholes_inner_disk : AGNBlackHole
        black holes in the inner disk
    timestep_duration_yr : float
        timestep in years
    old_gw_freq : numpy array
        previous GW frequency in Hz
    smbh_mass : float
        mass of the SMBH in Msun
    agn_redshift : float
        redshift of the AGN
    """

    old_gw_freq = old_gw_freq * u.Hz

    # If number of EMRIs has grown since last timestep_duration_yr, add a new component to old_gw_freq to carry out dnu/dt calculation
    while (blackholes_inner_disk.num < len(old_gw_freq)):
        old_gw_freq = np.delete(old_gw_freq, 0)
    while blackholes_inner_disk.num > len(old_gw_freq):
        old_gw_freq = np.append(old_gw_freq, (9.e-7) * u.Hz)

    char_strain, nu_gw = gw_strain_freq(mass_1=smbh_mass,
                                        mass_2=blackholes_inner_disk.mass,
                                        obj_sep=blackholes_inner_disk.orb_a,
                                        timestep_duration_yr=timestep_duration_yr,
                                        old_gw_freq=old_gw_freq,
                                        smbh_mass=smbh_mass,
                                        agn_redshift=agn_redshift,
                                        flag_include_old_gw_freq=1)

    return (char_strain, nu_gw)


def ionization_check(blackholes_binary, smbh_mass):
    """
    This function tests whether a binary has been softened beyond some limit.
    Returns ID numbers of binaries to be ionized.
    The limit is set to some fraction of the binary Hill sphere, frac_R_hill

    Default is frac_R_hill = 1.0 (ie binary is ionized at the Hill sphere). 
    Change frac_R_hill if you're testing binary formation at >R_hill.

    R_hill = a_com*(M_bin/3M_smbh)^1/3

    where a_com is the radial disk location of the binary center of mass,
    M_bin = M_1 + M_2 is the binary mass
    M_smbh is the SMBH mass (given by smbh_mass) 

    Condition is:
    if bin_separation > frac_R_hill*R_hill:
        Ionize binary.
        Remove binary from blackholes_binary!
        Add two new singletons to the singleton arrays.

    Parameters
    ----------
    blackholes_binary : AGNBinaryBlackHole 
        Full binary array.
    smbh_mass : float
        mass of supermassive black hole in units of solar masses

    Returns
    -------
    bh_id_nums : numpy array
        ID numbers of binaries to be removed from binary array
    """

    # Remove returning -1 if that's not how it's supposed to work
    # Define ionization threshold as a fraction of Hill sphere radius
    # Default is 1.0, change only if condition for binary formation is set for separation > R_hill
    frac_rhill = 1.0

    # bin_orb_a is in units of r_g of the SMBH = GM_smbh/c^2
    mass_ratio = blackholes_binary.mass_total/smbh_mass
    hill_sphere = blackholes_binary.bin_orb_a * np.power(mass_ratio / 3, 1. / 3.)

    bh_id_nums = blackholes_binary.id_num[np.where(blackholes_binary.bin_sep > (frac_rhill*hill_sphere))[0]]

    return (bh_id_nums)


<<<<<<< HEAD
def contact_check(blackholes_binary, smbh_mass):
    """
    This function tests to see if the binary separation has shrunk so that the binary is touching!
    Touching condition is where binary separation is <= R_g(M_chirp).
    Since binary separation is in units of r_g (GM_smbh/c^2) then condition is simply:
        binary_separation < M_chirp/M_smbh
    
    Parameters
    ---------- 
    blackholes_binary : float array 
        Full binary array.
    smbh_mass : float
        mass of supermassive black hole in units of solar masses
=======
def contact_check(disk_bin_bhbh_pro_array, bin_index, smbh_mass):
    """ This function tests to see if the binary separation has shrunk so that the binary is touching!
        Touching condition is where binary separation is <= R_g(M_chirp).
        Since binary separation is in units of r_g (GM_smbh/c^2) then condition is simply:
            binary_separation < M_chirp/M_smbh
        Parameters
        ----------
        disk_bin_bhbh_pro_array : float array
            Full binary array.
        bin_index : int
            number of binaries in array
        smbh_mass : float
            mass of supermassive black hole in units of solar masses

        Returns
        -------
        disk_bin_bhbh_pro_array : float array
            Returns modified disk_bin_bhbh_pro_array with updated GW properties (strain,freq) bhbh.
        """
    for j in range(0,bin_index):
        #Read in mass 1, mass 2 (units of M_sun)
        temp_mass_1 = disk_bin_bhbh_pro_array[2,j]
        temp_mass_2 = disk_bin_bhbh_pro_array[3,j]
        #Total binary mass
        temp_bin_mass = temp_mass_1 + temp_mass_2
        #Binary separation in units of r_g=GM_smbh/c^2
        temp_bin_separation = disk_bin_bhbh_pro_array[8,j]

        #Condition is if binary separation < R_g(M_chirp). 
        # Binary separation is in units of r_g(M_smbh) so 
        # condition is separation < R_g(M_chirp)/R_g(M_smbh) =M_chirp/M_smbh
        # where m_chirp =(M_1 M_2)^(3/5) /(M_bin)^(1/5)
        # M1,M2, M_smbh are all in units of M_sun
        m_chirp = ((temp_mass_1*temp_mass_2)**(3/5))/(temp_bin_mass**(1/5))
        condition = m_chirp/smbh_mass
        # If binary separation < merge condition, set binary separation to merge condition
        if temp_bin_separation < condition:
            disk_bin_bhbh_pro_array[8,j] = condition
            disk_bin_bhbh_pro_array[11,j] = -2
    return disk_bin_bhbh_pro_array


def contact_check_obj(blackholes_binary, smbh_mass):

    disk_bin_bhbh_pro_array = obj_to_binary_bh_array(blackholes_binary)

    bin_index = blackholes_binary.num

    disk_bin_bhbh_pro_array = contact_check(disk_bin_bhbh_pro_array, bin_index, smbh_mass)

    blackholes_binary.bin_sep = disk_bin_bhbh_pro_array[8, :]
    blackholes_binary.flag_merging = disk_bin_bhbh_pro_array[11, :]

    return(blackholes_binary)


def ionization_check(disk_bin_bhbh_pro_array, bin_index, smbh_mass):
    """This function tests whether a binary has been softened beyond some limit.
        Returns index of binary to be ionized. Otherwise returns -1.
        The limit is set to some fraction of the binary Hill sphere, frac_R_hill

        Default is frac_R_hill =1.0 (ie binary is ionized at the Hill sphere).
        Change frac_R_hill if you're testing binary formation at >R_hill.

        R_hill = a_com*(M_bin/3M_smbh)^1/3

        where a_com is the radial disk location of the binary center of mass (given by disk_bin_bhbh_pro_array[9,*]),
        M_bin = M_1 + M_2 = disk_bin_bhbh_pro_array[2,*]+disk_bin_bhbh_pro_array[3,*] is the binary mass
        M_smbh is the SMBH mass (given by smbh_mass)

        and binary separation is in disk_bin_bhbh_pro_array[8,*].
        Condition is
        if bin_separation > frac_R_hill*R_hill:
            Ionize binary. Return flag valued at index of binary in disk_bin_bhbh_pro_array.
            Then in test1.py remove binary from disk_bin_bhbh_pro_array! decrease bin_index by 1.
            Add two new singletons to the singleton arrays.
        Parameters
        ----------
        disk_bin_bhbh_pro_array : float array
            Full binary array.
        bin_index : int
            number of binaries in array
        smbh_mass : float
            mass of supermassive black hole in units of solar masses

        Returns
        -------
        disk_bin_bhbh_pro_array : float array
            Returns modified disk_bin_bhbh_pro_array with updated GW properties (strain,freq) bhbh.
>>>>>>> bee1d0c9

    Returns
    -------
    blackholes_binary : float array 
        Returns modified blackholes_binary with updated bin_sep and flag_merging.
    """

<<<<<<< HEAD
    mass_binary = blackholes_binary.mass_1 + blackholes_binary.mass_2
    mass_chirp = np.power(blackholes_binary.mass_1 * blackholes_binary.mass_2, 3. / 5.) / np.power(mass_binary, 1. / 5.)
=======
    #Default return for the function is -1
    ionization_flag = -1.0
    for j in range(0,bin_index):
        # Read in binary masses (units of M_sun)
        temp_mass_1 = disk_bin_bhbh_pro_array[2,j]
        temp_mass_2 = disk_bin_bhbh_pro_array[3,j]
        # Set up binary mass (units of M_sun)
        temp_bin_mass = temp_mass_1 + temp_mass_2
        # Mass ratio of binary to SMBH (unitless)
        temp_mass_ratio = temp_bin_mass/smbh_mass
        # Read in binary separation (units of r_g of the SMBH =GM_smbh/c^2)
        temp_bin_separation = disk_bin_bhbh_pro_array[8,j]
        # Read in binary com disk location ( units of r_g of the SMBH = GM_smbh/c^2)
        temp_bin_com_radius = disk_bin_bhbh_pro_array[9,j]
        #Define binary Hill sphere (units of r_g of SMBH where 1r_g = GM_smbh/c^2 = 1AU for 10**8Msun SMBH
        temp_hill_sphere = temp_bin_com_radius*((temp_mass_ratio/3)**(1/3))

        if temp_bin_separation > frac_rhill*temp_hill_sphere:
            #Comment out for now
            # print("Ionize binary!", temp_bin_separation, frac_rhill*temp_hill_sphere)
            #Ionize binary!!!
            # print("disk_bin_bhbh_pro_array index",j)
            ionization_flag = j

    return ionization_flag

def reality_check_old(disk_bin_bhbh_pro_array, bin_index, nbin_properties):
    """ This function tests to see if the binary is real. If location = 0 or mass = 0 *and* any other element is NON-ZERO then discard this binary element.
        Returns flag, negative for default, if positive it is the index of the binary column to be deleted.
>>>>>>> bee1d0c9

    # Condition is if binary separation < R_g(M_chirp). 
    # Binary separation is in units of r_g(M_smbh) so 
    # condition is separation < R_g(M_chirp)/R_g(M_smbh) =M_chirp/M_smbh
    # where m_chirp =(M_1 M_2)^(3/5) /(M_bin)^(1/5)
    # M1,M2, M_smbh are all in units of M_sun

    contact_condition = mass_chirp / smbh_mass

    mask_condition = (blackholes_binary.bin_sep < contact_condition)

    # If binary separation < merge condition, set binary separation to merge condition
    blackholes_binary.bin_sep[mask_condition] = contact_condition[mask_condition]
    blackholes_binary.flag_merging[mask_condition] = np.full(np.sum(mask_condition), -2)

    return (blackholes_binary)


def reality_check(blackholes_binary):
    """ This function tests to see if the binary is real. If location = 0 or mass = 0 *and* any other element is NON-ZERO then discard this binary element.
        Returns ID numbers of fake binaries.

        Parameters
        ----------
        blackholes_binary : AGNBinaryBlackHole 
            binary black holes.

        Returns
        -------
        disk_bin_bhbh_pro_array : float array 
            Returns modified disk_bin_bhbh_pro_array with updated GW properties (strain,freq) bhbh.
        """
    bh_bin_id_num_fakes = np.array([])

    mass_1_id_num = blackholes_binary.id_num[blackholes_binary.mass_1 == 0]
    mass_2_id_num = blackholes_binary.id_num[blackholes_binary.mass_2 == 0]
    orb_a_1_id_num = blackholes_binary.id_num[blackholes_binary.orb_a_1 == 0]
    orb_a_2_id_num = blackholes_binary.id_num[blackholes_binary.orb_a_2 == 0]

    id_nums = np.concatenate([mass_1_id_num, mass_2_id_num,
                             orb_a_1_id_num, orb_a_2_id_num])

    if id_nums.size > 0:
        return (id_nums)
    else:
        return (bh_bin_id_num_fakes)<|MERGE_RESOLUTION|>--- conflicted
+++ resolved
@@ -17,52 +17,19 @@
     blackholes_binary : AGNBinaryBlackHole
         binary black holes in prograde orbits around SMBH
     disk_bh_eddington_ratio : float
-<<<<<<< HEAD
         user chosen input set by input file; accretion rate of fully embedded stellar
         mass black hole in units of Eddington accretion rate. 1.0=embedded BH accreting
         at Eddington. Super-Eddington accretion rates are permitted.
     disk_bh_eddington_mass_growth : float
-=======
-        user chosen input set by input file; Accretion rate of fully embedded stellar mass
-        black hole in units of Eddington accretion rate. 1.0=embedded BH accreting at Eddington.
-        Super-Eddington accretion rates are permitted.
-    disk_bh_eddington_mass_growth_rate : float
->>>>>>> bee1d0c9
         fractional rate of mass growth AT Eddington accretion rate per year (2.3e-8)
     timestep_duration_yr : float
         length of timestep in units of years
 
     Returns
     -------
-<<<<<<< HEAD
     blackholes_binary : AGNBinaryBlackHole
         updated binary black holes after accreting mass at prescribed rate for one timestep
     """
-=======
-    disk_bin_bhbh_pro_array : float array
-        Updated disk_bin_bhbh_pro_array after accreting mass at prescribed rate for one timestep
-
-    """
-
-    bindex = int(bin_index)
-
-    for j in range(0, bindex):
-            if disk_bin_bhbh_pro_array[11,j] < 0:
-                #do nothing -merger happened!
-                pass
-            else:
-                temp_bh_mass_1 = disk_bin_bhbh_pro_array[2,j]
-                temp_bh_mass_2 = disk_bin_bhbh_pro_array[3,j]
-                mass_growth_factor = np.exp(disk_bh_eddington_mass_growth_rate*disk_bh_eddington_ratio*timestep_duration_yr)
-                new_bh_mass_1 = temp_bh_mass_1*mass_growth_factor
-                new_bh_mass_2 = temp_bh_mass_2*mass_growth_factor
-
-                disk_bin_bhbh_pro_array[2,j] = new_bh_mass_1
-                disk_bin_bhbh_pro_array[3,j] = new_bh_mass_2
-
-    return disk_bin_bhbh_pro_array
-
->>>>>>> bee1d0c9
 
     # Only interested in BH that have not merged
     idx_non_mergers = np.where(blackholes_binary.flag_merging >= 0)
@@ -90,9 +57,9 @@
     blackholes_binary : AGNBinaryBlackHole
         binary black holes in prograde orbits around SMBH
     disk_bh_eddington_ratio : float
-        user chosen input set by input file; Accretion rate of fully embedded stellar mass
+        user chosen input set by input file; Accretion rate of fully embedded stellar mass 
         black hole in units of Eddington accretion rate. 1.0=embedded BH accreting at Eddington.
-        Super-Eddington accretion rates are permitted.
+        Super-Eddington accretion rates are permitted.    
     disk_bh_torque_condition : float
         fraction of initial mass required to be accreted before BH spin is torqued
         fully into alignment with the AGN disk. We don't know for sure but
@@ -102,44 +69,9 @@
 
     Returns
     -------
-<<<<<<< HEAD
     blackholes_binary : AGNBinaryBlackHole
         Updated blackholes_binary after spin up of BH at prescribed rate for one timestep_duration_yr
     """
-=======
-    disk_bin_bhbh_pro_array : float array
-        Updated disk_bin_bhbh_pro_array after spin up of BH at prescribed rate for one timestep_duration_yr
-
-    """
-
-    normalized_Eddington_ratio = disk_bh_eddington_ratio/1.0
-    normalized_timestep = timestep_duration_yr/1.e4
-    normalized_spin_torque_condition = disk_bh_torque_condition/0.1
-
-    #max allowed spin
-    max_allowed_spin=0.98
-    bindex = int(bin_index)
-
-    for j in range(0, bindex):
-            if disk_bin_bhbh_pro_array[11,j] < 0:
-                #do nothing -merger happened!
-                pass
-            else:
-                temp_bh_spin_1 = disk_bin_bhbh_pro_array[4,j]
-                temp_bh_spin_2 = disk_bin_bhbh_pro_array[5,j]
-                spin_change_factor = 4.4e-3*normalized_Eddington_ratio*normalized_spin_torque_condition*normalized_timestep
-                new_bh_spin_1 = temp_bh_spin_1 + spin_change_factor
-                new_bh_spin_2 = temp_bh_spin_2 + spin_change_factor
-                if new_bh_spin_1 > max_allowed_spin:
-                    new_bh_spin_1 = max_allowed_spin
-                if new_bh_spin_2 > max_allowed_spin:
-                    new_bh_spin_2 = max_allowed_spin
-
-                disk_bin_bhbh_pro_array[4,j] = new_bh_spin_1
-                disk_bin_bhbh_pro_array[5,j] = new_bh_spin_2
-
-    return disk_bin_bhbh_pro_array
->>>>>>> bee1d0c9
 
     disk_bh_eddington_ratio_normalized = disk_bh_eddington_ratio/1.0  # does nothing?
     timestep_duration_yr_normalized = timestep_duration_yr/1.e4  # yrs to yr/10k?
@@ -176,7 +108,6 @@
     according to chosen BH torque prescription. If spin angle is less than spin minimum
     resolution, spin angle is set to 0.
 
-<<<<<<< HEAD
     Parameters
     ----------
     blackholes_binary : AGNBinaryBlackHole
@@ -200,32 +131,6 @@
     disk_bh_eddington_ratio_normalized = disk_bh_eddington_ratio/1.0  # does nothing?
     timestep_duration_yr_normalized = timestep_duration_yr/1.e4  # yrs to yr/10k?
     disk_bh_torque_condition_normalized = disk_bh_torque_condition/0.1  # what does this do?
-=======
-    #Extract the binary locations and spin magnitudes
-    bindex = int(bin_index)
-    # Run over active binaries (j is jth binary; i is the ith property of the jth binary, e.g. mass1,mass 2 etc)
-
-    for j in range(0, bindex):
-            if disk_bin_bhbh_pro_array[11,j] < 0:
-                #do nothing -merger happened!
-                pass
-            else:
-            #for i in range(0, integer_nbinprop):
-                temp_bh_spin_angle_1 = disk_bin_bhbh_pro_array[6,j]
-                temp_bh_spin_angle_2 = disk_bin_bhbh_pro_array[7,j]
-                #bh_new_spin_angles[prograde_orb_ang_mom_indices]=bh_new_spin_angles[prograde_orb_ang_mom_indices]-(6.98e-3*normalized_Eddington_ratio*normalized_spin_torque_condition*normalized_timestep)
-                spin_angle_change_factor = (6.98e-3*normalized_Eddington_ratio*normalized_spin_torque_condition*normalized_timestep)
-                new_bh_spin_angle_1 = temp_bh_spin_angle_1 - spin_angle_change_factor
-                new_bh_spin_angle_2 = temp_bh_spin_angle_2 - spin_angle_change_factor
-                if new_bh_spin_angle_1 < spin_minimum_resolution:
-                    new_bh_spin_angle_1 = 0.0
-                if new_bh_spin_angle_2 < spin_minimum_resolution:
-                    new_bh_spin_angle_2 = 0.0
-                disk_bin_bhbh_pro_array[6,j] = new_bh_spin_angle_1
-                disk_bin_bhbh_pro_array[7,j] = new_bh_spin_angle_2
-                #print("SPIN ANGLE EVOLVES, old1,old2, new1,new2",temp_bh_spin_angle_1,temp_bh_spin_angle_2,new_bh_spin_angle_1,new_bh_spin_angle_2)
-    return disk_bin_bhbh_pro_array
->>>>>>> bee1d0c9
 
     # Only interested in BH that have not merged
     idx_non_mergers = np.where(blackholes_binary.flag_merging >= 0)
@@ -247,21 +152,16 @@
     return (blackholes_binary)
 
 
-<<<<<<< HEAD
-def com_feedback_hankla(blackholes_binary, disk_surface_density, disk_bh_eddington_ratio, disk_alpha_viscosity):
-    """
-=======
-def com_feedback_hankla(disk_bin_bhbh_pro_array, disk_surf_func, disk_opacity_func, disk_bh_eddington_ratio, disk_alpha_viscosity, disk_radius_outer):
-    """_summary_
->>>>>>> bee1d0c9
+def com_feedback_hankla(blackholes_binary, disk_surface_density, disk_bh_eddington_ratio, disk_alpha_viscosity, disk_radius_outer):
+    """
     This feedback model uses Eqn. 28 in Hankla, Jiang & Armitage (2020)
     which yields the ratio of heating torque to migration torque.
-    Heating torque is directed outwards.
+    Heating torque is directed outwards. 
     So, Ratio <1, slows the inward migration of an object. Ratio>1 sends the object migrating outwards.
     The direction & magnitude of migration (effected by feedback) will be executed in type1.py.
 
     The ratio of torque due to heating to Type 1 migration torque is calculated as
-    R   = Gamma_heat/Gamma_mig
+    R   = Gamma_heat/Gamma_mig 
         ~ 0.07 (speed of light/ Keplerian vel.)(Eddington ratio)(1/optical depth)(1/alpha)^3/2
     where Eddington ratio can be >=1 or <1 as needed,
     optical depth (tau) = Sigma* kappa
@@ -271,13 +171,12 @@
     So tau = Sigma*0.575 where Sigma is in kg/m^2.
     Since v_kep = c/sqrt(a(r_g)) then
     R   ~ 0.07 (a(r_g))^{1/2}(Edd_ratio) (1/tau) (1/alpha)^3/2
-    So if assume a=10^3r_g, Sigma=7.e6kg/m^2, alpha=0.01, tau=0.575*Sigma (SG03 disk model), Edd_ratio=1,
+    So if assume a=10^3r_g, Sigma=7.e6kg/m^2, alpha=0.01, tau=0.575*Sigma (SG03 disk model), Edd_ratio=1, 
     R   ~5.5e-4 (a/10^3r_g)^(1/2) (Sigma/7.e6) v.small modification to in-migration at a=10^3r_g
         ~0.243 (R/10^4r_g)^(1/2) (Sigma/5.e5)  comparable.
         >1 (a/2x10^4r_g)^(1/2)(Sigma/) migration is *outward* at >=20,000r_g in SG03
         >10 (a/7x10^4r_g)^(1/2)(Sigma/) migration outwards starts to runaway in SG03
 
-<<<<<<< HEAD
     TO (MAYBE) DO: kappa default as an input? Or kappa table? Or kappa user set?
 
     Parameters
@@ -294,33 +193,14 @@
         Super-Eddington accretion rates are permitted.
     disk_alpha_viscosity : float
         disk viscosity parameter
-=======
-    Parameters
-    ----------
-    disk_bin_bhbh_pro_array : float array
-        binary array. Row 9 is center of mass of binary BH at start of timestep_duration_yr
-        in units of gravitational radii (r_g=GM_SMBH/c^2)
-    disk_surf_func : lambda
-        returns AGN gas disk surface density in kg/m^2 given a distance from the SMBH in r_g
-        can accept a simple float (constant), but this is deprecated
-    disk_opacity_func : lambda
-        Opacity as a function of radius
-    disk_bh_eddington_ratio : float
-        user chosen input set by input file; Accretion rate of fully embedded stellar mass
-        black hole in units of Eddington accretion rate. 1.0=embedded BH accreting at Eddington.
-        Super-Eddington accretion rates are permitted.
-    disk_alpha_viscosity : float
-        Disk viscosity parameter (e.g. alpha = 0.1 in Sirko & Goodman 2003).
     disk_radius_outer : float
-            final element of disk_model_radius_array (units of r_g)
->>>>>>> bee1d0c9
-
-    Returns
-    -------
-    ratio_feedback_migration_torque_bin_com : float array
+        final element of disk_model_radius_array (units of r_g)
+
+    Returns
+    -------
+    ratio_feedback_to_mig : float array
         ratio of feedback torque to migration torque for each entry in prograde_bh_locations
     """
-<<<<<<< HEAD
 
     # Making sure that surface density is a float or a function (from old function)
     if not isinstance(disk_surface_density, float):
@@ -332,42 +212,16 @@
     # kappa = 10^0.76 cm^2/g = 10^(0.76) (10^-2m)^2/10^-3kg=10^(0.76-1)=10^(-0.24) m^2/kg to match units of Sigma
     kappa = 10**(-0.24)
 
-    ratio_heat_mig_torques_bin_com = 0.07 * (1 / kappa) * np.power(disk_alpha_viscosity,-1.5) * disk_bh_eddington_ratio * np.sqrt(blackholes_binary.bin_orb_a) / disk_surface_density_at_location
+    ratio_heat_mig_torques_bin_com = 0.07 * (1 / kappa) * np.power(disk_alpha_viscosity, -1.5) * disk_bh_eddington_ratio * np.sqrt(blackholes_binary.bin_orb_a) / disk_surface_density_at_location
+
+    ratio_heat_mig_torques_bin_com[blackholes_binary.bin_orb_a > disk_radius_outer] = np.ones(np.sum(blackholes_binary.bin_orb_a > disk_radius_outer))
 
     return (ratio_heat_mig_torques_bin_com)
-=======
-    #Extract the binary locations and masses
-    temp_bin_com_locations = disk_bin_bhbh_pro_array[9,:]
-    # get surface density function
-    disk_surface_density = disk_surf_func(temp_bin_com_locations)
-
-    #Define kappa (or set up a function to call).
-    disk_opacity = disk_opacity_func(temp_bin_com_locations)
-
-    ratio_feedback_migration_torque_bin_com = 0.07 * (1/disk_opacity) * ((disk_alpha_viscosity)**(-1.5)) * \
-                                              disk_bh_eddington_ratio*np.sqrt(temp_bin_com_locations) / \
-                                              disk_surface_density
-    
-    # set ratio = 1 (no migration) for binaries beyond the disk outer radius
-    ratio_feedback_migration_torque_bin_com[np.where(temp_bin_com_locations > disk_radius_outer)] = 1
-
-    return ratio_feedback_migration_torque_bin_com
-
-
-def com_feedback_hankla_obj(blackholes_binary, disk_surf_func, disk_opacity_func, disk_bh_eddington_ratio, disk_alpha_viscosity, disk_radius_outer):
-
-    disk_bin_bhbh_pro_array = obj_to_binary_bh_array(blackholes_binary)
-
-    ratio_feedback_migration_torque_bin_com = com_feedback_hankla(disk_bin_bhbh_pro_array, disk_surf_func,
-                                                                  disk_opacity_func, disk_bh_eddington_ratio,
-                                                                  disk_alpha_viscosity, disk_radius_outer)
-
-    return (ratio_feedback_migration_torque_bin_com)
->>>>>>> bee1d0c9
 
 
 def bin_migration(smbh_mass, disk_bin_bhbh_pro_array, disk_surf_model, disk_aspect_ratio_model, timestep_duration_yr, feedback_ratio, disk_radius_trap, disk_bh_pro_orb_ecc_crit, disk_radius_outer):
-    """This function calculates how far the center of mass of a binary migrates in an AGN gas disk in a time
+    """
+    This function calculates how far the center of mass of a binary migrates in an AGN gas disk in a time
     of length timestep_duration_yr, assuming a gas disk surface density and aspect ratio profile, for
     objects of specified masses and starting locations, and returns their new locations
     after migration over one timestep_duration_yr. Uses standard Type I migration prescription,
@@ -457,13 +311,8 @@
     if index_outwards_modified.size > 0:
         disk_bin_bhbh_pro_orbs_a[index_outwards_modified] = bin_com[index_outwards_modified] +(migration_distance[index_outwards_modified]*(feedback_ratio[index_outwards_modified]-1))
         # catch to keep stuff from leaving the outer radius of the disk!
-<<<<<<< HEAD
-        if disk_bin_bhbh_pro_orbs_a[index_outwards_modified] > disk_radius_outer: disk_bin_bhbh_pro_orbs_a[index_outwards_modified] = disk_radius_outer
-
-=======
         disk_bin_bhbh_pro_orbs_a[np.where(disk_bin_bhbh_pro_orbs_a[index_outwards_modified] > disk_radius_outer)] = disk_radius_outer
     
->>>>>>> bee1d0c9
     #Find indices where feedback ratio is identically 1; shouldn't happen (edge case) if feedback on, but == 1 if feedback off.
     index_unchanged = np.where(feedback_ratio == 1)[0]
     if index_unchanged.size > 0:
@@ -483,11 +332,7 @@
                 if disk_bin_bhbh_pro_orbs_a[locn_index] >= disk_radius_trap:
                     disk_bin_bhbh_pro_orbs_a[locn_index] = disk_radius_trap
 
-<<<<<<< HEAD
     # Distance travelled per binary is old location of com minus new location of com. Is +ive(-ive) if migrating in(out)
-=======
-    #Distance travelled per binary is old location of com minus new location of com. Is +ive(-ive) if migrating in(out)
->>>>>>> bee1d0c9
     dist_travelled = disk_bin_bhbh_pro_array[9,:] - disk_bin_bhbh_pro_orbs_a
 
     num_of_bins = np.count_nonzero(disk_bin_bhbh_pro_array[2,:])
@@ -600,100 +445,6 @@
     return (char_strain.value, nu_gw.value)
 
 
-def evolve_gw_old(disk_bin_bhbh_pro_array, bin_index, smbh_mass, agn_redshift):
-    """This function evaluates the binary gravitational wave frequency and strain at the end of each tfimestep_duration_yr.
-    Set up binary GW frequency nu_gw = 1/pi *sqrt(GM_bin/a_bin^3). Set up binary strain of GW
-    h = (4/d_obs) *(GM_chirp/c^2)*(pi*nu_gw*GM_chirp/c^3)^(2/3)
-    where m_chirp =(M_1 M_2)^(3/5) /(M_bin)^(1/5)
-    Assume binary is located at z=0.1=422Mpc for now.
-
-    Parameters
-    ----------
-    disk_bin_bhbh_pro_array : float array
-        Full binary array.
-    bin_index : int
-        number of binaries in array
-    smbh_mass : float
-        mass of supermassive black hole in units of solar masses
-    agn_redshift : float
-        redshift of the AGN, used to set d_obs
-
-    Returns
-    -------
-    disk_bin_bhbh_pro_array : float array
-        Returns modified disk_bin_bhbh_pro_array with updated GW properties (strain,freq) bhbh.
-
-    """
-    
-    redshift_d_obs_dict = {0.1: 421,
-                           0.5: 1909}
-    
-    for j in range(0,bin_index):
-        temp_mass_1 = disk_bin_bhbh_pro_array[2,j]
-        temp_mass_2 = disk_bin_bhbh_pro_array[3,j]
-        temp_bin_mass = temp_mass_1 + temp_mass_2
-        temp_bin_separation = disk_bin_bhbh_pro_array[8,j]
-        #1rg =1AU=1.5e11m for 1e8Msun
-        rg = 1.5e11*(smbh_mass/1.e8)
-        m_sun = 2.0e30
-        temp_mass_1_kg = m_sun*temp_mass_1
-        temp_mass_2_kg = m_sun*temp_mass_2
-        temp_bin_mass_kg = m_sun*temp_bin_mass
-        temp_bin_separation_meters = temp_bin_separation*rg
-
-        m_chirp = ((temp_mass_1_kg*temp_mass_2_kg)**(3/5))/(temp_bin_mass_kg**(1/5))
-        rg_chirp = (scipy.constants.G * m_chirp)/(scipy.constants.c**(2.0))
-        # If separation is less than rg_chirp then cap separation at rg_chirp.
-        if temp_bin_separation_meters < rg_chirp:
-            temp_bin_separation_meters = rg_chirp
-
-        nu_gw = (1.0/scipy.constants.pi)*np.sqrt(temp_bin_mass_kg*scipy.constants.G/(temp_bin_separation_meters**(3.0)))
-        disk_bin_bhbh_pro_array[19,j] = nu_gw
-
-        # For local distances, approx d=cz/H0 = 3e8m/s(z)/70km/s/Mpc =3.e8 (z)/7e4 Mpc =428 Mpc
-        # 1Mpc = 3.1e22m.
-        Mpc = 3.1e22
-        # From Ned Wright's calculator https://www.astro.ucla.edu/~wright/CosmoCalc.html
-        # (z=0.1)=421Mpc. (z=0.5)=1909 Mpc
-        #d_obs = 421*Mpc
-        redshift = redshift_d_obs_dict[agn_redshift]
-        d_obs = (redshift*u.Mpc).to(u.meter).value  #1909*Mpc
-
-        strain = (4/d_obs)*rg_chirp*(np.pi*nu_gw*rg_chirp/scipy.constants.c)**(2/3)
-        # But power builds up in band over multiple cycles!
-        # So characteristic strain amplitude measured by e.g. LISA is given by h_char^2 = N/8*h_0^2 where N is number of cycles per year & divide by 8 to average over viewing angles
-        strain_factor = 1
-        if nu_gw < 10**(-6):
-            strain_factor = np.sqrt(nu_gw*np.pi*(10**7)/8)
-
-        if nu_gw > 10**(-6):
-            strain_factor = 4.e3
-        # char amplitude = sqrt(N/8)h_0 and N=freq*1yr for approx const. freq. sources over ~~yr.
-        # So in LISA band
-        #For a source changing rapidly over 1 yr, N~freq^2/ (dfreq/dt)
-        disk_bin_bhbh_pro_array[20,j] = strain_factor*strain
-
-    return disk_bin_bhbh_pro_array
-
-
-def evolve_gw_obj(blackholes_binary, smbh_mass, agn_redshift):
-
-    #redshift_d_obs_dict = {0.1: 421*u.Mpc,
-    #                       0.5: 1909*u.Mpc}
-
-    disk_bin_bhbh_pro_array = obj_to_binary_bh_array(blackholes_binary)
-
-    bin_index = blackholes_binary.num
-
-    disk_bin_bhbh_pro_array = evolve_gw(disk_bin_bhbh_pro_array, bin_index, smbh_mass, agn_redshift)
-
-    blackholes_binary.gw_freq = disk_bin_bhbh_pro_array[19, :]
-    blackholes_binary.gw_strain = disk_bin_bhbh_pro_array[20, :]
-
-    return (blackholes_binary)
-
-
-<<<<<<< HEAD
 def evolve_gw(blackholes_binary, smbh_mass, agn_redshift):
 
     char_strain, nu_gw = gw_strain_freq(mass_1=blackholes_binary.mass_1,
@@ -723,32 +474,6 @@
     Parameters
     ----------
     blackholes_binary : AGNBinaryBlackHole 
-=======
-def bbh_gw_params_old(disk_bin_bhbh_pro_array, bbh_gw_indices, smbh_mass, timestep_duration_yr, old_bbh_freq, agn_redshift):
-    """This function evaluates the binary gravitational wave frequency and strain at the end of each timestep_duration_yr
-    Set up binary GW frequency nu_gw = 1/pi *sqrt(GM_bin/a_bin^3).
-    Set up binary strain of h0 = (4/d_obs) *(GM_chirp/c^2)*(pi*nu_gw*GM_chirp/c^3)^(2/3)
-    where m_chirp =(M_1 M_2)^(3/5) /(M_bin)^(1/5)
-    Assume binary is located at z=0.1=422Mpc for now.
-    For local distances, approx d=cz/H0 = 3e8m/s(z)/70km/s/Mpc =3.e8 (z)/7e4 Mpc =428 Mpc and 1Mpc = 3.1e22m.
-    From Ned Wright's calculator https://www.astro.ucla.edu/~wright/CosmoCalc.html
-    (z=0.1)=421Mpc. (z=0.5)=1909 Mpc
-    But power builds up in band over multiple cycles!
-    So characteristic strain amplitude measured by e.g. LISA is given by
-            h_char^2 = N/8*h_0^2
-    where N is number of cycles per year & divide by 8 to average over viewing angles.
-    So, h_char is given by
-    char amplitude = strain_factor*h0
-                   = sqrt(N/8)*h_0
-    and for a source that is approximately constant frequency over a year, N=freq*1yr.
-    For a source changing rapidly over 1 yr, N~freq^2/ (dfreq/dt). In that case:
-    char amplitude = strain_factor*h0
-                   = sqrt(freq^2/(dfreq/dt)/8)*h_0
-
-    Parameters
-    ----------
-    disk_bin_bhbh_pro_array : float array
->>>>>>> bee1d0c9
         Full binary array.
     bh_binary_id_num_gw : numpy array
         ID numbers of binaries with separations below min_bbh_gw_separation
@@ -763,95 +488,12 @@
 
     Returns
     -------
-<<<<<<< HEAD
     char_strain : numpy array
         characteristic strain, unitless
     nu_gw : numpy array
         GW frequency in Hz
     """
 
-=======
-    disk_bin_bhbh_pro_array : float array
-        Returns modified disk_bin_bhbh_pro_array with updated GW properties (strain,freq) bhbh.
-    """
-
-    redshift_d_obs_dict = {0.1: 421,
-                           0.5: 1909}
-    
-    year =3.15e7
-    timestep_secs = (timestep_duration_yr*u.year).to(u.second).value #timestep_duration_yr*year
-    # If there are BBH that meet the condition (ie if bbh_gw_indices exists, is not empty)
-    if (len(bbh_gw_indices) > 0):
-        num_tracked = np.size(bbh_gw_indices)
-        char_strain=np.zeros(num_tracked)
-        nu_gw=np.zeros(num_tracked)
-        # If number of BBH tracked has grown since last timestep, add a new component to old_gw_freq to carry out dnu/dt calculation
-        while num_tracked > len(old_bbh_freq):
-            old_bbh_freq = np.append(old_bbh_freq,9.e-7)
-        # If number of BBH tracked has shrunk. Reduce old_bbh_freq to match size of num_tracked.
-        while num_tracked < len(old_bbh_freq):
-            old_bbh_freq = np.delete(old_bbh_freq,0)
-
-        #for j in range(0,num_tracked):
-        for j,bindex in enumerate(bbh_gw_indices[0]):
-            temp_mass_1 = disk_bin_bhbh_pro_array[2,bindex]
-            temp_mass_2 = disk_bin_bhbh_pro_array[3,bindex]
-            temp_bin_mass = temp_mass_1 + temp_mass_2
-            temp_bin_separation = disk_bin_bhbh_pro_array[8,bindex]
-            #1rg =1AU=1.5e11m for 1e8Msun
-            rg = 1.5e11*(smbh_mass/1.e8)
-            m_sun = 2.0e30
-            temp_mass_1_kg = ((temp_mass_1*cds.Msun).to(u.kg)).value  #m_sun*temp_mass_1
-            temp_mass_2_kg = ((temp_mass_2*cds.Msun).to(u.kg)).value #m_sun*temp_mass_2
-            temp_bin_mass_kg = ((temp_bin_mass*cds.Msun).to(u.kg)).value #m_sun*temp_bin_mass
-            temp_bin_separation_meters = temp_bin_separation*rg
-
-            m_chirp = ((temp_mass_1_kg*temp_mass_2_kg)**(3/5))/(temp_bin_mass_kg**(1/5))
-            rg_chirp = (scipy.constants.G * m_chirp)/(scipy.constants.c**(2.0))
-            # If separation is less than rg_chirp then cap separation at rg_chirp.
-            if temp_bin_separation_meters < rg_chirp:
-                temp_bin_separation_meters = rg_chirp
-
-            nu_gw[j] = (1.0/scipy.constants.pi)*np.sqrt(temp_bin_mass_kg*scipy.constants.G/(temp_bin_separation_meters**(3.0)))
-            # For local distances, approx d=cz/H0 = 3e8m/s(z)/70km/s/Mpc =3.e8 (z)/7e4 Mpc =428 Mpc 
-            # 1Mpc = 3.1e22m. 
-            Mpc = 3.1e22
-            # From Ned Wright's calculator https://www.astro.ucla.edu/~wright/CosmoCalc.html
-            # (z=0.1)=421Mpc. (z=0.5)=1909 Mpc
-            redshift = redshift_d_obs_dict[agn_redshift]
-            d_obs = (redshift*u.Mpc).to(u.meter).value  #1909*Mpc
-            strain = (4/d_obs)*rg_chirp*(np.pi*nu_gw[j]*rg_chirp/const.c.value)**(2/3)
-            # But power builds up in band over multiple cycles! 
-            # So characteristic strain amplitude measured by e.g. LISA is given by h_char^2 = N/8*h_0^2 where N is number of cycles per year & divide by 8 to average over viewing angles
-            strain_factor = 1
-
-            if nu_gw[j] < 10**(-6):
-            # char amplitude = strain_factor*h0
-            #                = sqrt(N/8)*h_0 and N=freq*1yr for approx const. freq. sources over ~~yr.
-                strain_factor = np.sqrt(nu_gw[j]*np.pi*(10**7)/8)
-
-            if nu_gw[j] > 10**(-6):
-            #For a source changing rapidly over 1 yr, N~freq^2/ (dfreq/dt).
-            # char amplitude = strain_factor*h0
-            #                = sqrt(freq^2/(dfreq/dt)/8)*h0
-
-                dnu = np.abs(old_bbh_freq[j]-nu_gw[j])
-                dnu_dt = dnu/timestep_secs
-                nusq = nu_gw[j]*nu_gw[j]
-                strain_factor = np.sqrt((nusq/dnu_dt)/8)
-            char_strain[j] = strain_factor*strain        
-
-    return (char_strain, nu_gw)
-
-
-def bbh_gw_params(blackholes_binary, bh_binary_id_num_gw, smbh_mass, timestep_duration_yr, old_bbh_freq, agn_redshift):
-
-    redshift_d_obs_dict = {0.1: 421*u.Mpc,
-                           0.5: 1909*u.Mpc}
-
-    timestep_units = (timestep_duration_yr*u.year).to(u.second)
-
->>>>>>> bee1d0c9
     num_tracked = bh_binary_id_num_gw.size
 
     old_bbh_freq = old_bbh_freq * u.Hz
@@ -874,162 +516,9 @@
     return (char_strain, nu_gw)
 
 
-def evolve_emri_gw_old(inner_disk_locations, inner_disk_masses, smbh_mass, timestep_duration_yr, old_gw_freq):
-    """This function evaluates the EMRI gravitational wave frequency and strain at the end of each timestep_duration_yr
-
-    Set up binary GW frequency nu_gw = 1/pi *sqrt(GM_bin/a_bin^3). 
-    Set up binary strain of h0 = (4/d_obs) *(GM_chirp/c^2)*(pi*nu_gw*GM_chirp/c^3)^(2/3)
-    where m_chirp =(M_1 M_2)^(3/5) /(M_bin)^(1/5)
-    Assume binary is located at z=0.1=422Mpc for now.
-    For local distances, approx d=cz/H0 = 3e8m/s(z)/70km/s/Mpc =3.e8 (z)/7e4 Mpc =428 Mpc and 1Mpc = 3.1e22m.
-    From Ned Wright's calculator https://www.astro.ucla.edu/~wright/CosmoCalc.html
-    (z=0.1)=421Mpc. (z=0.5)=1909 Mpc
-    But power builds up in band over multiple cycles!
-    So characteristic strain amplitude measured by e.g. LISA is given by
-            h_char^2 = N/8*h_0^2
-    where N is number of cycles per year & divide by 8 to average over viewing angles.
-    So, h_char is given by
-    char amplitude = strain_factor*h0
-                   = sqrt(N/8)*h_0
-    and for a source that is approximately constant frequency over a year, N=freq*1yr.
-    For a source changing rapidly over 1 yr, N~freq^2/ (dfreq/dt). In that case:
-    char amplitude = strain_factor*h0
-                   = sqrt(freq^2/(dfreq/dt)/8)*h_0
-
-    Parameters
-    ----------
-    disk_bin_bhbh_pro_array : float array
-        Full binary array.
-    bbh_gw_indices : int
-        indices of bhbh pro binaries in array that have bin separations < min_bbh_gw_sep (=2.0r_g,SMBH by default).
-        These BHBH are at small enough separations that they are in the LISA GW band.
-    smbh_mass : float
-        mass of supermassive black hole in units of solar masses
-    timestep_duration_yr : float
-        size of timestep_duration_yr in years
-    old_gw_freq : float
-        gw freq of this EMRI pro on previous timestep, so characteristic strain can be calculated (function of rate of change over timestep)
-
-    Returns
-    -------
-    disk_bin_bhbh_pro_array : float array
-        Returns modified disk_bin_bhbh_pro_array with updated GW properties (strain,freq) bhbh.
-
-    """
-    # Set up binary GW frequency
-    # nu_gw = 1/pi *sqrt(GM_bin/a_bin^3)
-    num_emris = np.size(inner_disk_locations)
-
-    char_strain = np.zeros(num_emris)
-    nu_gw = np.zeros(num_emris)
-
-    m1 = smbh_mass
-
-    #If number of EMRIs has grown since last timestep_duration_yr, add a new component to old_gw_freq to carry out dnu/dt calculation
-    #if num_emris > len(old_gw_freq):
-    #    old_gw_freq = np.append(old_gw_freq,9.e-7)
-
-    while (num_emris < len(old_gw_freq)):
-        old_gw_freq = np.delete(old_gw_freq, 0)
-    while num_emris > len(old_gw_freq):
-        old_gw_freq = np.append(old_gw_freq, 9.e-7)
-
-    for i in range(0,num_emris):
-        m2 = inner_disk_masses[i]
-        temp_bin_mass = m1 + m2
-        temp_bin_separation = inner_disk_locations[i]
-        # Catch issues when sep is already 0.0--pretend it's just at the event horizon
-        if temp_bin_separation < 1.0: temp_bin_separation = 1.0
-        #1rg =1AU=1.5e11m for 1e8Msun
-        rg = 1.5e11*(smbh_mass/1.e8)
-        m_sun = 2.0e30
-        temp_mass_1_kg = m_sun*m1
-        temp_mass_2_kg = m_sun*m2
-        temp_bin_mass_kg = m_sun*temp_bin_mass
-        temp_bin_separation_meters = temp_bin_separation*rg
-        #Year in seconds. Multiply to get timestep_duration_yr in seconds
-        year = 3.15e7
-        timestep_secs = year*timestep_duration_yr
-
-        # Set up binary strain of GW
-        # h = (4/d_obs) *(GM_chirp/c^2)*(pi*nu_gw*GM_chirp/c^3)^(2/3)
-        # where m_chirp =(M_1 M_2)^(3/5) /(M_bin)^(1/5)
-
-        m_chirp = ((temp_mass_1_kg*temp_mass_2_kg)**(3/5))/(temp_bin_mass_kg**(1/5))
-        rg_chirp = (scipy.constants.G * m_chirp)/(scipy.constants.c**(2.0))
-        # If separation is less than rg_chirp then cap separation at rg_chirp.
-        if temp_bin_separation_meters < rg_chirp:
-            temp_bin_separation_meters = rg_chirp
-
-        nu_gw[i] = (1.0/scipy.constants.pi)*np.sqrt(temp_bin_mass_kg*scipy.constants.G/(temp_bin_separation_meters**(3.0)))
-
-        # For local distances, approx d=cz/H0 = 3e8m/s(z)/70km/s/Mpc =3.e8 (z)/7e4 Mpc =428 Mpc
-        # 1Mpc = 3.1e22m.
-        Mpc = 3.1e22
-        # From Ned Wright's calculator https://www.astro.ucla.edu/~wright/CosmoCalc.html
-        # (z=0.1)=421Mpc. (z=0.5)=1909 Mpc
-        d_obs = 421*Mpc #1909*Mpc
-        strain = (4/d_obs)*rg_chirp*(np.pi*nu_gw[i]*rg_chirp/scipy.constants.c)**(2/3)
-        # But power builds up in band over multiple cycles!
-        # So characteristic strain amplitude measured by e.g. LISA is given by h_char^2 = N/8*h_0^2 where N is number of cycles per year & divide by 8 to average over viewing angles
-        strain_factor = 1
-
-        if nu_gw[i] < 10**(-6):
-            # char amplitude = strain_factor*h0
-            #                = sqrt(N/8)*h_0 and N=freq*1yr for approx const. freq. sources over ~~yr.
-            strain_factor = np.sqrt(nu_gw[i]*np.pi*(10**7)/8)
-
-        if nu_gw[i] > 10**(-6):
-            #For a source changing rapidly over 1 yr, N~freq^2/ (dfreq/dt).
-            # char amplitude = strain_factor*h0
-            #                = sqrt(freq^2/(dfreq/dt)/8)
-            dnu = np.abs(old_gw_freq[i]-nu_gw[i])
-            dnu_dt = dnu/timestep_secs
-            nusq = nu_gw[i]*nu_gw[i]
-            strain_factor = np.sqrt((nusq/dnu_dt)/8)
-<<<<<<< HEAD
-
-        char_strain[i] = strain_factor*strain
-=======
-
-
-        char_strain[i] = strain_factor*strain
-
-    return char_strain,nu_gw
->>>>>>> bee1d0c9
-
-    return (char_strain, nu_gw)
-
-<<<<<<< HEAD
-
 def evolve_emri_gw(blackholes_inner_disk, timestep_duration_yr, old_gw_freq, smbh_mass, agn_redshift):
     """
     This function evaluates the EMRI gravitational wave frequency and strain at the end of each timestep_duration_yr
-=======
-        Default is frac_R_hill =1.0 (ie binary is ionized at the Hill sphere).
-        Change frac_R_hill if you're testing binary formation at >R_hill.
-
-        R_hill = a_com*(M_bin/3M_smbh)^1/3
-
-        where a_com is the radial disk location of the binary center of mass (given by disk_bin_bhbh_pro_array[9,*]),
-        M_bin = M_1 + M_2 = disk_bin_bhbh_pro_array[2,*]+disk_bin_bhbh_pro_array[3,*] is the binary mass
-        M_smbh is the SMBH mass (given by smbh_mass)
-
-        and binary separation is in disk_bin_bhbh_pro_array[8,*].
-        Condition is
-        if bin_separation > frac_R_hill*R_hill:
-            Ionize binary. Return flag valued at index of binary in disk_bin_bhbh_pro_array.
-            Then in test1.py remove binary from disk_bin_bhbh_pro_array! decrease bin_index by 1.
-            Add two new singletons to the singleton arrays.
-        Parameters
-        ----------
-        disk_bin_bhbh_pro_array : float array
-            Full binary array.
-        bin_index : int
-            number of binaries in array
-        smbh_mass : float
-            mass of supermassive black hole in units of solar masses
->>>>>>> bee1d0c9
 
     Parameters
     ----------
@@ -1113,7 +602,6 @@
     return (bh_id_nums)
 
 
-<<<<<<< HEAD
 def contact_check(blackholes_binary, smbh_mass):
     """
     This function tests to see if the binary separation has shrunk so that the binary is touching!
@@ -1127,97 +615,6 @@
         Full binary array.
     smbh_mass : float
         mass of supermassive black hole in units of solar masses
-=======
-def contact_check(disk_bin_bhbh_pro_array, bin_index, smbh_mass):
-    """ This function tests to see if the binary separation has shrunk so that the binary is touching!
-        Touching condition is where binary separation is <= R_g(M_chirp).
-        Since binary separation is in units of r_g (GM_smbh/c^2) then condition is simply:
-            binary_separation < M_chirp/M_smbh
-        Parameters
-        ----------
-        disk_bin_bhbh_pro_array : float array
-            Full binary array.
-        bin_index : int
-            number of binaries in array
-        smbh_mass : float
-            mass of supermassive black hole in units of solar masses
-
-        Returns
-        -------
-        disk_bin_bhbh_pro_array : float array
-            Returns modified disk_bin_bhbh_pro_array with updated GW properties (strain,freq) bhbh.
-        """
-    for j in range(0,bin_index):
-        #Read in mass 1, mass 2 (units of M_sun)
-        temp_mass_1 = disk_bin_bhbh_pro_array[2,j]
-        temp_mass_2 = disk_bin_bhbh_pro_array[3,j]
-        #Total binary mass
-        temp_bin_mass = temp_mass_1 + temp_mass_2
-        #Binary separation in units of r_g=GM_smbh/c^2
-        temp_bin_separation = disk_bin_bhbh_pro_array[8,j]
-
-        #Condition is if binary separation < R_g(M_chirp). 
-        # Binary separation is in units of r_g(M_smbh) so 
-        # condition is separation < R_g(M_chirp)/R_g(M_smbh) =M_chirp/M_smbh
-        # where m_chirp =(M_1 M_2)^(3/5) /(M_bin)^(1/5)
-        # M1,M2, M_smbh are all in units of M_sun
-        m_chirp = ((temp_mass_1*temp_mass_2)**(3/5))/(temp_bin_mass**(1/5))
-        condition = m_chirp/smbh_mass
-        # If binary separation < merge condition, set binary separation to merge condition
-        if temp_bin_separation < condition:
-            disk_bin_bhbh_pro_array[8,j] = condition
-            disk_bin_bhbh_pro_array[11,j] = -2
-    return disk_bin_bhbh_pro_array
-
-
-def contact_check_obj(blackholes_binary, smbh_mass):
-
-    disk_bin_bhbh_pro_array = obj_to_binary_bh_array(blackholes_binary)
-
-    bin_index = blackholes_binary.num
-
-    disk_bin_bhbh_pro_array = contact_check(disk_bin_bhbh_pro_array, bin_index, smbh_mass)
-
-    blackholes_binary.bin_sep = disk_bin_bhbh_pro_array[8, :]
-    blackholes_binary.flag_merging = disk_bin_bhbh_pro_array[11, :]
-
-    return(blackholes_binary)
-
-
-def ionization_check(disk_bin_bhbh_pro_array, bin_index, smbh_mass):
-    """This function tests whether a binary has been softened beyond some limit.
-        Returns index of binary to be ionized. Otherwise returns -1.
-        The limit is set to some fraction of the binary Hill sphere, frac_R_hill
-
-        Default is frac_R_hill =1.0 (ie binary is ionized at the Hill sphere).
-        Change frac_R_hill if you're testing binary formation at >R_hill.
-
-        R_hill = a_com*(M_bin/3M_smbh)^1/3
-
-        where a_com is the radial disk location of the binary center of mass (given by disk_bin_bhbh_pro_array[9,*]),
-        M_bin = M_1 + M_2 = disk_bin_bhbh_pro_array[2,*]+disk_bin_bhbh_pro_array[3,*] is the binary mass
-        M_smbh is the SMBH mass (given by smbh_mass)
-
-        and binary separation is in disk_bin_bhbh_pro_array[8,*].
-        Condition is
-        if bin_separation > frac_R_hill*R_hill:
-            Ionize binary. Return flag valued at index of binary in disk_bin_bhbh_pro_array.
-            Then in test1.py remove binary from disk_bin_bhbh_pro_array! decrease bin_index by 1.
-            Add two new singletons to the singleton arrays.
-        Parameters
-        ----------
-        disk_bin_bhbh_pro_array : float array
-            Full binary array.
-        bin_index : int
-            number of binaries in array
-        smbh_mass : float
-            mass of supermassive black hole in units of solar masses
-
-        Returns
-        -------
-        disk_bin_bhbh_pro_array : float array
-            Returns modified disk_bin_bhbh_pro_array with updated GW properties (strain,freq) bhbh.
->>>>>>> bee1d0c9
 
     Returns
     -------
@@ -1225,40 +622,8 @@
         Returns modified blackholes_binary with updated bin_sep and flag_merging.
     """
 
-<<<<<<< HEAD
     mass_binary = blackholes_binary.mass_1 + blackholes_binary.mass_2
     mass_chirp = np.power(blackholes_binary.mass_1 * blackholes_binary.mass_2, 3. / 5.) / np.power(mass_binary, 1. / 5.)
-=======
-    #Default return for the function is -1
-    ionization_flag = -1.0
-    for j in range(0,bin_index):
-        # Read in binary masses (units of M_sun)
-        temp_mass_1 = disk_bin_bhbh_pro_array[2,j]
-        temp_mass_2 = disk_bin_bhbh_pro_array[3,j]
-        # Set up binary mass (units of M_sun)
-        temp_bin_mass = temp_mass_1 + temp_mass_2
-        # Mass ratio of binary to SMBH (unitless)
-        temp_mass_ratio = temp_bin_mass/smbh_mass
-        # Read in binary separation (units of r_g of the SMBH =GM_smbh/c^2)
-        temp_bin_separation = disk_bin_bhbh_pro_array[8,j]
-        # Read in binary com disk location ( units of r_g of the SMBH = GM_smbh/c^2)
-        temp_bin_com_radius = disk_bin_bhbh_pro_array[9,j]
-        #Define binary Hill sphere (units of r_g of SMBH where 1r_g = GM_smbh/c^2 = 1AU for 10**8Msun SMBH
-        temp_hill_sphere = temp_bin_com_radius*((temp_mass_ratio/3)**(1/3))
-
-        if temp_bin_separation > frac_rhill*temp_hill_sphere:
-            #Comment out for now
-            # print("Ionize binary!", temp_bin_separation, frac_rhill*temp_hill_sphere)
-            #Ionize binary!!!
-            # print("disk_bin_bhbh_pro_array index",j)
-            ionization_flag = j
-
-    return ionization_flag
-
-def reality_check_old(disk_bin_bhbh_pro_array, bin_index, nbin_properties):
-    """ This function tests to see if the binary is real. If location = 0 or mass = 0 *and* any other element is NON-ZERO then discard this binary element.
-        Returns flag, negative for default, if positive it is the index of the binary column to be deleted.
->>>>>>> bee1d0c9
 
     # Condition is if binary separation < R_g(M_chirp). 
     # Binary separation is in units of r_g(M_smbh) so 
