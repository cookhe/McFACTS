"""
Module for calculating the recoil (kick) velocity of a remnant BH.
"""
import numpy as np
from mcfacts.mcfacts_random_state import rng

def analytical_kick_velocity(
        mass_1,
        mass_2,
        spin_1,
        spin_2,
        spin_angle_1,
        spin_angle_2):
    """
    Compute the analytical gravitational wave recoil (kick) velocity for merging black hole binaries
    as in Akiba et al. 2024 (arXiv:2410.19881).

    Parameters
    ----------
    mass_1 : numpy.ndarray
        Mass [M_sun] of object 1 with :obj:`float` type
    mass_2 : numpy.ndarray
        Mass [M_sun] of object 2 with :obj:`float` type
    spin_1 : numpy.ndarray
        Spin magnitude [unitless] of object 1 with :obj:`float` type
    spin_2 : numpy.ndarray
        Spin magnitude [unitless] of object 2 with :obj:`float` type
    spin_angle_1 : numpy.ndarray
        Spin angle [radian] of object 1 with :obj:`float` type
    spin_angle_2 : numpy.ndarray
        Spin angle [radian] of object 2 with :obj:`float` type

    Returns
    -------
    v_kick : np.ndarray
        Kick velocity [km/s] of the remnant BH with :obj:`float` type
    """
    mass_1 = np.array(mass_1)
    mass_2 = np.array(mass_2)
    spin_1 = np.array(spin_1)
    spin_2 = np.array(spin_2)
    spin_angle_1 = np.array(spin_angle_1)
    spin_angle_2 = np.array(spin_angle_2)

    # As in Akiba et al, mass_2 should be the more massive BH in the binary.
    mask = mass_1 <= mass_2

    m_1_new = np.where(mask, mass_1, mass_2)
    m_2_new = np.where(mask, mass_2, mass_1)
    spin_1_new = np.where(mask, spin_1, spin_2)
    spin_2_new = np.where(mask, spin_2, spin_1)
    spin_angle_1_new = np.where(mask, spin_angle_1, spin_angle_2)
    spin_angle_2_new = np.where(mask, spin_angle_2, spin_angle_1)

    # "perp" and "par" refer to components perpendicular and parallel to the orbital angular momentum axis, respectively.
    # Orbital angular momentum axis of binary is aligned with the disk angualr momentum.
    # Find the perp and par components of spin:
    spin_1_par = spin_1_new * np.cos(spin_angle_1_new)
    spin_1_perp = spin_1_new * np.sin(spin_angle_1_new)
    spin_2_par = spin_2_new * np.cos(spin_angle_2_new)
    spin_2_perp = spin_2_new * np.sin(spin_angle_2_new)

    # Find the mass ratio q and asymmetric mass ratio eta:
    q = m_1_new / m_2_new
    eta = q / (1 + q)**2

    # As defined in Akiba et al. 2024:
    S = (2 * (spin_1_new + q**2 * spin_2_new)) / (1 + q)**2

    xi = np.radians(145)
    A = 1.2e4
    B = -0.93
    H = 6.9e3
    V_11, V_A, V_B, V_C = 3678, 2481, 1793, 1507

<<<<<<< HEAD
    angle = rng.uniform(0.0, 2*np.pi, size=len(mass_1))

    v_m = A * eta**2 * np.sqrt(1 - 4 * eta) * (1 + B * eta)
    v_perp = (H * eta**2 / (1 + q)) * (spin_2_par - q * spin_1_par)

    v_par = ((16 * eta**2) / (1 + q)) * (V_11 + (V_A * S) + (V_B * S**2) + (V_C * S**3)) * \
            np.abs(spin_2_perp - q * spin_1_perp) * np.cos(angle)

    v_kick = np.sqrt((v_m + v_perp * np.cos(xi))**2 +
                     (v_perp * np.sin(xi))**2 +
                     v_par**2)
=======
        q = m_1_new/m_2_new
        xi = 145 # deg
        A = 1.2*10**4
        eta = q/(1+q)**2
        B = -0.93
        H = 6.9*10**3
        q = m_1_new/m_2_new
        n = q/(1+q)**2
        S = (2 * (chi_2_new_par + (q**2 * chi_1_new_par)))/(1+q)**2
        angle = rng.uniform(0.0, 2*np.pi)
        V_11 = 3678
        V_A = 2481
        V_B = 1793
        V_C = 1507
        v_m = A * eta**2 * np.sqrt(1-4*eta)*(1 + B * n)
        v_perp = ( (H*eta**2)/(1+q) ) * (chi_2_new_par - q*chi_1_new_par)
        term_1 = ( (16*eta**2) / (1 + q)) * (V_11 + (V_A * S) + (V_B * S**2) + (V_C * S**3))
        term_2 = abs(chi_2_new_perp - q*chi_1_new_perp)*np.cos(angle)
        v_par = term_1 * term_2

        v_kick.append(np.sqrt((v_m + (v_perp * np.cos(xi)))**2 + (v_perp * (np.sin(xi)))**2 + v_par**2))
        # np.sqrt((v_m + v_perp * np.cos(xi))**2 + (v_perp * (np.sin(xi)))**2 + v_par**2)

    v_kick = np.array(v_kick)
    assert np.all(v_kick > 0), \
        "v_kick has values <= 0"
    assert np.isfinite(v_kick).all(), \
        "Finite check failure: v_kick"
>>>>>>> 6d625ddf

    return v_kick<|MERGE_RESOLUTION|>--- conflicted
+++ resolved
@@ -73,7 +73,6 @@
     H = 6.9e3
     V_11, V_A, V_B, V_C = 3678, 2481, 1793, 1507
 
-<<<<<<< HEAD
     angle = rng.uniform(0.0, 2*np.pi, size=len(mass_1))
 
     v_m = A * eta**2 * np.sqrt(1 - 4 * eta) * (1 + B * eta)
@@ -85,35 +84,11 @@
     v_kick = np.sqrt((v_m + v_perp * np.cos(xi))**2 +
                      (v_perp * np.sin(xi))**2 +
                      v_par**2)
-=======
-        q = m_1_new/m_2_new
-        xi = 145 # deg
-        A = 1.2*10**4
-        eta = q/(1+q)**2
-        B = -0.93
-        H = 6.9*10**3
-        q = m_1_new/m_2_new
-        n = q/(1+q)**2
-        S = (2 * (chi_2_new_par + (q**2 * chi_1_new_par)))/(1+q)**2
-        angle = rng.uniform(0.0, 2*np.pi)
-        V_11 = 3678
-        V_A = 2481
-        V_B = 1793
-        V_C = 1507
-        v_m = A * eta**2 * np.sqrt(1-4*eta)*(1 + B * n)
-        v_perp = ( (H*eta**2)/(1+q) ) * (chi_2_new_par - q*chi_1_new_par)
-        term_1 = ( (16*eta**2) / (1 + q)) * (V_11 + (V_A * S) + (V_B * S**2) + (V_C * S**3))
-        term_2 = abs(chi_2_new_perp - q*chi_1_new_perp)*np.cos(angle)
-        v_par = term_1 * term_2
-
-        v_kick.append(np.sqrt((v_m + (v_perp * np.cos(xi)))**2 + (v_perp * (np.sin(xi)))**2 + v_par**2))
-        # np.sqrt((v_m + v_perp * np.cos(xi))**2 + (v_perp * (np.sin(xi)))**2 + v_par**2)
-
     v_kick = np.array(v_kick)
     assert np.all(v_kick > 0), \
         "v_kick has values <= 0"
     assert np.isfinite(v_kick).all(), \
         "Finite check failure: v_kick"
->>>>>>> 6d625ddf
+
 
     return v_kick