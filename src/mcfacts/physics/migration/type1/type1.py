--- conflicted
+++ resolved
@@ -2,11 +2,7 @@
 import scipy
 
 
-<<<<<<< HEAD
 def type1_migration(smbh_mass, disk_bh_orb_a_pro, disk_bh_mass_pro, disk_surf_density_func, disk_aspect_ratio_func, timestep_duration, disk_feedback_ratio_func, disk_radius_trap, disk_bh_orb_ecc_pro, disk_bh_pro_orb_ecc_crit,disk_radius_outer):
-=======
-def type1_migration(smbh_mass, disk_bh_orb_a_pro, disk_bh_mass_pro, disk_surf_density_func, disk_aspect_ratio_func, timestep_duration_yr, disk_feedback_ratio_func, disk_radius_trap, disk_bh_orb_ecc_pro, disk_bh_pro_orb_ecc_crit):
->>>>>>> 25ccdb54
     """This function calculates how far an object migrates in an AGN gas disk in a time
     of length timestep, assuming a gas disk surface density and aspect ratio profile, for
     objects of specified masses and starting locations, and returns their new locations
