--- conflicted
+++ resolved
@@ -48,52 +48,6 @@
     #Center of mass, M_total, Chi_eff, a_tot, spin_angle, m1,m2,a1,a2,theta1,theta2,gen1,gen2,time of merger
     merger_indices = np.array(merger_indices_here)
     print(merger_indices)
-<<<<<<< HEAD
-    number_of_mergers_so_far = int(num_mergers)
-
-    num_of_mergers_this_timestep = len(merger_indices)
-    print("Number of mergers this timestep",num_of_mergers_this_timestep,number_of_mergers_so_far,merger_indices)
-    print("Merged chi eff",merged_chi_eff)
-    print("merged mass",merged_mass)
-    print("merged spin",merged_spin)
-    #if len(merger_indices)>1:   # deal with the fact that we have multiple mergers
-    #    print(" Multiple mergers - we are about to lose events ")
-    #    print(mass_here, chi_here, spin_here)
-    #    merger_indices = merger_indices[0]
-    #    if isinstance(mass_here, np.ndarray):
-    #        mass =  mass_here[0]
-    #    else:
-    #        mass = mass_here
-    #    if isinstance(spin_here, np.ndarray):
-    #        spin = spin_here[0]
-    #        chi = chi_here[0]
-    #    else:
-    #        spin = spin_here
-    #        chi = chi_here
-    #else:
-    #    mass= mass_here
-    #    spin = spin_here
-    #    chi = chi_here
-
-    # There is at least 1 merger flagged so start with 0) 
-    for i in range (0,num_of_mergers_this_timestep):
-        merged_array[0,number_of_mergers_so_far + i] = bin_array[9,merger_indices[i]]
-        print("!!!!!test merge",merged_array[0,number_of_mergers_so_far + i],bin_array[9,merger_indices[i]] )
-        merged_array[1,number_of_mergers_so_far + i] = merged_mass[i]
-        merged_array[2,number_of_mergers_so_far + i] = merged_chi_eff[i]
-        merged_array[3,number_of_mergers_so_far + i] = merged_spin[i]
-        merged_array[4,number_of_mergers_so_far + i] = 0.0
-        merged_array[5,number_of_mergers_so_far + i] = bin_array[2,merger_indices[i]]
-        merged_array[6,number_of_mergers_so_far + i] = bin_array[3,merger_indices[i]]
-        merged_array[7,number_of_mergers_so_far + i] = bin_array[4,merger_indices[i]]
-        merged_array[8,number_of_mergers_so_far + i] = bin_array[5,merger_indices[i]]
-        merged_array[9,number_of_mergers_so_far + i] = bin_array[6,merger_indices[i]]
-        merged_array[10,number_of_mergers_so_far + i] = bin_array[7,merger_indices[i]]
-        merged_array[11,number_of_mergers_so_far + i] = bin_array[14,merger_indices[i]]
-        merged_array[12,number_of_mergers_so_far + i] = bin_array[15,merger_indices[i]]
-        merged_array[13,number_of_mergers_so_far + i] = bin_array[12,merger_indices[i]]
-    
-=======
     print("length merger indices",len(merger_indices))
     n_mergers_so_far=int(num_mergers)
     n_mergers_this_timestep = len(merger_indices)
@@ -137,5 +91,4 @@
         merged_array[11,n_mergers_so_far + i] = bin_array[14,merger_indices]
         merged_array[12,n_mergers_so_far + i] = bin_array[15,merger_indices]
         merged_array[13,n_mergers_so_far + i] = bin_array[12,merger_indices]
->>>>>>> b50795f2
     return merged_array