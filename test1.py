--- conflicted
+++ resolved
@@ -63,7 +63,6 @@
     # print(outmass,outspin,out_chi)
     #Output should always be constant: 23.560384 0.8402299374639024 0.31214563487176167
    #    test_merger=tests.test_merger()
-<<<<<<< HEAD
 
     # Setting up automated input parameters
     # see ReadInputs.py for documentation of variable names/types/etc.
@@ -85,29 +84,6 @@
     aspect_ratio_func_log = scipy.interpolate.UnivariateSpline(disk_model_radius_array, np.log(aspect_ratio_array))
     aspect_ratio_func = lambda x, f=aspect_ratio_func_log: np.exp(f(x))
 
-=======
-
-    # Setting up automated input parameters
-    # see ReadInputs.py for documentation of variable names/types/etc.
-
-    fname = 'inputs/model_choice.txt'
-    if opts.use_ini:
-        fname = opts.use_ini
-    mass_smbh, trap_radius, n_bh, mode_mbh_init, max_initial_bh_mass, \
-         mbh_powerlaw_index, mu_spin_distribution, sigma_spin_distribution, \
-             spin_torque_condition, frac_Eddington_ratio, max_initial_eccentricity, \
-                 timestep, number_of_timesteps, disk_model_radius_array, disk_inner_radius,\
-                     disk_outer_radius, surface_density_array, aspect_ratio_array \
-                     = ReadInputs.ReadInputs_ini(fname)
-
-    # create surface density & aspect ratio functions from input arrays
-    surf_dens_func_log = scipy.interpolate.UnivariateSpline(disk_model_radius_array, np.log(surface_density_array))
-    surf_dens_func = lambda x, f=surf_dens_func_log: np.exp(f(x))
-
-    aspect_ratio_func_log = scipy.interpolate.UnivariateSpline(disk_model_radius_array, np.log(aspect_ratio_array))
-    aspect_ratio_func = lambda x, f=aspect_ratio_func_log: np.exp(f(x))
-
->>>>>>> 73028f15
     # mass_smbh, trap_radius, n_bh, mode_mbh_init, max_initial_bh_mass, \
     #      mbh_powerlaw_index, mu_spin_distribution, sigma_spin_distribution, \
     #          spin_torque_condition, frac_Eddington_ratio, max_initial_eccentricity, \
