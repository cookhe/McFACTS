--- conflicted
+++ resolved
@@ -40,15 +40,10 @@
 binary_field_names="R1 R2 M1 M2 a1 a2 theta1 theta2 sep com t_gw merger_flag t_mgr  gen_1 gen_2  bin_ang_mom bin_ecc bin_incl bin_orb_ecc nu_gw h_bin"
 binary_stars_field_names="R1 R2 M1 M2 R1_star R2_star a1 a2 theta1 theta2 sep com t_gw merger_flag t_mgr  gen_1 gen_2  bin_ang_mom bin_ecc bin_incl bin_orb_ecc nu_gw h_bin"
 merger_field_names=' '.join(mergerfile.names_rec)
-<<<<<<< HEAD
-#DEFAULT_INI = Path(__file__).parent.resolve() / ".." / "recipes" / "model_choice.ini"
-DEFAULT_INI = Path(__file__).parent.resolve() / ".." / "recipes" / "paper1_fig_dyn_on.ini"
-DEFAULT_PRIOR_POP = Path(__file__).parent.resolve() / ".." / "recipes" / "prior_mergers_population.dat"
-=======
-merger_stars_field_names=' '.join(mergerfile.names_rec)
 bh_initial_field_names = "disk_location mass spin spin_angle orb_ang_mom orb_ecc orb_incl"
 DEFAULT_INI = Path(__file__).parent.resolve() / ".." / "recipes" / "model_choice.ini"
->>>>>>> 145a7c10
+#DEFAULT_INI = Path(__file__).parent.resolve() / ".." / "recipes" / "paper1_fig_dyn_on.ini"
+DEFAULT_PRIOR_POP = Path(__file__).parent.resolve() / ".." / "recipes" / "prior_mergers_population.dat"
 assert DEFAULT_INI.is_file()
 assert DEFAULT_PRIOR_POP.is_file()
 
@@ -287,17 +282,6 @@
          
         bh_initial_generations = np.ones((n_bh,),dtype=int)
 
-<<<<<<< HEAD
-        #Generate initial inner disk arrays for objects that end up in the inner disk. 
-        #Assume all drawn from prograde population for now.
-        inner_disk_locations = []
-        inner_disk_masses =[]
-        inner_disk_spins = []
-        inner_disk_spin_angles = []
-        inner_disk_orb_ecc = []
-        inner_disk_orb_inc = []
-        inner_disk_gens = []
-=======
         #----------now stars
         n_stars = 200 #working on making this physical
 
@@ -330,7 +314,16 @@
                         star_Z = star_Z,
                         n_stars = n_stars)
 
->>>>>>> 145a7c10
+
+        #Generate initial inner disk arrays for objects that end up in the inner disk. 
+        #Assume all drawn from prograde population for now.
+        inner_disk_locations = []
+        inner_disk_masses =[]
+        inner_disk_spins = []
+        inner_disk_spin_angles = []
+        inner_disk_orb_ecc = []
+        inner_disk_orb_inc = []
+        inner_disk_gens = []
 
         # assign functions to variable names (continuity issue)
         # Disk surface density (in kg/m^2) is a function of radius, where radius is in r_g
@@ -351,8 +344,6 @@
         prograde_bh_masses = bh_initial_masses[prograde_orb_ang_mom_indices]
         # Orbital eccentricities
         prograde_bh_orb_ecc = bh_initial_orb_ecc[prograde_orb_ang_mom_indices]
-<<<<<<< HEAD
-=======
         print("Prograde orbital eccentricities",prograde_bh_orb_ecc)
         # Find which orbital eccentricities are <=h the disk aspect ratio and set up a mask
         #prograde_bh_crit_ecc = np.ma.masked_where(prograde_bh_orb_ecc >= aspect_ratio_func(prograde_bh_locations),prograde_bh_orb_ecc)
@@ -388,16 +379,22 @@
 
 
 
->>>>>>> 145a7c10
         
+
+        # Migrate
+        # First if feedback present, find ratio of feedback heating torque to migration torque
+        #if feedback > 0:
+        #        ratio_heat_mig_torques = feedback_hankla21.feedback_hankla(prograde_bh_locations, surf_dens_func, opts.frac_Eddington_ratio, opts.alpha)
+        #else:
+        #        ratio_heat_mig_torques = np.ones(len(prograde_bh_locations))   
+        # then migrate as usual
+        #prograde_bh_locations_new = type1.type1_migration(opts.mass_smbh , prograde_bh_locations, prograde_bh_masses, disk_surface_density, disk_aspect_ratio, opts.timestep, ratio_heat_mig_torques, opts.trap_radius, prograde_bh_orb_ecc,opts.crit_ecc)
+        
+
         #Orbital inclinations
         prograde_bh_orb_incl = bh_initial_orb_incl[prograde_orb_ang_mom_indices]
-<<<<<<< HEAD
+        #prograde_stars_orb_incl = stars_initial_orb_incl[prograde_stars_orb_ang_mom_indices]
         #print("Prograde orbital inclinations")
-=======
-        #prograde_stars_orb_incl = stars_initial_orb_incl[prograde_stars_orb_ang_mom_indices]
-        print("Prograde orbital inclinations")
->>>>>>> 145a7c10
 
         # Housekeeping: Fractional rate of mass growth per year at 
         # the Eddington rate(2.3e-8/yr)
@@ -449,16 +446,6 @@
         integer_test_bin_number = int(test_bin_number)
         number_of_mergers = 0
         int_n_timesteps = int(opts.number_of_timesteps)
-        # Set up EMRI output array with properties we want to record (iteration, time, R,M,e,h_char,f_gw)
-        
-        num_of_emri_properties = 7
-        nemri = 0
-
-        #Set up BBH gw array with properties we want to record (iteration, time, sep, Mb, eb(around c.o.m.),h_char,f_gw)
-        #Set up empty list of indices of BBH to track
-        bbh_gw_indices = []
-        num_of_bbh_gw_properties = 7
-        nbbhgw = 0
 
         number_of_stars_bin_properties = len(binary_stars_field_names.split())+1
         integer_stars_nbinprop = int(number_of_stars_bin_properties)
@@ -467,6 +454,16 @@
         test_bin_stars_number = opts.n_bins_max
         integer_test_bin_stars_number = int(test_bin_stars_number)
         number_of_stars_mergers = 0
+        # Set up EMRI output array with properties we want to record (iteration, time, R,M,e,h_char,f_gw)
+        
+        num_of_emri_properties = 7
+        nemri = 0
+
+        #Set up BBH gw array with properties we want to record (iteration, time, sep, Mb, eb(around c.o.m.),h_char,f_gw)
+        #Set up empty list of indices of BBH to track
+        bbh_gw_indices = []
+        num_of_bbh_gw_properties = 7
+        nbbhgw = 0
 
         # Set up empty initial Binary array
         # Initially all zeros, then add binaries plus details as appropriate
@@ -486,6 +483,10 @@
         nprop_mergers=len(mergerfile.names_rec)
         integer_nprop_merge=int(nprop_mergers)
         merged_bh_array = np.zeros((integer_nprop_merge,integer_test_bin_number))
+
+        nprop_stars_mergers=len(mergerfile.names_rec)
+        integer_nprop_stars_merge=int(nprop_stars_mergers)
+        merged_stars_array = np.zeros((integer_nprop_stars_merge,integer_test_bin_stars_number))
         
         # Multiple AGN episodes:
         # If you want to use the output of a previous AGN simulation as an input to another AGN phase
@@ -506,10 +507,6 @@
             prograde_bh_generations = prior_gens[prior_indices] 
             prior_ecc_factor = 0.3
             prograde_bh_orb_ecc = setupdiskblackholes.setup_disk_blackholes_eccentricity_uniform_modified(rng,prior_ecc_factor,num_of_progrades)
-
-        nprop_stars_mergers=len(mergerfile.names_rec)
-        integer_nprop_stars_merge=int(nprop_stars_mergers)
-        merged_stars_array = np.zeros((integer_nprop_stars_merge,integer_test_bin_stars_number))
 
         # Start Loop of Timesteps
         print("Start Loop!")
