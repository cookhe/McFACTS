--- conflicted
+++ resolved
@@ -851,15 +851,12 @@
             filing_cabinet.update(id_num=stars_pro.id_num,
                                   attr="orb_a",
                                   new_info=stars_pro.orb_a)
-<<<<<<< HEAD
-=======
 
             # Check for eccentricity > 1 (hyperbolic orbit, ejected from disk)
             bh_pro_id_num_ecc_hyperbolic = blackholes_pro.id_num[blackholes_pro.orb_ecc >= 1.]
             if bh_pro_id_num_ecc_hyperbolic.size > 0:
                 blackholes_pro.remove_id_num(bh_pro_id_num_ecc_hyperbolic)
                 filing_cabinet.remove_id_num(bh_pro_id_num_ecc_hyperbolic)
->>>>>>> 02982bc7
 
             # Stars lose mass via stellar winds
             stars_pro.mass, star_mass_lost = accretion.star_wind_mass_loss(
