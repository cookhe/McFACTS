#!/usr/bin/env python3
import os
from os.path import isfile, isdir
from pathlib import Path

from cgi import print_arguments
import numpy as np
import math
import matplotlib.pyplot as plt
import itertools
import scipy.interpolate

import sys
import argparse

from mcfacts.inputs import ReadInputs

from objects.agnobject import AGNStar

from mcfacts.setup import setupdiskblackholes
from mcfacts.setup import setupdiskstars
from mcfacts.physics.migration.type1 import type1
from mcfacts.physics.accretion.eddington import changebhmass
from mcfacts.physics.accretion.eddington import changestarsmass
from mcfacts.physics.accretion.torque import changebh
from mcfacts.physics.accretion.torque import changestars
from mcfacts.physics.feedback.hankla21 import feedback_hankla21
from mcfacts.physics.dynamics import dynamics
from mcfacts.physics.eccentricity import orbital_ecc
from mcfacts.physics.binary.formation import hillsphere
from mcfacts.physics.binary.formation import add_new_binary
#from mcfacts.physics.binary.formation import secunda20
from mcfacts.physics.binary.evolve import evolve
from mcfacts.physics.binary.harden import baruteau11
from mcfacts.physics.binary.merge import tichy08
from mcfacts.physics.binary.merge import chieff
from mcfacts.physics.binary.merge import tgw
#from mcfacts.tests import tests
from mcfacts.outputs import mergerfile

binary_field_names="R1 R2 M1 M2 a1 a2 theta1 theta2 sep com t_gw merger_flag t_mgr  gen_1 gen_2  bin_ang_mom bin_ecc bin_incl bin_orb_ecc nu_gw h_bin"
binary_stars_field_names="R1 R2 M1 M2 R1_star R2_star a1 a2 theta1 theta2 sep com t_gw merger_flag t_mgr  gen_1 gen_2  bin_ang_mom bin_ecc bin_incl bin_orb_ecc nu_gw h_bin"
merger_field_names=' '.join(mergerfile.names_rec)
merger_stars_field_names=' '.join(mergerfile.names_rec)
bh_initial_field_names = "disk_location mass spin spin_angle orb_ang_mom orb_ecc orb_incl"
stars_initial_field_names = "disk_location mass radius X Y Z spin spin_angle orb_ang_mom _orb_ecc orb_incl"
DEFAULT_INI = Path(__file__).parent.resolve() / ".." / "recipes" / "model_choice.ini"
assert DEFAULT_INI.is_file()

def arg():
    import argparse
    # parse command line arguments
    parser = argparse.ArgumentParser()
    # General
    parser.add_argument("--n_bins_max", default=1000, type=int)
    parser.add_argument("--n_bins_max_out", default=100, type=int)
    parser.add_argument("--fname-ini",help="Filename of configuration file",
        default=DEFAULT_INI,type=str)
    parser.add_argument("--fname-output-mergers",default="output_mergers.dat",
        help="output merger file (if any)",type=str)
    parser.add_argument("--fname-snapshots-bh",
        default="output_bh_[single|binary]_$(index).dat",
        help="output of BH index file ")
    parser.add_argument("--no-snapshots", action='store_true')
    parser.add_argument("--verbose",action='store_true')
    parser.add_argument("-w", "--work-directory",
        default=Path().parent.resolve(),
        help="Set the working directory for saving output. Default: current working directory",
        type=str
    )
    parser.add_argument("--seed", type=int, default=None,
        help="Set the random seed. Randomly sets one if not passed. Default: None")
    parser.add_argument("--fname-log", default=None, type=str,
        help="Specify a file to save the arguments for mcfacts")
    
    ## Add inifile arguments
    # Read default inifile
    _variable_inputs, _disk_model_radius_array, _surface_density_array, _aspect_ratio_array \
        = ReadInputs.ReadInputs_ini(DEFAULT_INI,False)
    # Loop the arguments
    for name in _variable_inputs:
        _metavar    = name
        _opt        = "--%s"%(name)
        _default    = _variable_inputs[name]
        _dtype      = type(_variable_inputs[name])
        parser.add_argument(
            _opt,
            default=_default,
            type=_dtype,
            metavar=_metavar,
           )

    ## Parse arguments
    opts = parser.parse_args()
    # Check that the inifile exists
    assert isfile(opts.fname_ini)
    # Convert to path objects
    opts.fname_ini = Path(opts.fname_ini)
    assert opts.fname_ini.is_file()
    opts.fname_snapshots_bh = Path(opts.fname_snapshots_bh)
    opts.fname_output_mergers = Path(opts.fname_output_mergers)

    ## Parse inifile
    # Read inifile
    variable_inputs, disk_model_radius_array, surface_density_array, aspect_ratio_array \
        = ReadInputs.ReadInputs_ini(opts.fname_ini, opts.verbose)
    # Okay, this is important. The priority of input arguments is:
    # command line > specified inifile > default inifile
    for name in variable_inputs:
        print(name, hasattr(opts, name), getattr(opts, name), _variable_inputs[name], variable_inputs[name])
        if getattr(opts, name) != _variable_inputs[name]:
            print(name)
            # This is the case where the user has set the value of an argument
            # from the command line. We don't want to argue with the user.
            pass
        else:
            # This is the case where the user has not set the value of an
            # argument from the command line.
            # We can overwrite the default value with the inifile value
            setattr(opts, name, variable_inputs[name])
    # Case 3: if an attribute is in the default infile,
    #   and not the specified inifile,
    #   it remains unaltered.

    # Update opts with variable inputs
    opts.disk_model_radius_array = disk_model_radius_array
    opts.surface_density_array = surface_density_array
    opts.aspect_ratio_array = aspect_ratio_array
    if opts.verbose:
        for item in opts.__dict__:
            print(item, getattr(opts, item))

    # Get the user-defined or default working directory / output location
    opts.work_directory = Path(opts.work_directory).resolve()
    if not isdir(opts.work_directory):
        os.mkdir(opts.work_directory)
    assert opts.work_directory.is_dir()
    try: # check if working directory for output exists
        os.stat(opts.work_directory)
    except FileNotFoundError as e:
        raise e
    print(f"Output will be saved to {opts.work_directory}")

    # Get the parent path to this file and cd to that location for runtime
    opts.runtime_directory = Path(__file__).parent.resolve()
    assert opts.runtime_directory.is_dir()
    os.chdir(opts.runtime_directory)

    # set the seed for random number generation and reproducibility if not user-defined
    if opts.seed == None:
        opts.seed = np.random.randint(low=0, high=int(1e18))
        print(f'Random number generator seed set to: {opts.seed}')
    if not opts.fname_log is None:
        with open(opts.work_directory / opts.fname_log, 'w') as F:
            for item in opts.__dict__:
                line = "%s = %s\n"%(item, str(opts.__dict__[item]))
                F.write(line)
    return opts

def main():
    """
    """
    # Setting up automated input parameters
    # see IOdocumentation.txt for documentation of variable names/types/etc.
    opts = arg()

    # create surface density & aspect ratio functions from input arrays
    surf_dens_func_log = scipy.interpolate.UnivariateSpline(
        opts.disk_model_radius_array, np.log(opts.surface_density_array))
    surf_dens_func = lambda x, f=surf_dens_func_log: np.exp(f(x))

    aspect_ratio_func_log = scipy.interpolate.UnivariateSpline(
        opts.disk_model_radius_array, np.log(opts.aspect_ratio_array))
    aspect_ratio_func = lambda x, f=aspect_ratio_func_log: np.exp(f(x))
    
    merged_bh_array_pop = []
    
    for iteration in range(opts.n_iterations):
        print("Iteration", iteration)
        # Set random number generator for this run with incremented seed
        rng = np.random.default_rng(opts.seed + iteration)

        # Make subdirectories for each iteration
        # Fills run number with leading zeros to stay sequential
        iteration_zfilled_str = f"{iteration:>0{int(np.log10(opts.n_iterations))+1}}"
        try: # Make subdir, exit if it exists to avoid clobbering.
            os.makedirs(os.path.join(opts.work_directory, f"run{iteration_zfilled_str}"), exist_ok=False)
        except FileExistsError:
            raise FileExistsError(f"Directory \'run{iteration_zfilled_str}\' exists. Exiting so I don't delete your data.")

        # can index other parameter lists here if needed.
        # galaxy_type = galaxy_models[iteration] # e.g. star forming/spiral vs. elliptical
        # NSC mass
        # SMBH mass


        #Set up number of BH in disk
        n_bh = setupdiskblackholes.setup_disk_nbh(
            opts.M_nsc,
            opts.nbh_nstar_ratio,
            opts.mbh_mstar_ratio,
            opts.r_nsc_out,
            opts.nsc_index_outer,
            opts.mass_smbh,
            opts.disk_outer_radius,
            opts.h_disk_average,
            opts.r_nsc_crit,
            opts.nsc_index_inner,
        )

        #This generates 10^6 more stars than BH so for right now I have artificially limited it to 5000 stars.
        n_stars = setupdiskstars.setup_disk_nstars(
            opts.M_nsc,
            opts.nbh_nstar_ratio,
            opts.mbh_mstar_ratio,
            opts.r_nsc_out,
            opts.nsc_index_outer,
            opts.mass_smbh,
            opts.disk_outer_radius,
            opts.h_disk_average,
            opts.r_nsc_crit,
            opts.nsc_index_inner,
        )
        n_stars = np.int64(5000)

        print('n_bh = {}, n_stars = {}'.format(n_bh,n_stars))
        

        # generate initial BH parameter arrays
        print("Generate initial BH parameter arrays")
        bh_initial_locations = setupdiskblackholes.setup_disk_blackholes_location(
            rng,
            n_bh,
            opts.disk_outer_radius,
        )
        bh_initial_masses = setupdiskblackholes.setup_disk_blackholes_masses(
            rng,
            n_bh,
            opts.mode_mbh_init,
            opts.max_initial_bh_mass,
            opts.mbh_powerlaw_index,
        )
        bh_initial_spins = setupdiskblackholes.setup_disk_blackholes_spins(
            rng,
            n_bh,
            opts.mu_spin_distribution,
            opts.sigma_spin_distribution
        )
        bh_initial_spin_angles = setupdiskblackholes.setup_disk_blackholes_spin_angles(
            rng,
            n_bh,
            bh_initial_spins
        )
        bh_initial_orb_ang_mom = setupdiskblackholes.setup_disk_blackholes_orb_ang_mom(
            rng,
            n_bh
        )
        if opts.orb_ecc_damping == 1:
            bh_initial_orb_ecc = setupdiskblackholes.setup_disk_blackholes_eccentricity_uniform(rng,n_bh)
        else:
            bh_initial_orb_ecc = setupdiskblackholes.setup_disk_blackholes_circularized(rng,n_bh,opts.crit_ecc)

        bh_initial_orb_incl = setupdiskblackholes.setup_disk_blackholes_inclination(rng,n_bh)
        #print("orb ecc",bh_initial_orb_ecc)
        #bh_initial_generations = np.ones((integer_nbh,),dtype=int)  

        bh_initial_generations = np.ones((n_bh,),dtype=int)

<<<<<<< HEAD
        #----------now stars
        n_stars = 200 #working on making this physical

        #this doesn't work like it should. need some sort of initialization function. radius should call the masses function.

        stars = AGNStar(mass = setupdiskstars.setup_disk_stars_masses(rng, n_stars, min_initial_star_mass,max_initial_star_mass,mstar_powerlaw_index),
                        spin = setupdiskstars.setup_disk_stars_spins(rng, n_stars, mu_star_spin_distribution, sigma_star_spin_distribution),
                        spin_angle = setupdiskstars.setup_disk_stars_spin_angles(rng, n_stars, stars_initial_spins),
                        orbit_a = setupdiskstars.setup_disk_stars_location(rng, n_stars, disk_outer_radius),
                        orbit_inclination = setupdiskstars.setup_disk_stars_inclination(rng, n_stars),
                        #orb_ang_mom = orb_ang_mom,
                        orbit_e = setupdiskstars.setup_disk_stars_eccentricity_uniform(rng, n_stars),
                        star_radius = setupdiskstars.setup_disk_stars_radii(masses),
                        star_Y = 0.0088,
                        star_Z = 0.026)
=======

        #Generate initial stars arrays
        print("Generate initial star parameter arrays")
        stars_initial_locations = setupdiskstars.setup_disk_stars_location(
            rng,
            n_stars,
            opts.disk_outer_radius
            )
        stars_initial_masses = setupdiskstars.setup_disk_stars_masses(
            rng,
            n_stars,
            opts.min_initial_star_mass,
            opts.max_initial_star_mass,
            opts.star_mass_powerlaw_index
            )
        stars_initial_X, stars_initial_Y, stars_initial_Z = setupdiskstars.setup_disk_stars_comp(
            n_stars,
            opts.stars_initial_X, 
            opts.stars_initial_Y, 
            opts.stars_initial_Z)
        stars_initial_radii = setupdiskstars.setup_disk_stars_radii(
            stars_initial_masses
            )
        stars_initial_spins = setupdiskstars.setup_disk_stars_spins(
            rng,
            n_stars,
            opts.mu_star_spin_distribution,
            opts.sigma_star_spin_distribution
        )
        stars_initial_spin_angles = setupdiskstars.setup_disk_stars_spin_angles(
            rng,
            n_stars,
            stars_initial_spins
        )
        stars_initial_orb_ang_mom = setupdiskstars.setup_disk_stars_orb_ang_mom(
            rng,
            n_stars
            )
        if opts.orb_ecc_damping == 1:
            stars_initial_orb_ecc = setupdiskstars.setup_disk_stars_eccentricity_uniform(rng,n_stars)
        else:
            stars_initial_orb_ecc = setupdiskstars.setup_disk_stars_circularized(rng,n_stars,opts.crit_ecc)

        stars_initial_orb_incl = setupdiskstars.setup_disk_stars_inclination(rng,n_stars)
        #print("orb ecc",bh_initial_orb_ecc)
        #bh_initial_generations = np.ones((integer_nbh,),dtype=int)  

        stars_initial_generations = np.ones((n_stars,),dtype=int)

>>>>>>> 3597c458

        # assign functions to variable names (continuity issue)
        # Disk surface density (in kg/m^2) is a function of radius, where radius is in r_g
        disk_surface_density = surf_dens_func
        # and disk aspect ratio is also a function of radius, where radius is in r_g
        disk_aspect_ratio = aspect_ratio_func
        # Housekeeping: Set up time
        initial_time = 0.0
        final_time = opts.timestep*opts.number_of_timesteps

        # Find prograde BH orbiters. Identify BH with orb. ang mom =+1
        bh_orb_ang_mom_indices = np.array(bh_initial_orb_ang_mom)
        prograde_orb_ang_mom_indices = np.where(bh_orb_ang_mom_indices == 1)
        #retrograde_orb_ang_mom_indices = np.where(bh_orb_ang_mom_indices == -1)
        prograde_bh_locations = bh_initial_locations[prograde_orb_ang_mom_indices]
        sorted_prograde_bh_locations = np.sort(prograde_bh_locations)
        print("Sorted prograde BH locations:",
        len(sorted_prograde_bh_locations), len(prograde_bh_locations))
        print(sorted_prograde_bh_locations)
        print(prograde_bh_locations)
        #print("Aspect ratio",aspect_ratio_func(prograde_bh_locations))
        #Use masses of prograde BH only
        prograde_bh_masses = bh_initial_masses[prograde_orb_ang_mom_indices]
        print("Prograde BH initial masses", len(prograde_bh_masses))
        print("Prograde BH initital spins",bh_initial_spins[prograde_orb_ang_mom_indices])
        print("Prograde BH initial spin angles",bh_initial_spin_angles[prograde_orb_ang_mom_indices])
        # Orbital eccentricities
        prograde_bh_orb_ecc = bh_initial_orb_ecc[prograde_orb_ang_mom_indices]
        print("Prograde orbital eccentricities",prograde_bh_orb_ecc)
        # Find which orbital eccentricities are <=h the disk aspect ratio and set up a mask
        #prograde_bh_crit_ecc = np.ma.masked_where(prograde_bh_orb_ecc >= aspect_ratio_func(prograde_bh_locations),prograde_bh_orb_ecc)
        # Orb eccentricities <2h (simple exponential damping): mask entries > 2*aspect_ratio
        #prograde_bh_modest_ecc = np.ma.masked_where(prograde_bh_orb_ecc > 2.0*aspect_ratio_func(prograde_bh_locations),prograde_bh_orb_ecc)
        #Orb eccentricities >2h (modified exponential damping): mask entries < 2*aspect_ratio
        #prograde_bh_large_ecc = np.ma.masked_where(prograde_bh_orb_ecc < 2.0*aspect_ratio_func(prograde_bh_locations),prograde_bh_orb_ecc)
        # Apply ecc damping to this masked array (where true)
        #prograde_bh_orb_ecc_damp = orbital_ecc.orbital_ecc_damping(opts.mass_smbh, prograde_bh_locations, prograde_bh_masses, surf_dens_func, aspect_ratio_func, prograde_bh_orb_ecc, opts.timestep, opts.crit_ecc)

        #print('modest ecc ',prograde_bh_modest_ecc)
        #print('damped ecc',prograde_bh_orb_ecc_damp) 
        
        # Test dynamics
        #post_dynamics_orb_ecc = dynamics.circular_singles_encounters_prograde(rng,opts.mass_smbh, prograde_bh_locations, prograde_bh_masses, surf_dens_func, aspect_ratio_func, prograde_bh_orb_ecc, opts.timestep, opts.crit_ecc, de)
    

        #Find prograde stars. Identify stars with orb. ang mom =+1
        stars_orb_ang_mom_indices = np.array(stars_initial_orb_ang_mom)
        prograde_stars_orb_ang_mom_indices = np.where(stars_orb_ang_mom_indices == 1)
        #retrograde_orb_ang_mom_indices = np.where(stars_orb_ang_mom_indices == -1)
        prograde_stars_locations = stars_initial_locations[prograde_stars_orb_ang_mom_indices]
        sorted_prograde_stars_locations = np.sort(prograde_stars_locations)
        print("Sorted prograde stars locations:",
        len(sorted_prograde_stars_locations), len(prograde_stars_locations))
        print(sorted_prograde_stars_locations)
        print(prograde_stars_locations)
        #print("Aspect ratio",aspect_ratio_func(prograde_stars_locations))
        #Use masses of prograde stars only
        prograde_stars_masses = stars_initial_masses[prograde_stars_orb_ang_mom_indices]
        print("Prograde stars initial masses", len(prograde_stars_masses))
        print("Prograde stars initital spins",stars_initial_spins[prograde_stars_orb_ang_mom_indices])
        print("Prograde stars initial spin angles",stars_initial_spin_angles[prograde_stars_orb_ang_mom_indices])
        # Orbital eccentricities
        prograde_stars_orb_ecc = stars_initial_orb_ecc[prograde_stars_orb_ang_mom_indices]
        print("Prograde orbital eccentricities",prograde_stars_orb_ecc)

        

        # Migrate
        # First if feedback present, find ratio of feedback heating torque to migration torque
        #if feedback > 0:
        #        ratio_heat_mig_torques = feedback_hankla21.feedback_hankla(prograde_bh_locations, surf_dens_func, opts.frac_Eddington_ratio, opts.alpha)
        #else:
        #        ratio_heat_mig_torques = np.ones(len(prograde_bh_locations))   
        # then migrate as usual
        #prograde_bh_locations_new = type1.type1_migration(opts.mass_smbh , prograde_bh_locations, prograde_bh_masses, disk_surface_density, disk_aspect_ratio, opts.timestep, ratio_heat_mig_torques, opts.trap_radius, prograde_bh_orb_ecc,opts.crit_ecc)
        

        #Orbital inclinations
        prograde_bh_orb_incl = bh_initial_orb_incl[prograde_orb_ang_mom_indices]
        prograde_stars_orb_incl = stars_initial_orb_incl[prograde_stars_orb_ang_mom_indices]
        print("Prograde orbital inclinations")

        # Housekeeping: Fractional rate of mass growth per year at 
        # the Eddington rate(2.3e-8/yr)
        mass_growth_Edd_rate = 2.3e-8
    
        # Housekeeping: minimum spin angle resolution 
        # (ie less than this value gets fixed to zero) 
        # e.g 0.02 rad=1deg
        spin_minimum_resolution = 0.02
        #Torque prograde orbiting BH only
        prograde_bh_spins = bh_initial_spins[prograde_orb_ang_mom_indices]
        prograde_bh_spin_angles = bh_initial_spin_angles[prograde_orb_ang_mom_indices]
        prograde_bh_generations = bh_initial_generations[prograde_orb_ang_mom_indices]

        #Torque prograde orbiting stars only
        prograde_stars_spins = stars_initial_spins[prograde_stars_orb_ang_mom_indices]
        prograde_stars_spin_angles = stars_initial_spin_angles[prograde_stars_orb_ang_mom_indices]
        prograde_stars_generations = stars_initial_generations[prograde_stars_orb_ang_mom_indices]
        prograde_stars_radii = stars_initial_radii[prograde_stars_orb_ang_mom_indices]
        prograde_stars_X = stars_initial_X[prograde_stars_orb_ang_mom_indices]
        prograde_stars_Y = stars_initial_Y[prograde_stars_orb_ang_mom_indices]
        prograde_stars_Z = stars_initial_Z[prograde_stars_orb_ang_mom_indices]



        # Writing initial parameters to file
        np.savetxt(
                os.path.join(opts.work_directory, f"run{iteration_zfilled_str}/initial_params_bh.dat"),
                np.c_[bh_initial_locations.T, 
                      bh_initial_masses.T, 
                      bh_initial_spins.T, 
                      bh_initial_spin_angles.T, 
                      bh_initial_orb_ang_mom.T, 
                      bh_initial_orb_ecc.T, 
                      bh_initial_orb_incl.T],
                header = bh_initial_field_names
        )
        
        np.savetxt(
                os.path.join(opts.work_directory, f"run{iteration_zfilled_str}/initial_params_stars.dat"),
                np.c_[stars_initial_locations.T, 
                      stars_initial_masses.T, 
                      stars_initial_radii.T, 
                      stars_initial_X.T,
                      stars_initial_Y.T,
                      stars_initial_Z.T,
                      stars_initial_spins.T, 
                      stars_initial_spin_angles.T, 
                      stars_initial_orb_ang_mom.T, 
                      stars_initial_orb_ecc.T, 
                      stars_initial_orb_incl.T],
                header = stars_initial_field_names
        )


        # Housekeeping:
        # Number of binary properties that we want to record (e.g. R1,R2,M1,M2,a1,a2,theta1,theta2,sep,com,t_gw,merger_flag,time of merger, gen_1,gen_2, bin_ang_mom, bin_ecc, bin_incl,bin_orb_ecc, nu_gw, h_bin)
        number_of_bin_properties = len(binary_field_names.split())+1
        integer_nbinprop = int(number_of_bin_properties)
        bin_index = 0
        nbin_ever_made_index = 0
        test_bin_number = opts.n_bins_max
        integer_test_bin_number = int(test_bin_number)
        number_of_mergers = 0
        int_n_timesteps = int(opts.number_of_timesteps)

        number_of_stars_bin_properties = len(binary_stars_field_names.split())+1
        integer_stars_nbinprop = int(number_of_stars_bin_properties)
        bin_stars_index = 0
        nbin_stars_ever_made_index = 0
        test_bin_stars_number = opts.n_bins_max
        integer_test_bin_stars_number = int(test_bin_stars_number)
        number_of_stars_mergers = 0

        # Set up empty initial Binary array
        # Initially all zeros, then add binaries plus details as appropriate
        binary_bh_array = np.zeros((integer_nbinprop,integer_test_bin_number))
        binary_stars_array = np.zeros((integer_stars_nbinprop,integer_test_bin_stars_number))
        # Set up empty initial Binary gw array. Initially all zeros, but records gw freq and strain for all binaries ever made at each timestep, including ones that don't merge or are ionized
        gw_data_array =np.zeros((int_n_timesteps,integer_test_bin_number))
        # Set up normalization for t_gw (SF: I do not like this way of handling, flag for update)
        norm_t_gw = tgw.normalize_tgw(opts.mass_smbh)
        print("Scale of t_gw (yrs)=", norm_t_gw)
    
        # Set up merger array (identical to binary array)
        merger_array = np.zeros((integer_nbinprop,integer_test_bin_number))
        merger_stars_array = np.zeros((integer_stars_nbinprop,integer_test_bin_stars_number))
    
        # Set up output array (mergerfile)
        nprop_mergers=len(mergerfile.names_rec)
        integer_nprop_merge=int(nprop_mergers)
        merged_bh_array = np.zeros((integer_nprop_merge,integer_test_bin_number))

        nprop_stars_mergers=len(mergerfile.names_rec)
        integer_nprop_stars_merge=int(nprop_stars_mergers)
        merged_stars_array = np.zeros((integer_nprop_stars_merge,integer_test_bin_stars_number))

        # Start Loop of Timesteps
        print("Start Loop!")
        time_passed = initial_time
        print("Initial Time(yrs) = ",time_passed)

        n_its = 0
        n_mergers_so_far = 0
        n_stars_mergers_so_far = 0
        n_timestep_index = 0
        n_merger_limit = 1e4

        while time_passed < final_time:
            # Record 
            if not(opts.no_snapshots):
                n_bh_out_size = len(prograde_bh_locations)
                n_stars_out_size = len(prograde_stars_locations)

                #svals = list(map( lambda x: x.shape,[prograde_bh_locations, prograde_bh_masses, prograde_bh_spins, prograde_bh_spin_angles, prograde_bh_orb_ecc, prograde_bh_generations[:n_bh_out_size]]))
                # Single output:  does work
                np.savetxt(
                    os.path.join(opts.work_directory, f"run{iteration_zfilled_str}/output_bh_single_{n_timestep_index}.dat"),
                    np.c_[prograde_bh_locations.T, prograde_bh_masses.T, prograde_bh_spins.T, prograde_bh_spin_angles.T, prograde_bh_orb_ecc.T, prograde_bh_generations[:n_bh_out_size].T],
                    header="r_bh m a theta ecc gen"
                )
                # np.savetxt(os.path.join(work_directory, "output_bh_single_{}.dat".format(n_timestep_index)), np.c_[prograde_bh_locations.T, prograde_bh_masses.T, prograde_bh_spins.T, prograde_bh_spin_angles.T, prograde_bh_orb_ecc.T, prograde_bh_generations[:n_bh_out_size].T], header="r_bh m a theta ecc gen")
                # Binary output: does not work
                np.savetxt(
                    os.path.join(opts.work_directory, f"run{iteration_zfilled_str}/output_bh_binary_{n_timestep_index}.dat"),
                    binary_bh_array[:,:n_mergers_so_far+1].T,
                    header=binary_field_names
                )

                #Save star params
                np.savetxt(
                    os.path.join(opts.work_directory, f"run{iteration_zfilled_str}/output_stars_single_{n_timestep_index}.dat"),
                    np.c_[prograde_stars_locations.T, 
                          prograde_stars_masses.T, 
                          prograde_stars_radii.T, 
                          prograde_stars_X.T, 
                          prograde_stars_Y.T, 
                          prograde_stars_Z.T, 
                          prograde_stars_spins.T, 
                          prograde_stars_spin_angles.T, 
                          prograde_stars_orb_ecc.T, 
                          prograde_stars_generations[:n_stars_out_size].T],
                    header="disk_location mass radius x y z spin theta ecc gen"
                )
                # np.savetxt(os.path.join(work_directory, "output_bh_single_{}.dat".format(n_timestep_index)), np.c_[prograde_bh_locations.T, prograde_bh_masses.T, prograde_bh_spins.T, prograde_bh_spin_angles.T, prograde_bh_orb_ecc.T, prograde_bh_generations[:n_bh_out_size].T], header="r_bh m a theta ecc gen")
                # Binary output: does not work
                np.savetxt(
                    os.path.join(opts.work_directory, f"run{iteration_zfilled_str}/output_stars_binary_{n_timestep_index}.dat"),
                    binary_stars_array[:,:n_stars_mergers_so_far+1].T,
                    header=binary_stars_field_names
                )
                # np.savetxt(os.path.join(work_directory, "output_bh_binary_{}.dat".format(n_timestep_index)), binary_bh_array[:,:n_mergers_so_far+1].T, header=binary_field_names)
                n_timestep_index +=1

            #Order of operations: 
            # No migration until orbital eccentricity damped to e_crit (To do: actually should be h)
            # 1. check orb. eccentricity to see if any prograde_bh_location BH have orb. ecc. <e_crit.
            #    Create array prograde_bh_location_ecrit for those (mask prograde_bh_locations?)
            #       If yes, migrate those BH.
            #       All other BH, damp ecc and spin *down* BH (retrograde accretion), accrete mass.
            # 2. Run close encounters only on those prograde_bh_location_ecrit members.
        
            # Migrate
            # First if feedback present, find ratio of feedback heating torque to migration torque
            if opts.feedback > 0:
                ratio_heat_mig_torques = feedback_hankla21.feedback_hankla(
                    prograde_bh_locations, surf_dens_func, opts.frac_Eddington_ratio, opts.alpha)
            else:
                ratio_heat_mig_torques = np.ones(len(prograde_bh_locations))  
            
            #now for stars
            if opts.feedback > 0:
                ratio_heat_mig_stars_torques = feedback_hankla21.feedback_hankla(
                    prograde_stars_locations, surf_dens_func, opts.frac_star_Eddington_ratio, opts.alpha)
            else:
                ratio_heat_mig_stars_torques = np.ones(len(prograde_stars_locations))   
            # then migrate as usual
            #print("TIME=", time_passed, prograde_bh_locations)
            prograde_bh_locations = type1.type1_migration(
                opts.mass_smbh,
                prograde_bh_locations,
                prograde_bh_masses,
                disk_surface_density,
                disk_aspect_ratio,
                opts.timestep,
                ratio_heat_mig_torques,
                opts.trap_radius,
                prograde_bh_orb_ecc,
                opts.crit_ecc
            )
            #print("NEW locations",prograde_bh_locations)
            # Accrete
            prograde_bh_masses = changebhmass.change_mass(
                prograde_bh_masses,
                opts.frac_Eddington_ratio,
                mass_growth_Edd_rate,
                opts.timestep
            )
            # Spin up
            prograde_bh_spins = changebh.change_spin_magnitudes(
                prograde_bh_spins,
                opts.frac_Eddington_ratio,
                opts.spin_torque_condition,
                opts.timestep,
                prograde_bh_orb_ecc,
                opts.crit_ecc,
            )
            #if time_passed < 1.e5:
            #    print("SPINS",prograde_bh_spins)
            
            # Torque spin angle
            prograde_bh_spin_angles = changebh.change_spin_angles(
                prograde_bh_spin_angles,
                opts.frac_Eddington_ratio,
                opts.spin_torque_condition,
                spin_minimum_resolution,
                opts.timestep,
                prograde_bh_orb_ecc,
                opts.crit_ecc
            )

            # Damp BH orbital eccentricity
            prograde_bh_orb_ecc = orbital_ecc.orbital_ecc_damping(
                opts.mass_smbh,
                prograde_bh_locations,
                prograde_bh_masses,
                surf_dens_func,
                aspect_ratio_func,
                prograde_bh_orb_ecc,
                opts.timestep,
                opts.crit_ecc,
            )
            # Perturb eccentricity via dynamical encounters
            if opts.dynamic_enc > 0:
                prograde_bh_locn_orb_ecc = dynamics.circular_singles_encounters_prograde(
                    rng,
                    opts.mass_smbh,
                    prograde_bh_locations,
                    prograde_bh_masses,
                    surf_dens_func,
                    aspect_ratio_func,
                    prograde_bh_orb_ecc,
                    opts.timestep,
                    opts.crit_ecc,
                    opts.de,
                )
                prograde_bh_locations = prograde_bh_locn_orb_ecc[0]
                prograde_bh_orb_ecc = prograde_bh_locn_orb_ecc[1]
                prograde_bh_locations = prograde_bh_locations[0]
                prograde_bh_orb_ecc = prograde_bh_orb_ecc[0]
            
            # Do things to the binaries--first check if there are any:
            if bin_index > 0:
                #First check that binaries are real. Discard any columns where the location or the mass is 0.
                reality_flag = evolve.reality_check(binary_bh_array, bin_index,integer_nbinprop)
                if reality_flag >= 0:
                   #One of the key parameter (mass or location is zero). Not real. Delete binary. Remove column at index = ionization_flag
                    binary_bh_array = np.delete(binary_bh_array,reality_flag,1) 
                    bin_index = bin_index - 1
                else:
                #If there are still binaries after this, evolve them.
                #if bin_index > 0:
                    # If there are binaries, evolve them
                    #Damp binary orbital eccentricity
                    binary_bh_array = orbital_ecc.orbital_bin_ecc_damping(
                        opts.mass_smbh,
                        binary_bh_array,
                        disk_surface_density,
                        disk_aspect_ratio,
                        opts.timestep,
                        opts.crit_ecc
                    )
                    if (opts.dynamic_enc > 0):
                    # Harden/soften binaries via dynamical encounters
                    #Harden binaries due to encounters with circular singletons (e.g. Leigh et al. 2018)
                        binary_bh_array = dynamics.circular_binaries_encounters_circ_prograde(
                            rng,
                            opts.mass_smbh,
                            prograde_bh_locations,
                            prograde_bh_masses,
                            prograde_bh_orb_ecc ,
                            opts.timestep,
                            opts.crit_ecc,
                            opts.de,
                            binary_bh_array,
                            bin_index
                        )

                        #Soften/ ionize binaries due to encounters with eccentric singletons
                        binary_bh_array = dynamics.circular_binaries_encounters_ecc_prograde(
                            rng,
                            opts.mass_smbh,
                            prograde_bh_locations,
                            prograde_bh_masses,
                            prograde_bh_orb_ecc ,
                            opts.timestep,
                            opts.crit_ecc,
                            opts.de,
                            binary_bh_array,
                            bin_index
                        ) 
                    # Harden binaries via gas
                    #Choose between Baruteau et al. 2011 gas hardening, or gas hardening from LANL simulations. To do: include dynamical hardening/softening from encounters
                    binary_bh_array = baruteau11.bin_harden_baruteau(
                        binary_bh_array,
                        integer_nbinprop,
                        opts.mass_smbh,
                        opts.timestep,
                        norm_t_gw,
                        bin_index,
                        time_passed,
                    )
                    #print("Harden binary")
                    #Check closeness of binary. Are black holes at merger condition separation
                    binary_bh_array = evolve.contact_check(binary_bh_array, bin_index, opts.mass_smbh)
                    #print("Time passed = ", time_passed)
                    # Accrete gas onto binary components
                    binary_bh_array = evolve.change_bin_mass(
                        binary_bh_array,
                        opts.frac_Eddington_ratio,
                        mass_growth_Edd_rate,
                        opts.timestep,
                        integer_nbinprop,
                        bin_index
                    )
                    # Spin up binary components
                    binary_bh_array = evolve.change_bin_spin_magnitudes(
                        binary_bh_array,
                        opts.frac_Eddington_ratio,
                        opts.spin_torque_condition,
                        opts.timestep,
                        integer_nbinprop,
                        bin_index
                    )
                    # Torque angle of binary spin components
                    binary_bh_array = evolve.change_bin_spin_angles(
                        binary_bh_array,
                        opts.frac_Eddington_ratio,
                        opts.spin_torque_condition,
                        spin_minimum_resolution,
                        opts.timestep,
                        integer_nbinprop,
                        bin_index
                    )

                    if (opts.dynamic_enc > 0):
                        #Spheroid encounters
                        binary_bh_array = dynamics.bin_spheroid_encounter(
                            opts.mass_smbh,
                            opts.timestep,
                            binary_bh_array,
                            time_passed,
                            bin_index,
                            opts.mbh_powerlaw_index,
                            opts.mode_mbh_init
                        )
                    #Migrate binaries
                    # First if feedback present, find ratio of feedback heating torque to migration torque
                    #print("feedback",feedback)
                    if opts.feedback > 0:
                        ratio_heat_mig_torques_bin_com = evolve.com_feedback_hankla(
                            binary_bh_array,
                            surf_dens_func,
                            opts.frac_Eddington_ratio,
                            opts.alpha
                        )
                    else:
                        ratio_heat_mig_torques_bin_com = np.ones(len(binary_bh_array[9,:]))   

                    # Migrate binaries center of mass
                    binary_bh_array = evolve.bin_migration(
                        opts.mass_smbh,
                        binary_bh_array,
                        disk_surface_density,
                        disk_aspect_ratio,
                        opts.timestep,
                        ratio_heat_mig_torques_bin_com,
                        opts.trap_radius,
                        opts.crit_ecc
                    )
            
                    #Evolve GW frequency and strain
                    binary_bh_array = evolve.evolve_gw(
                        binary_bh_array,
                        bin_index,
                        opts.mass_smbh
                    )
                    
                    #Commented out for now
                    #for k in range(0, bin_index):
                    #    print("Time passed, BBH GW: sep., freq, strain", time_passed, binary_bh_array[8,k], binary_bh_array[19,k],binary_bh_array[20,k])
                    
                    # 1st entry each row of gw_data_array is time passed. time_passed=(i,0) 
                    # Then update (nu,h) for each binary 
                    # Say n_its = 0 and we have 2 binaries so bin_index =2 and n_ever_made =2 
                    # This is always true on the first opts.timestep where bin_index == n_ever_made and no losses (ionizations/mergers) yet
                    # Every timestep thereafter, once there's been any loss, (merger or ionization)
                    # n_ever_made > bin_index                   
                    # So output should look like
                    # (n_its,0)=time_passed
                    # (n_its,1) =nu_1 (n_its,2) = h_1
                    # (n_its,3) =nu_2 (n_its,4) = h_2   
                    #  or : 0 nu_1 h_1 nu_2 h_2 0 0 0 0...                    
                    #  So if bin_index == n_ever_made then loop over j=(0,bin_index-1) since no losses yet
                    # Then: bin_index =2 so j goes from 0 to 1. So:
                    # (n_its,2j+1) = nu_j (n_its,2j+2) = h_j gives:
                    # (n_its,1) = nu_0, (n_its,2) = h_0, (n_its,3)=nu_1, (n_its,4) = h_1
                    # Once losses: n_ever_made > bin_index  
                    # On time step, n_its =i say binary 1 is ionized
                    # Need to keep track of index of ionized binary
                    # So bin_index is now 1 and n_ever_made =2 
                    # Want output to be:
                    # 1 0 0 nu_2 h_2 0 0 ....                    
                    # (n_its,0) = time_passed
                    # (n_its,1) = 0 (n_its,2) = 0
                    # (n_its,3) = nu_2 (n_its,4) = h_2 
                    #(nu_i,h_i) go to (0,2i), (0,2i+1) for i in range(1,bindex+1)
                    
                    #Commented out testing of gw-outputs for now
                    #gw_data_array[n_its,0] = time_passed
                    #for j in range(0, nbin_ever_made_index):
                    #    for k in range(0, bin_index):
                            # 
                    #        gw_data_array[n_its,2*k] = binary_bh_array[19,k]
                    #        gw_data_array[n_its,(2*k + 1)] = binary_bh_array[20,k] 
                    #Check and see if merger flagged during hardening (row 11, if negative)
                    merger_flags = binary_bh_array[11,:]
                    any_merger = np.count_nonzero(merger_flags)

                    # Check and see if binary ionization flag raised. 
                    ionization_flag = evolve.ionization_check(binary_bh_array, bin_index, opts.mass_smbh)
                    # Default is ionization flag = -1
                    # If ionization flag >=0 then ionize bin_array[ionization_flag,;]
                    if ionization_flag >= 0:
                        #Comment out for now
                        #print("Ionize binary here!")
                        #print("Number of binaries before ionizing",bin_index)
                        #print("Index of binary to be ionized=",ionization_flag )
                        #print("Bin sep.,Bin a_com",binary_bh_array[8,ionization_flag],binary_bh_array[9,ionization_flag])

                        # Append 2 new BH to arrays of single BH locations, masses, spins, spin angles & gens
                        # For now add 2 new orb ecc term of 0.01. TO DO: calculate v_kick and resulting perturbation to orb ecc.
                        new_location_1 = binary_bh_array[0,ionization_flag]
                        new_location_2 = binary_bh_array[1,ionization_flag]
                        new_mass_1 = binary_bh_array[2,ionization_flag]
                        new_mass_2 = binary_bh_array[3,ionization_flag]
                        new_spin_1 = binary_bh_array[4,ionization_flag]
                        new_spin_2 = binary_bh_array[5,ionization_flag]
                        new_spin_angle_1 = binary_bh_array[6,ionization_flag]
                        new_spin_angle_2 = binary_bh_array[7,ionization_flag]
                        new_gen_1 = binary_bh_array[14,ionization_flag]
                        new_gen_2 = binary_bh_array[15,ionization_flag]
                        new_orb_ecc_1 = 0.01
                        new_orb_ecc_2 = 0.01
                        new_orb_inc_1 = 0.0
                        new_orb_inc_2 = 0.0


                        prograde_bh_locations = np.append(prograde_bh_locations,new_location_1)
                        prograde_bh_locations = np.append(prograde_bh_locations,new_location_2)
                        prograde_bh_masses = np.append(prograde_bh_masses,new_mass_1)
                        prograde_bh_masses = np.append(prograde_bh_masses,new_mass_2)
                        prograde_bh_spins = np.append(prograde_bh_spins,new_spin_1)
                        prograde_bh_spins = np.append(prograde_bh_spins,new_spin_2)
                        prograde_bh_spin_angles = np.append(prograde_bh_spin_angles,new_spin_angle_1)
                        prograde_bh_spin_angles = np.append(prograde_bh_spin_angles,new_spin_angle_2)
                        prograde_bh_generations = np.append(prograde_bh_generations,new_gen_1)
                        prograde_bh_generations = np.append(prograde_bh_generations,new_gen_2)
                        prograde_bh_orb_ecc = np.append(prograde_bh_orb_ecc,new_orb_ecc_1)
                        prograde_bh_orb_ecc = np.append(prograde_bh_orb_ecc,new_orb_ecc_2)
                        prograde_bh_orb_incl = np.append(prograde_bh_orb_incl,new_orb_inc_1)
                        prograde_bh_orb_incl = np.append(prograde_bh_orb_incl,new_orb_inc_2)
                        #Sort new prograde bh_locations
                        sorted_prograde_bh_locations=np.sort(prograde_bh_locations)

                        #Delete binary. Remove column at index = ionization_flag
                        binary_bh_array = np.delete(binary_bh_array,ionization_flag,1)
                        #Reduce number of binaries
                        bin_index = bin_index - 1
                        #Comment out for now
                        #print("Number of binaries remaining", bin_index)

                    #Test dynamics of encounters between binaries and eccentric singleton orbiters
                    #dynamics_binary_array = dynamics.circular_binaries_encounters_prograde(rng,opts.mass_smbh, prograde_bh_locations, prograde_bh_masses, disk_surf_model, disk_aspect_ratio_model, bh_orb_ecc, timestep, opts.crit_ecc, opts.de,norm_tgw,bin_array,bindex,integer_nbinprop)         
                
                    if opts.verbose:
                        print(merger_flags)
                    merger_indices = np.where(merger_flags < 0.0)
                    if isinstance(merger_indices,tuple):
                        merger_indices = merger_indices[0]
                    if opts.verbose:
                        print(merger_indices)
                    #print(binary_bh_array[:,merger_indices])
                    if any_merger > 0:
                        for i in range(any_merger):
                            #print("Merger!")
                            # send properties of merging objects to static variable names
                            #mass_1[i] = binary_bh_array[2,merger_indices[i]]
                            #mass_2[i] = binary_bh_array[3,merger_indices[i]]
                            #spin_1[i] = binary_bh_array[4,merger_indices[i]]
                            #spin_2[i] = binary_bh_array[5,merger_indices[i]]
                            #angle_1[i] = binary_bh_array[6,merger_indices[i]]
                            #angle_2[i] = binary_bh_array[7,merger_indices[i]]
                            #bin_ang_mom[i] = binary_bh_array[16,merger_indices]

                        # calculate merger properties
                            merged_mass = tichy08.merged_mass(
                                binary_bh_array[2,merger_indices[i]],
                                binary_bh_array[3,merger_indices[i]],
                                binary_bh_array[4,merger_indices[i]],
                                binary_bh_array[5,merger_indices[i]]
                            )
                            merged_spin = tichy08.merged_spin(
                                binary_bh_array[2,merger_indices[i]],
                                binary_bh_array[3,merger_indices[i]],
                                binary_bh_array[4,merger_indices[i]],
                                binary_bh_array[5,merger_indices[i]],
                                binary_bh_array[16,merger_indices[i]]
                            )
                            merged_chi_eff = chieff.chi_effective(
                                binary_bh_array[2,merger_indices[i]],
                                binary_bh_array[3,merger_indices[i]],
                                binary_bh_array[4,merger_indices[i]],
                                binary_bh_array[5,merger_indices[i]],
                                binary_bh_array[6,merger_indices[i]],
                                binary_bh_array[7,merger_indices[i]],
                                binary_bh_array[16,merger_indices[i]]
                            )
                            merged_chi_p = chieff.chi_p(
                                binary_bh_array[2,merger_indices[i]],
                                binary_bh_array[3,merger_indices[i]],
                                binary_bh_array[4,merger_indices[i]],
                                binary_bh_array[5,merger_indices[i]],
                                binary_bh_array[6,merger_indices[i]],
                                binary_bh_array[7,merger_indices[i]],
                                binary_bh_array[16,merger_indices[i]]
                            )
                            merged_bh_array[:,n_mergers_so_far + i] = mergerfile.merged_bh(
                                merged_bh_array,
                                binary_bh_array,
                                merger_indices,
                                i,
                                merged_chi_eff,
                                merged_mass,
                                merged_spin,
                                nprop_mergers,
                                n_mergers_so_far,
                                merged_chi_p
                            )
                        #    print("Merger properties (M_f,a_f,Chi_eff,Chi_p,theta1,theta2", merged_mass, merged_spin, merged_chi_eff, merged_chi_p,binary_bh_array[6,merger_indices[i]], binary_bh_array[7,merger_indices[i]],)
                        # do another thing
                        merger_array[:,merger_indices] = binary_bh_array[:,merger_indices]
                        #Reset merger marker to zero
                        #n_mergers_so_far=int(number_of_mergers)
                        #Remove merged binary from binary array. Delete column where merger_indices is the label.
                        #print("!Merger properties!",binary_bh_array[:,merger_indices],merger_array[:,merger_indices],merged_bh_array)
                        binary_bh_array=np.delete(binary_bh_array,merger_indices,1)
                
                        #Reduce number of binaries by number of mergers
                        bin_index = bin_index - len(merger_indices)
                        #print("bin index",bin_index)
                        #Find relevant properties of merged BH to add to single BH arrays
                        num_mergers_this_timestep = len(merger_indices)
                
                        #print("num mergers this timestep",num_mergers_this_timestep)
                        #print("n_mergers_so_far",n_mergers_so_far)    
                        for i in range (0, num_mergers_this_timestep):
                            merged_bh_com = merged_bh_array[0,n_mergers_so_far + i]
                            merged_mass = merged_bh_array[1,n_mergers_so_far + i]
                            merged_spin = merged_bh_array[3,n_mergers_so_far + i]
                            merged_spin_angle = merged_bh_array[4,n_mergers_so_far + i]
                        #New bh generation is max of generations involved in merger plus 1
                            merged_bh_gen = np.maximum(merged_bh_array[11,n_mergers_so_far + i],merged_bh_array[12,n_mergers_so_far + i]) + 1.0 
                        #print("Merger at=",merged_bh_com,merged_mass,merged_spin,merged_spin_angle,merged_bh_gen)
                        # Add to number of mergers
                        n_mergers_so_far += len(merger_indices)
                        number_of_mergers += len(merger_indices)

                        # Append new merged BH to arrays of single BH locations, masses, spins, spin angles & gens
                        # For now add 1 new orb ecc term of 0.01. TO DO: calculate v_kick and resulting perturbation to orb ecc.
                        prograde_bh_locations = np.append(prograde_bh_locations,merged_bh_com)
                        prograde_bh_masses = np.append(prograde_bh_masses,merged_mass)
                        prograde_bh_spins = np.append(prograde_bh_spins,merged_spin)
                        prograde_bh_spin_angles = np.append(prograde_bh_spin_angles,merged_spin_angle)
                        prograde_bh_generations = np.append(prograde_bh_generations,merged_bh_gen)
                        prograde_bh_orb_ecc = np.append(prograde_bh_orb_ecc,0.01)
                        prograde_bh_orb_incl = np.append(prograde_bh_orb_incl,0.0)
                        sorted_prograde_bh_locations=np.sort(prograde_bh_locations)
                        if opts.verbose:
                            print("New BH locations", sorted_prograde_bh_locations)
                        #print("Merger Flag!")
                        #print(number_of_mergers)
                        #print("Time ", time_passed)
                        if opts.verbose:
                            print(merger_array)
                    else:                
                        # No merger
                        # do nothing! hardening should happen FIRST (and now it does!)
                        if opts.verbose:
                            if bin_index>0: # verbose:
                                #print(" BH binaries ", bin_index,  binary_bh_array[:,:int(bin_index)].shape)
                                print(binary_bh_array[:,:int(bin_index)].T)  # this makes printing work as expected
            else:            
                    if opts.verbose:
                        print("No binaries formed yet")
                    # No Binaries present in bin_array. Nothing to do.
                #Finished evolving binaries

                #If a close encounter within mutual Hill sphere add a new Binary

                # check which binaries should get made
            close_encounters2 = hillsphere.binary_check2(
                prograde_bh_locations, prograde_bh_masses, opts.mass_smbh, prograde_bh_orb_ecc, opts.crit_ecc
            )
                #print("Output of close encounters", close_encounters2)
                # print(close_encounters)
            if np.size(close_encounters2) > 0:
                    #print("Make binary at time ", time_passed)
                    #print("shape1",np.shape(close_encounters2)[1])
                    #print("shape0",np.shape(close_encounters2)[0])
                    # number of new binaries is length of 2nd dimension of close_encounters2
                    #number_of_new_bins = np.shape(close_encounters2)[1]
                    number_of_new_bins = np.shape(close_encounters2)[1]
                    #print("number of new bins", number_of_new_bins)
                    # make new binaries
                    binary_bh_array = add_new_binary.add_to_binary_array2(
                        rng,
                        binary_bh_array,
                        prograde_bh_locations,
                        prograde_bh_masses,
                        prograde_bh_spins,
                        prograde_bh_spin_angles,
                        prograde_bh_generations,
                        close_encounters2,
                        bin_index,
                        opts.retro,
                        opts.mass_smbh,
                    )
                    bin_index = bin_index + number_of_new_bins
                    #Count towards total of any binary ever made (including those that are ionized)
                    nbin_ever_made_index = nbin_ever_made_index + number_of_new_bins
                    #print("Binary array",binary_bh_array[:,0])
                    # delete corresponding entries for new binary members from singleton arrays
                    prograde_bh_locations = np.delete(prograde_bh_locations, close_encounters2)
                    prograde_bh_masses = np.delete(prograde_bh_masses, close_encounters2)
                    prograde_bh_spins = np.delete(prograde_bh_spins, close_encounters2)
                    prograde_bh_spin_angles = np.delete(prograde_bh_spin_angles, close_encounters2)
                    prograde_bh_generations = np.delete(prograde_bh_generations, close_encounters2)
                    prograde_bh_orb_ecc = np.delete(prograde_bh_orb_ecc, close_encounters2)
                    prograde_bh_orb_incl = np.delete(prograde_bh_orb_incl, close_encounters2)
            
                    #Empty close encounters
                    empty = []
                    close_encounters2 = np.array(empty)

            #After this time period, was there a disk capture via orbital grind-down?
            # To do: What eccentricity do we want the captured BH to have? Right now ecc=0.0? Should it be ecc<h at a?             
            # Assume 1st gen BH captured and orb ecc =0.0
            # To do: Bias disk capture to more massive BH!
            capture = time_passed % opts.capture_time
            if capture == 0:
                bh_capture_location = setupdiskblackholes.setup_disk_blackholes_location(
                    rng, 1, opts.outer_capture_radius)
                bh_capture_mass = setupdiskblackholes.setup_disk_blackholes_masses(
                    rng, 1, opts.mode_mbh_init, opts.max_initial_bh_mass, opts.mbh_powerlaw_index)
                bh_capture_spin = setupdiskblackholes.setup_disk_blackholes_spins(
                    rng, 1, opts.mu_spin_distribution, opts.sigma_spin_distribution)
                bh_capture_spin_angle = setupdiskblackholes.setup_disk_blackholes_spin_angles(
                    rng, 1, bh_capture_spin)
                bh_capture_gen = 1
                bh_capture_orb_ecc = 0.0
                bh_capture_orb_incl = 0.0
                #print("CAPTURED BH",bh_capture_location,bh_capture_mass,bh_capture_spin,bh_capture_spin_angle)
                # Append captured BH to existing singleton arrays. Assume prograde and 1st gen BH.
                prograde_bh_locations = np.append(prograde_bh_locations,bh_capture_location) 
                prograde_bh_masses = np.append(prograde_bh_masses,bh_capture_mass)
                prograde_bh_spins = np.append(prograde_bh_spins,bh_capture_spin)
                prograde_bh_spin_angles = np.append(prograde_bh_spin_angles,bh_capture_spin_angle) 
                prograde_bh_generations = np.append(prograde_bh_generations,bh_capture_gen)
                prograde_bh_orb_ecc = np.append(prograde_bh_orb_ecc,bh_capture_orb_ecc)
                prograde_bh_orb_incl = np.append(prograde_bh_orb_incl,bh_capture_orb_incl)
            #Iterate the time step
            time_passed = time_passed + opts.timestep
            #Print time passed every 10 timesteps for now
            time_iteration_tracker = 10.0*opts.timestep
            if time_passed % time_iteration_tracker == 0:
                print("Time passed=",time_passed)
            n_its = n_its + 1
        #End Loop of Timesteps at Final Time, end all changes & print out results
    
        print("End Loop!")
        print("Final Time (yrs) = ",time_passed)
        if opts.verbose:
            print("BH locations at Final Time")
            print(prograde_bh_locations)
        print("Number of binaries = ",bin_index)
        print("Total number of mergers = ",number_of_mergers)
        print("Mergers", merged_bh_array.shape)
        print("Nbh_disk",n_bh)
    
        if True and number_of_mergers > 0: #verbose:
                print(merged_bh_array[:,:number_of_mergers].T)

        iteration_save_name = f"run{iteration_zfilled_str}/{opts.fname_output_mergers}"
        np.savetxt(os.path.join(opts.work_directory, iteration_save_name), merged_bh_array[:,:number_of_mergers].T, header=merger_field_names)

        # Add mergers to population array including the iteration number
        iteration_row = np.repeat(iteration, number_of_mergers)
        merged_bh_array_pop.append(np.concatenate((iteration_row[np.newaxis], merged_bh_array[:,:number_of_mergers])).T)

     # save all mergers from Monte Carlo
    merger_pop_field_names = "iter " + merger_field_names # Add "Iter" to field names
    population_header = f"Initial seed: {opts.seed}\n{merger_pop_field_names}" # Include initial seed
    basename, extension = os.path.splitext(opts.fname_output_mergers)
    population_save_name = f"{basename}_population{extension}"
    np.savetxt(os.path.join(opts.work_directory, population_save_name), np.vstack(merged_bh_array_pop), header=population_header)

if __name__ == "__main__":
    main()<|MERGE_RESOLUTION|>--- conflicted
+++ resolved
@@ -266,7 +266,6 @@
 
         bh_initial_generations = np.ones((n_bh,),dtype=int)
 
-<<<<<<< HEAD
         #----------now stars
         n_stars = 200 #working on making this physical
 
@@ -282,7 +281,6 @@
                         star_radius = setupdiskstars.setup_disk_stars_radii(masses),
                         star_Y = 0.0088,
                         star_Z = 0.026)
-=======
 
         #Generate initial stars arrays
         print("Generate initial star parameter arrays")
@@ -332,7 +330,6 @@
 
         stars_initial_generations = np.ones((n_stars,),dtype=int)
 
->>>>>>> 3597c458
 
         # assign functions to variable names (continuity issue)
         # Disk surface density (in kg/m^2) is a function of radius, where radius is in r_g
