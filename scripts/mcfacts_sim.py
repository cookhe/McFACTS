#!/usr/bin/env python3
import os
import warnings
from importlib import resources as impresources
from os.path import isfile, isdir
from pathlib import Path
import time

import numpy as np
from astropy import units as u

from mcfacts.physics.binary import evolve
from mcfacts.physics.binary import formation
from mcfacts.physics.binary import merge

from mcfacts.physics import accretion
from mcfacts.physics import disk_capture
from mcfacts.physics import disk_capture_stars
from mcfacts.physics import dynamics
from mcfacts.physics import eccentricity
from mcfacts.physics import emri
from mcfacts.physics import tde
from mcfacts.physics import feedback
from mcfacts.physics import gw
from mcfacts.physics import migration
from mcfacts.physics import stellar_interpolation
#from mcfacts.physics import star_interactions
from mcfacts.physics import point_masses
from mcfacts.physics import lum
from mcfacts.physics import analytical_velo

from mcfacts.inputs import ReadInputs
from mcfacts.inputs import data as input_data
from mcfacts.mcfacts_random_state import reset_random
from mcfacts.objects.agnobject import AGNBlackHole, AGNBinaryBlackHole, AGNMergedBlackHole, AGNStar, AGNMergedStar, AGNExplodedStar, AGNFilingCabinet
from mcfacts.setup import setupdiskblackholes, setupdiskstars, initializediskstars
from mcfacts.outputs import merger_cols, binary_cols
from mcfacts.outputs import emri_cols, bh_surviving_cols, \
    population_cols, binary_gw_cols, stars_cols, stars_explode_cols, \
    tde_cols, stars_merge_cols

#binary_field_names = "bin_orb_a1 bin_orb_a2 mass1 mass2 spin1 spin2 theta1 theta2 sep bin_com time_gw merger_flag time_mgr  gen_1 gen_2  bin_ang_mom bin_ecc bin_incl bin_orb_ecc nu_gw h_bin"
# This one isn't used anywhere

# Do not change this line EVER
DEFAULT_INI = impresources.files(input_data) / "model_choice.ini"
# Feature in testing do not use unless you know what you're doing.

assert DEFAULT_INI.is_file()

FORBIDDEN_ARGS = [
    "disk_radius_outer",
    "disk_radius_max_pc",
    "disk_radius_inner",
    ]


def arg():
    import argparse
    # parse command line arguments
    parser = argparse.ArgumentParser()
    # General
    parser.add_argument("--bin_num_max", default=1000, type=int)
    parser.add_argument("--fname-ini", help="Filename of configuration file",
                        default=DEFAULT_INI, type=str)
    parser.add_argument("--fname-output-mergers", default="output_mergers.dat",
                        help="output merger file (if any)", type=str)
    parser.add_argument("--fname-output", default="output.dat",
                        help="output file (if any)", type=str)
    parser.add_argument("--fname-snapshots-bh",
                        default="output_bh_[single|binary]_pro_$(timestep_current_num).dat",
                        help="output of BH snapshot file ")
    parser.add_argument("--save-snapshots", action='store_true')
    parser.add_argument("--verbose", action='store_true')
    parser.add_argument("-w", "--work-directory",
                        default=Path().parent.resolve(),
                        help="Set the working directory for saving output. Default: current working directory",
                        type=str
                        )
    parser.add_argument("--seed", type=int, default=None,
                        help="Set the random seed. Randomly sets one if not passed. Default: None")
    parser.add_argument("--fname-log", default="mcfacts.log", type=str,
                        help="Specify a file in which to save the arguments and some runtime information. Default: mcfacts.log")
    #### Begin Argparse Nonsense
    #### Please do not modify between this line and the END Argparse Nonsense
    ####  line unless you have a good reason.
    # Add inifile arguments
    # Read default inifile
    _variable_inputs = ReadInputs.ReadInputs_ini(DEFAULT_INI, False)
    # Loop the arguments
    for name in _variable_inputs:
        # Skip CL read of forbidden arguments
        if name in FORBIDDEN_ARGS:
            continue
        _metavar = name
        _opt = "--%s" % (name)
        _default = _variable_inputs[name]
        _dtype = type(_variable_inputs[name])
        parser.add_argument(_opt,
                            default=None,
                            type=_dtype,
                            metavar=_metavar,
                            )


    # Parse arguments, using the opts namespace
    # This causes the default inifile values to be overwritten
    # by CLI arguments
    opts = parser.parse_args()
    # Check that the inifile exists
    assert isfile(opts.fname_ini)
    # Convert to path objects
    opts.fname_ini = Path(opts.fname_ini)
    assert opts.fname_ini.is_file()

    # Parse inifile
    print("opts.fname_ini", opts.fname_ini)
    # Read inifile
    variable_inputs = ReadInputs.ReadInputs_ini(opts.fname_ini, opts.verbose)
    print("variable_inputs", variable_inputs)
    # Hidden variable inputs
    print("_variable_inputs", _variable_inputs)
    # Okay, this is important. The priority of input arguments is:
    # command line > specified inifile > default inifile
    for name in variable_inputs:
        # Check for args not in parser. These were generated or changed in ReadInputs.py
        if not hasattr(opts, name):
            setattr(opts, name, variable_inputs[name])
            continue
        # Check for args not in the default_ini file
        if getattr(opts, name) is not None:
            # This is the case where the user has set the value of an argument
            # from the command line. We don't want to argue with the user.
            pass
        else:
            # This is the case where the user has not set the value of an
            # argument from the command line.
            # We can overwrite the default value with the inifile value
            setattr(opts, name, variable_inputs[name])
    # Case 3: if an attribute is in the default infile,
    #   and not the specified inifile,
    #   it remains unaltered.
    #### End Argparse Nonsense ####

    # Update paths of arguments to Path type
    opts.fname_snapshots_bh = Path(opts.fname_snapshots_bh)
    opts.fname_output_mergers = Path(opts.fname_output_mergers)
    opts.fname_output = Path(opts.fname_output)
    if opts.verbose:
        for item in opts.__dict__:
            print(item, getattr(opts, item))
    print("variable_inputs", variable_inputs)
    # Get the user-defined or default working directory / output location
    opts.work_directory = Path(opts.work_directory).resolve()
    if not isdir(opts.work_directory):
        os.mkdir(opts.work_directory)
    assert opts.work_directory.is_dir()
    try:  # check if working directory for output exists
        os.stat(opts.work_directory)
    except FileNotFoundError as e:
        raise e
    print(f"Output will be saved to {opts.work_directory}")

    # Get the parent path to this file and cd to that location for runtime
    opts.runtime_directory = Path(__file__).parent.resolve()
    assert opts.runtime_directory.is_dir()
    os.chdir(opts.runtime_directory)

    # set the seed for random number generation and reproducibility if not user-defined
    if opts.seed is None:
        opts.seed = np.random.randint(low=0, high=int(1e9), dtype=np.int_)
        print(f'Random number generator seed set to: {opts.seed}')

    # Check ISCO
    if opts.inner_disk_outer_radius < opts.disk_inner_stable_circ_orb:
        warnings.warn(
            "Warning: inner_disk_outer_radius < disk_inner_stable_circ_orb;\n" +\
            "Setting opts.inner_disk_outer_radius = disk_inner_stable_circ_orb"
        )
        opts.inner_disk_outer_radius = opts.disk_inner_stable_circ_orb

    # Write parameters to log file
    with open(opts.work_directory / opts.fname_log, 'w') as F:
        for item in opts.__dict__:
            # Convert booleans to integers
            if opts.__dict__[item] == False:
                line = "%s = %s\n" % (item, 0)
            elif opts.__dict__[item] == True:
                line = "%s = %s\n" % (item, 1)
            else: # everything else
                line = "%s = %s\n" % (item, str(opts.__dict__[item]))
            F.write(line)
    return opts

def main():
    """
    """
    tic_perf = time.perf_counter()
    # Setting up automated input parameters
    # see IOdocumentation.txt for documentation of variable names/types/etc.
    opts = arg()
    # Disk surface density (in kg/m^2) is a function of radius, where radius is in r_g
    # Disk aspect ratio is a function of radius, where radius is in r_g
    # Disk opacity ...
    # Disk sound speed [m/s] is a function of radius, where radius is in r_g
    # Disk density [kg/m^3] is a function of radius, where radius is in r_g
    # Return disk log of disk surface density as a function of log (R)
    disk_surface_density, disk_aspect_ratio, disk_opacity, disk_sound_speed, disk_density, disk_pressure_grad, disk_omega, disk_surface_density_log, temp_func, disk_dlog10surfdens_dlog10R_func, disk_dlog10temp_dlog10R_func, disk_dlog10pressure_dlog10R_func = \
        ReadInputs.construct_disk_interp(opts.smbh_mass,
                                         opts.disk_radius_outer,
                                         opts.disk_model_name,
                                         opts.disk_alpha_viscosity,
                                         opts.disk_bh_eddington_ratio, 
                                         disk_radius_max_pc=opts.disk_radius_max_pc,
                                         flag_use_pagn=opts.flag_use_pagn,
                                         verbose=opts.verbose
                                         )

    # Setting up arrays to keep track of how much mass is cycled through stars
    disk_arr_galaxy = []
    disk_arr_timestep_pop = np.array([])
    disk_arr_mass_lost_pop = np.array([])
    disk_arr_mass_gained_pop = np.array([])

    # BH file save names
    basename_mergers, extension = os.path.splitext(opts.fname_output_mergers)
    basename, extension = os.path.splitext(opts.fname_output)
    population_save_name = f"{basename_mergers}_population{extension}"
    survivors_save_name = f"{basename_mergers}_survivors{extension}"
    emris_save_name = f"{basename_mergers}_emris{extension}"
    gws_save_name = f"{basename_mergers}_lvk{extension}"
    unbound_save_name = f"{basename_mergers}_unbound{extension}"

    # BH columns to write
    emri_cols = ["galaxy", "time_passed", "orb_a", "mass", "orb_ecc", "gw_strain", "gw_freq", "id_num"]
    bh_surviving_cols = ["galaxy", "orb_a", "mass", "spin", "spin_angle", "gen", "id_num"]
    bh_cols = ["galaxy", "time_passed", "orb_a", "mass", "orb_ecc", "spin", "spin_angle", "orb_inc", "orb_ang_mom", "gen", "id_num"]
    population_cols = ["galaxy", "bin_orb_a", "mass_final", "chi_eff", "spin_final", "spin_angle_final",
                       "mass_1", "mass_2", "spin_1", "spin_2", "spin_angle_1", "spin_angle_2",
                       "gen_1", "gen_2", "time_merged", "chi_p", "v_kick", "lum_shock", "lum_jet", "id_num"]
    binary_gw_cols = ["galaxy", "time_merged", "bin_sep", "mass_total", "bin_ecc", "gw_strain", "gw_freq", "gen_1", "gen_2", "id_num"]

    # Star file save names
    if opts.flag_add_stars:
        stars_save_name = f"{basename}_stars_population{extension}"
        stars_explode_save_name = f"{basename}_stars_exploded{extension}"
        stars_merge_save_name = f"{basename}_stars_merged{extension}"
        stars_plunge_save_name = f"{basename}_stars_plunge{extension}"
        stars_unbound_save_name = f"{basename}_stars_unbound{extension}"
        tdes_save_name = f"{basename}_tdes{extension}"
        disk_mass_cycled_save_name = f"{basename}_diskmasscycled{extension}

        # Defining columns to write for stars
        stars_cols = ["galaxy", "time_passed", "orb_a", "mass", "orb_ecc", "log_radius", "gen", "id_num", "log_teff", "log_luminosity", "star_X", "star_Y", "star_Z"]
        stars_explode_cols = ["galaxy", "time_sn", "orb_a_star", "mass_star", "orb_ecc_star", "star_log_radius", "gen_star", "id_num_star", "orb_inc_star",
                                                "orb_a_bh",   "mass_bh",   "orb_ecc_bh",   "gen_bh", "id_num_bh", "orb_inc_bh"]
        tde_cols = ["galaxy", "time_passed", "orb_a", "mass", "orb_ecc", "log_radius", "gen", "id_num", "log_teff", "log_luminosity", "star_X", "star_Y", "star_Z"]
        stars_merge_cols = ["galaxy", "time_merged","orb_a_final", "mass_final", "orb_ecc", "log_radius_final", "gen_final", "id_num", "mass_1", "mass_2", "gen_1", "gen_2"]

        with open(os.path.join(opts.work_directory, disk_mass_cycled_save_name), "w") as file:
            file.write("galaxy timestep mass_gained mass_lost\n")

    print("opts.__dict__", opts.__dict__)
    print("opts.smbh_mass", opts.smbh_mass)
    print("opts.fraction_bin_retro", opts.fraction_bin_retro)

    for galaxy in range(opts.galaxy_num):
        print("Galaxy", galaxy)
        # Set random number generator for this run with incremented seed
        rng = reset_random(opts.seed+galaxy)

        # Make subdirectories for each galaxy
        # Fills run number with leading zeros to stay sequential
        galaxy_zfilled_str = f"{galaxy:>0{int(np.log10(opts.galaxy_num))+1}}"
        try:  # Make subdir, exit if it exists to avoid clobbering.
            os.makedirs(os.path.join(opts.work_directory, f"gal{galaxy_zfilled_str}"), exist_ok=False)
        except FileExistsError:
            raise FileExistsError(f"Directory \'gal{galaxy_zfilled_str}\' exists. Exiting so I don't delete your data.")

        # Housekeeping: Set up time
        time_init = 0.0
        time_final = opts.timestep_duration_yr*opts.timestep_num

        # Housekeeping for array initialization
        blackholes_binary = AGNBinaryBlackHole()
        blackholes_binary_gw = AGNBinaryBlackHole()
        blackholes_merged = AGNMergedBlackHole()

        # Fractional rate of mass growth per year set to
        # the Eddington rate(2.3e-8/yr)
        disk_bh_eddington_mass_growth_rate = 2.3e-8
        # minimum spin angle resolution
        # (ie less than this value gets fixed to zero)
        # e.g 0.02 rad=1deg
        disk_bh_spin_resolution_min = 0.02
        agn_redshift = 0.1
        #------------------       HARDCODING agn_redshift = 0.1 HERE       -----------------------------------
        # This is for computing the gw strain for sources and NOTHING else if you are 
        #   not using our strain this parameter will do nothing. If you are using our strain and you want to put 
        #   your sources at a different distance, scale them to the value here DO NOT CHANGE 

        # Set up number of BH in disk
        disk_bh_num = setupdiskblackholes.setup_disk_nbh(
            opts.nsc_mass,
            opts.nsc_ratio_bh_num_star_num,
            opts.nsc_ratio_bh_mass_star_mass,
            opts.nsc_radius_outer,
            opts.nsc_density_index_outer,
            opts.smbh_mass,
            opts.disk_radius_outer,
            opts.disk_aspect_ratio_avg,
            opts.nsc_radius_crit,
            opts.nsc_density_index_inner,
        )

        '''
        # Skip the whole galaxy if there are no black holes
        if disk_bh_num < 1:
            # Warn the user once, even if verbose is off
            warnings.warn("No black holes in the disk. Skipping galaxy %d."%(galaxy))
            # Warn the user more often if verbose is on
            if opts.verbose:
                print("No black holes in the disk. Skipping galaxy %d."%(galaxy))
            # Set total emris to zero
            if not "total_emris" in locals():
                total_emris = 0
            continue
        '''

        # generate initial BH parameter arrays
        print("Generate initial BH parameter arrays")
        bh_orb_a_initial = setupdiskblackholes.setup_disk_blackholes_location_NSC_powerlaw(
                disk_bh_num, opts.disk_radius_outer, opts.disk_inner_stable_circ_orb,
                opts.smbh_mass, opts.nsc_radius_crit, opts.nsc_density_index_inner,
                opts.nsc_density_index_outer, volume_scaling=True)
        bh_mass_initial = setupdiskblackholes.setup_disk_blackholes_masses(
                disk_bh_num,
                opts.nsc_imf_bh_mode, opts.nsc_imf_bh_mass_max, opts.nsc_imf_bh_powerlaw_index, opts.mass_pile_up)
        bh_spin_initial = setupdiskblackholes.setup_disk_blackholes_spins(
                disk_bh_num,
                opts.nsc_bh_spin_dist_mu, opts.nsc_bh_spin_dist_sigma)
        bh_spin_angle_initial = setupdiskblackholes.setup_disk_blackholes_spin_angles(
                disk_bh_num,
                bh_spin_initial)
        bh_orb_ang_mom_initial = setupdiskblackholes.setup_disk_blackholes_orb_ang_mom(
                disk_bh_num)
        if opts.flag_orb_ecc_damping == 1:
            bh_orb_ecc_initial = setupdiskblackholes.setup_disk_blackholes_eccentricity_uniform(disk_bh_num, opts.disk_bh_orb_ecc_max_init)
        else:
            bh_orb_ecc_initial = setupdiskblackholes.setup_disk_blackholes_circularized(disk_bh_num, opts.disk_bh_pro_orb_ecc_crit)

        bh_orb_inc_initial = setupdiskblackholes.setup_disk_blackholes_incl(disk_bh_num, bh_orb_a_initial, bh_orb_ang_mom_initial, disk_aspect_ratio)
        bh_orb_arg_periapse_initial = setupdiskblackholes.setup_disk_blackholes_arg_periapse(disk_bh_num)

        # Initialize black holes
        blackholes = AGNBlackHole(mass=bh_mass_initial,
                                  spin=bh_spin_initial,
                                  spin_angle=bh_spin_angle_initial,
                                  orb_ang_mom=bh_orb_ang_mom_initial,
                                  orb_a=bh_orb_a_initial,
                                  orb_inc=bh_orb_inc_initial,
                                  orb_ecc=bh_orb_ecc_initial,
                                  orb_arg_periapse=bh_orb_arg_periapse_initial,
                                  bh_num=disk_bh_num,
                                  galaxy=np.full(disk_bh_num, galaxy),
                                  time_passed=np.zeros(disk_bh_num))

        # Initialize filing_cabinet
        filing_cabinet = AGNFilingCabinet(id_num=blackholes.id_num,
                                          category=np.full(blackholes.num, 0),
                                          orb_a=blackholes.orb_a,
                                          mass=blackholes.mass,
                                          orb_ecc=blackholes.orb_ecc,
                                          size=np.full(blackholes.num, -1.5),
                                          )

        # Initialize stars
        if opts.flag_add_stars:
            stars, disk_star_num = initializediskstars.init_single_stars(opts, disk_aspect_ratio, galaxy, id_start_val=filing_cabinet.id_max+1)
        else:
            stars, disk_star_num = AGNStar(), 0

        print(f"{disk_bh_num} black holes, {disk_star_num} stars")
        filing_cabinet.add_objects(new_id_num=stars.id_num,
                                   new_category=np.full(stars.num, 1),
                                   new_orb_a=stars.orb_a,
                                   new_mass=stars.mass,
                                   new_orb_ecc=stars.orb_ecc,
                                   new_size=point_masses.r_g_from_units(opts.smbh_mass, (10 ** stars.log_radius) * u.Rsun).value,
                                   new_direction=np.zeros(stars.num),
                                   new_disk_inner_outer=np.zeros(stars.num))

        if opts.flag_add_stars:
            # Pre-calculating stars captured from NSC
            captured_star_mass_total = disk_capture_stars.stellar_mass_captured_nsc(time_final, opts.smbh_mass, opts.nsc_density_index_inner, opts.nsc_mass, opts.nsc_ratio_bh_num_star_num, opts.nsc_ratio_bh_mass_star_mass, disk_surface_density, opts.disk_star_mass_min_init, opts.disk_star_mass_max_init, opts.nsc_imf_star_powerlaw_index)
            captured_stars_masses = disk_capture_stars.setup_captured_stars_masses(captured_star_mass_total, opts.disk_star_mass_min_init, opts.disk_star_mass_max_init, opts.nsc_imf_star_powerlaw_index)
            captured_stars_orbs_a = disk_capture_stars.setup_captured_stars_orbs_a(len(captured_stars_masses), time_final, opts.smbh_mass, disk_surface_density, opts.disk_star_mass_min_init, opts.disk_star_mass_max_init, opts.nsc_imf_star_powerlaw_index)
            captured_stars = disk_capture_stars.distribute_captured_stars(captured_stars_masses, captured_stars_orbs_a, opts.timestep_num, opts.timestep_duration_yr)

        # Writing initial parameters to file
        if opts.flag_add_stars:
            stars.to_txt(os.path.join(opts.work_directory, f"gal{galaxy_zfilled_str}/initial_params_star.dat"))
        blackholes.to_txt(os.path.join(opts.work_directory, f"gal{galaxy_zfilled_str}/initial_params_bh.dat"))

        # Write torques stuff to file
        star_torque_array_radius_outer = stellar_interpolation.ratio_star_torques(disk_density, disk_pressure_grad, disk_aspect_ratio, disk_surface_density, disk_omega, opts.disk_radius_outer, opts.smbh_mass)
        np.savetxt(os.path.join(opts.work_directory) + "/star_torques_disk_radius_outer.dat", star_torque_array_radius_outer, header="drag_torque mig_torque ratio_torque v_phi v_kep v_rel")
        star_torque_array_radius_trap = stellar_interpolation.ratio_star_torques(disk_density, disk_pressure_grad, disk_aspect_ratio, disk_surface_density, disk_omega, opts.disk_radius_trap, opts.smbh_mass)
        np.savetxt(os.path.join(opts.work_directory) + "/star_torques_disk_radius_trap.dat", star_torque_array_radius_trap, header="drag_torque mig_torque ratio_torque v_phi v_kep v_rel")

        if (opts.flag_initial_stars_BH_immortal == 1):
            # Stars over disk_star_initial_mass_cutoff will explode and turn into BH

            star_to_bh_id_num = stars.id_num[stars.mass > opts.disk_star_initial_mass_cutoff]
            star_to_bh_spin = setupdiskblackholes.setup_disk_blackholes_spins(len(star_to_bh_id_num),
                                                                              opts.nsc_bh_spin_dist_mu, opts.nsc_bh_spin_dist_sigma)
            star_to_bh_spin_angle = setupdiskblackholes.setup_disk_blackholes_spin_angles(len(star_to_bh_id_num), star_to_bh_spin)
            star_to_bh_orb_ang_mom = setupdiskblackholes.setup_disk_blackholes_orb_ang_mom(len(star_to_bh_id_num))
            star_to_bh_inc = setupdiskblackholes.setup_disk_blackholes_incl(len(star_to_bh_id_num), stars.at_id_num(star_to_bh_id_num, "orb_a"), star_to_bh_orb_ang_mom, disk_aspect_ratio)

            blackholes.add_blackholes(new_mass=stars.at_id_num(star_to_bh_id_num, "mass"),
                                      new_id_num=star_to_bh_id_num,
                                      new_orb_ang_mom=star_to_bh_orb_ang_mom,
                                      new_spin=star_to_bh_spin,
                                      new_spin_angle=star_to_bh_spin_angle,
                                      new_orb_a=stars.at_id_num(star_to_bh_id_num, "orb_a"),
                                      new_orb_inc=star_to_bh_inc,
                                      new_orb_ecc=stars.at_id_num(star_to_bh_id_num, "orb_ecc"),
                                      new_orb_arg_periapse=stars.at_id_num(star_to_bh_id_num, "orb_arg_periapse"),
                                      new_galaxy=stars.at_id_num(star_to_bh_id_num, "galaxy"),
                                      new_gen=stars.at_id_num(star_to_bh_id_num, "gen"),
                                      new_time_passed=stars.at_id_num(star_to_bh_id_num, "time_passed"))
            # Remove from stars array
            stars.remove_id_num(star_to_bh_id_num)
            # Update filing cabinet
            filing_cabinet.update(star_to_bh_id_num,
                                  ["category", "size"],
                                  [np.full(len(star_to_bh_id_num), 0),
                                   np.full(len(star_to_bh_id_num), -1.5)])

        # Generate initial inner disk arrays for objects that end up in the inner disk. 
        # This is to track possible EMRIs--we're tossing things in these arrays
        #  that end up with semi-major axis < 50rg
        # Assume all drawn from prograde population for now.
        #   SF: Is this assumption important here? Where does it come up?

        # Test if any BH or BBH are in the danger-zone (<inner_disk_outer_radius, default =50r_g) from SMBH.
        # Potential EMRI/BBH EMRIs.
        # Find prograde BH in inner disk. Define inner disk as <=50r_g. 
        # Since a 10Msun BH will decay into a 10^8Msun SMBH at 50R_g in ~38Myr and decay time propto a^4.
        # e.g at 25R_g, decay time is only 2.3Myr.

        # Create empty EMRIs object
        blackholes_emris = AGNBlackHole()

        # Create empty TDEs object
        stars_tdes = AGNStar()

        # Create empty plunging stars object
        stars_plunge = AGNStar()

        # Create empty exploded stars object
        stars_explode = AGNExplodedStar()

        # Create empty merged stars object
        stars_merge = AGNMergedStar()

        # Create empty unbound stars object
        stars_unbound = AGNStar()

        # Create empty unbound BHs object
        blackholes_unbound = AGNBlackHole()

        # Find inner disk BH (potential EMRI)
        bh_id_num_inner_disk = blackholes.id_num[blackholes.orb_a < opts.inner_disk_outer_radius]
        blackholes_inner_disk = blackholes.copy()
        blackholes_inner_disk.keep_id_num(bh_id_num_inner_disk)

        # Remove inner disk BH from blackholes
        blackholes.remove_id_num(bh_id_num_inner_disk)

        # Update filing cabinet for inner disk BHs
        filing_cabinet.update(id_num=bh_id_num_inner_disk,
                              attr="disk_inner_outer",
                              new_info=np.full(bh_id_num_inner_disk.size, -1))

        # Update filing cabinet for outer disk BHs
        filing_cabinet.update(id_num=blackholes.id_num,
                              attr="disk_inner_outer",
                              new_info=np.ones(blackholes.id_num.size))

        # Find inner disk stars (potential TDEs)
        star_id_num_inner_disk = stars.id_num[stars.orb_a < opts.inner_disk_outer_radius]
        stars_inner_disk = stars.copy()
        stars_inner_disk.keep_id_num(star_id_num_inner_disk)

        # Remove inner disk stars from stars
        stars.remove_id_num(star_id_num_inner_disk)

        # Update filing cabinet for inner disk stars
        filing_cabinet.update(id_num=star_id_num_inner_disk,
                              attr="disk_inner_outer",
                              new_info=np.full(star_id_num_inner_disk.size, -1))

        # Update filing cabinet for outer disk stars
        filing_cabinet.update(id_num=stars.id_num,
                              attr="disk_inner_outer",
                              new_info=np.ones(stars.num))

        # Find prograde BH orbiters. Identify BH with orb. ang mom > 0 (orb_ang_mom is only ever +1 or -1)
        bh_id_num_pro = blackholes.id_num[blackholes.orb_ang_mom > 0]
        blackholes_pro = blackholes.copy()
        blackholes_pro.keep_id_num(bh_id_num_pro)

        # Update filing cabinet and remove from blackholes
        blackholes.remove_id_num(blackholes_pro.id_num)
        filing_cabinet.update(id_num=blackholes_pro.id_num,
                              attr="direction",
                              new_info=np.ones(blackholes_pro.num))

        # Find prograde star orbiters.
        star_id_num_pro = stars.id_num[stars.orb_ang_mom > 0]
        stars_pro = stars.copy()
        stars_pro.keep_id_num(star_id_num_pro)

        # Update filing cabinet and remove from stars
        stars.remove_id_num(stars_pro.id_num)
        filing_cabinet.update(id_num=stars_pro.id_num,
                              attr="direction",
                              new_info=np.ones(stars_pro.num))

        # Find retrograde black holes
        bh_id_num_retro = blackholes.id_num[blackholes.orb_ang_mom < 0]
        blackholes_retro = blackholes.copy()
        blackholes_retro.keep_id_num(bh_id_num_retro)

        # Update filing cabinet and remove from blackholes
        blackholes.remove_id_num(blackholes_retro.id_num)
        filing_cabinet.update(id_num=blackholes_retro.id_num,
                              attr="direction",
                              new_info=np.full(blackholes_retro.num, -1))

        # Find retrograde stars
        star_id_num_retro = stars.id_num[stars.orb_ang_mom < 0]
        stars_retro = stars.copy()
        stars_retro.keep_id_num(star_id_num_retro)

        # Update filing cabinet and remove from stars
        stars.remove_id_num(stars_retro.id_num)
        filing_cabinet.update(id_num=stars_retro.id_num,
                              attr="direction",
                              new_info=np.full(stars_retro.num, -1))

        # Tracker for all binaries ever formed in this galaxy
        num_bbh_gw_tracked = 0

        # Set up normalization for t_gw (SF: I do not like this way of handling, flag for update)
        time_gw_normalization = merge.normalize_tgw(opts.smbh_mass, opts.inner_disk_outer_radius)
        print("Scale of t_gw (yrs)=", time_gw_normalization)

        # Multiple AGN episodes:
        # If you want to use the output of a previous AGN simulation as an input to another AGN phase
        # Make sure you have a file 'recipes/prior_model_name_population.dat' so that ReadInputs can take it in
        # and in your .ini file set switch prior_agn = 1.0.
        # Initial orb ecc is modified uniform using setup_disk_bh_orb_ecc_uniform(bh_pro_num,opts.disk_bh_orb_ecc_max_init)
        # SF: No promises this handles retrograde orbiters correctly yet
        '''
        if opts.flag_prior_agn == 1.0:

            prior_radii, prior_masses, prior_spins, prior_spin_angles, prior_gens \
                = ReadInputs.ReadInputs_prior_mergers()

            bh_pro_num = blackholes_pro.num

            prior_indices = setupdiskblackholes.setup_prior_blackholes_indices(bh_pro_num, prior_radii)
            prior_indices = prior_indices.astype('int32')
            blackholes_pro.keep_index(prior_indices)

            print("prior indices", prior_indices)
            print("prior locations", blackholes_pro.orb_a)
            print("prior gens", blackholes_pro.gen)
            blackholes_pro.orb_ecc = setupdiskblackholes.setup_disk_blackholes_eccentricity_uniform(bh_pro_num, opts.disk_bh_orb_ecc_max_init)
            print("prior ecc", blackholes_pro.orb_ecc)
        '''

        # Set up arrays to keep track of mass cycled through disk
        disk_arr_timestep = []
        disk_arr_mass_lost = []
        disk_arr_mass_gained = []

        # Keep track of number of stars flung out of disk/flipped to retrograde
        num_star_flip = 0
        num_bh_flip = 0
        num_starbh_flip = 0

        # Start Loop of Timesteps
        print("Start Loop!")
        time_passed = time_init
        print("Initial Time(yrs) = ", time_passed)

        timestep_current_num = 0

        while time_passed < time_final:
            # Record snapshots if user wishes
            if opts.save_snapshots == 1:
                blackholes_pro.to_txt(os.path.join(opts.work_directory, f"gal{galaxy_zfilled_str}/output_bh_single_pro_{timestep_current_num}.dat"))
                blackholes_retro.to_txt(os.path.join(opts.work_directory, f"gal{galaxy_zfilled_str}/output_bh_single_retro_{timestep_current_num}.dat"))
                blackholes_inner_disk.to_txt(os.path.join(opts.work_directory, f"gal{galaxy_zfilled_str}/output_bh_single_inner_disk_{timestep_current_num}.dat"))
                if opts.flag_add_stars:
                    stars_pro.to_txt(os.path.join(opts.work_directory, f"gal{galaxy_zfilled_str}/output_stars_single_pro_{timestep_current_num}.dat"))
                    stars_retro.to_txt(os.path.join(opts.work_directory, f"gal{galaxy_zfilled_str}/output_stars_single_retro_{timestep_current_num}.dat"))
                    stars_inner_disk.to_txt(os.path.join(opts.work_directory, f"gal{galaxy_zfilled_str}/output_stars_single_inner_disk_{timestep_current_num}.dat"))
                blackholes_binary.to_txt(os.path.join(opts.work_directory, f"gal{galaxy_zfilled_str}/output_bh_binary_{timestep_current_num}.dat"),
                                         cols=binary_cols)
                timestep_current_num += 1

            # Set up array to keep track of mass cycled in this timestep
            disk_mass_gained = []
            disk_mass_lost = []

            # Order of operations:
            # No migration until orbital eccentricity damped to e_crit
            # 1. check orb. eccentricity to see if any prograde_bh_location BH have orb. ecc. <e_crit.
            #    Create array prograde_bh_location_ecrit for those (mask prograde_bh_locations?)
            #       If yes, migrate those BH.
            #       All other BH, damp ecc and spin *down* BH (retrograde accretion), accrete mass.
            # 2. Run close encounters only on those prograde_bh_location_ecrit members.

            # Migrate
            # First if feedback present, find ratio of feedback heating torque to migration torque
            if opts.flag_thermal_feedback > 0:
                ratio_heat_mig_torques = feedback.feedback_bh_hankla(
                    blackholes_pro.orb_a,
                    disk_surface_density,
                    disk_opacity,
                    opts.disk_bh_eddington_ratio,
                    opts.disk_alpha_viscosity,
                    opts.disk_radius_outer)

                ratio_heat_mig_stars_torques = feedback.feedback_stars_hankla(
                    stars_pro.orb_a,
                    disk_surface_density,
                    disk_opacity,
                    opts.disk_star_eddington_ratio,
                    opts.disk_alpha_viscosity,
                    opts.disk_radius_outer,)
            else:
                ratio_heat_mig_torques = np.ones(blackholes_pro.num)
                ratio_heat_mig_stars_torques = np.ones(stars_pro.num)

            # Migration, choose your torque_prescription
            new_orb_a_bh = None  # Set empty variable, we'll fill it based on torque_prescription
            new_orb_a_star = None

            # Old is the original approximation used in v.0.1.0, based off (but not identical to Paardekooper 2010)-usually within factor [0.5-2]
            if opts.torque_prescription == 'old':
                # Old migration prescription
                new_orb_a_bh = migration.type1_migration_single(
                    opts.smbh_mass,
                    blackholes_pro.orb_a,
                    blackholes_pro.mass,
                    blackholes_pro.orb_ecc,
                    opts.disk_bh_pro_orb_ecc_crit,
                    disk_surface_density,
                    disk_aspect_ratio,
                    ratio_heat_mig_torques,
                    opts.disk_radius_trap,
                    opts.disk_radius_outer,
                    opts.timestep_duration_yr
                )

                new_orb_a_star = migration.type1_migration_single(
                    opts.smbh_mass,
                    stars_pro.orb_a,
                    stars_pro.mass,
                    stars_pro.orb_ecc,
                    opts.disk_bh_pro_orb_ecc_crit,
                    disk_surface_density,
                    disk_aspect_ratio,
                    ratio_heat_mig_stars_torques,
                    opts.disk_radius_trap,
                    opts.disk_radius_outer,
                    opts.timestep_duration_yr
                )

            # Alternatively, calculate actual torques from disk profiles.
            # Paardekooper torque coeff (default)
            if opts.torque_prescription == 'paardekooper':
                paardekooper_torque_coeff_bh = migration.paardekooper10_torque(
                    blackholes_pro.orb_a,
                    blackholes_pro.orb_ecc,
                    opts.disk_bh_pro_orb_ecc_crit,
                    disk_dlog10surfdens_dlog10R_func,
                    disk_dlog10temp_dlog10R_func
                )

                paardekooper_torque_coeff_star = migration.paardekooper10_torque(
                    stars_pro.orb_a,
                    stars_pro.orb_ecc,
                    opts.disk_bh_pro_orb_ecc_crit,
                    disk_dlog10surfdens_dlog10R_func,
                    disk_dlog10temp_dlog10R_func
                )

            # Jimenez-Masset torque coeff (from Grishin+24)
            if opts.torque_prescription == 'jimenez_masset':
                jimenez_masset_torque_coeff_bh = migration.jimenezmasset17_torque(
                    opts.smbh_mass,
                    disk_surface_density,
                    disk_opacity,
                    disk_aspect_ratio,
                    temp_func,
                    blackholes_pro.orb_a,
                    blackholes_pro.orb_ecc,
                    opts.disk_bh_pro_orb_ecc_crit,
                    disk_dlog10surfdens_dlog10R_func,
                    disk_dlog10temp_dlog10R_func
                )

                jimenez_masset_torque_coeff_star = migration.jimenezmasset17_torque(
                    opts.smbh_mass,
                    disk_surface_density,
                    disk_opacity,
                    disk_aspect_ratio,
                    temp_func,
                    stars_pro.orb_a,
                    stars_pro.orb_ecc,
                    opts.disk_bh_pro_orb_ecc_crit,
                    disk_dlog10surfdens_dlog10R_func,
                    disk_dlog10temp_dlog10R_func
                )

                # Thermal torque from JM17 (if flag_thermal_feedback off, this component is 0.)
                jimenez_masset_thermal_torque_coeff_bh = migration.jimenezmasset17_thermal_torque_coeff(
                    opts.smbh_mass,
                    disk_surface_density,
                    disk_opacity,
                    disk_aspect_ratio,
                    temp_func,
                    opts.disk_bh_eddington_ratio,
                    blackholes_pro.orb_a,
                    blackholes_pro.orb_ecc,
                    opts.disk_bh_pro_orb_ecc_crit,
                    blackholes_pro.mass,
                    opts.flag_thermal_feedback,
                    disk_dlog10pressure_dlog10R_func
                )

                jimenez_masset_thermal_torque_coeff_star = migration.jimenezmasset17_thermal_torque_coeff(
                    opts.smbh_mass,
                    disk_surface_density,
                    disk_opacity,
                    disk_aspect_ratio,
                    temp_func,
                    opts.disk_bh_eddington_ratio,
                    stars_pro.orb_a,
                    stars_pro.orb_ecc,
                    opts.disk_bh_pro_orb_ecc_crit,
                    stars_pro.mass,
                    opts.flag_thermal_feedback,
                    disk_dlog10pressure_dlog10R_func
                )

                if opts.flag_thermal_feedback == 1:
                    total_jimenez_masset_torque_bh = jimenez_masset_torque_coeff_bh + jimenez_masset_thermal_torque_coeff_bh
                    total_jimenez_masset_torque_star = jimenez_masset_torque_coeff_star + jimenez_masset_thermal_torque_coeff_star
                else:
                    total_jimenez_masset_torque_bh = jimenez_masset_torque_coeff_bh
                    total_jimenez_masset_torque_star = jimenez_masset_torque_coeff_star

            # Normalized torque (multiplies torque coeff)
            if opts.torque_prescription == 'paardekooper' or opts.torque_prescription == 'jimenez_masset':
                normalized_torque_bh = migration.normalized_torque(
                    opts.smbh_mass,
                    blackholes_pro.orb_a,
                    blackholes_pro.mass,
                    blackholes_pro.orb_ecc,
                    opts.disk_bh_pro_orb_ecc_crit,
                    disk_surface_density,
                    disk_aspect_ratio
                )

                normalized_torque_star = migration.normalized_torque(
                    opts.smbh_mass,
                    stars_pro.orb_a,
                    stars_pro.mass,
                    stars_pro.orb_ecc,
                    opts.disk_bh_pro_orb_ecc_crit,
                    disk_surface_density,
                    disk_aspect_ratio
                )

                if opts.torque_prescription == 'paardekooper':
                    torque_bh = paardekooper_torque_coeff_bh * normalized_torque_bh
                    torque_star = paardekooper_torque_coeff_star * normalized_torque_star
                    disk_trap_radius = opts.disk_radius_trap
                    disk_anti_trap_radius = opts.disk_radius_trap
                if opts.torque_prescription == 'jimenez_masset':
                    torque_bh = total_jimenez_masset_torque_bh * normalized_torque_bh
                    torque_star = total_jimenez_masset_torque_star * normalized_torque_star
                    # Set up trap scaling as a function of mass for Jimenez-Masset (for SG-like disk)
                    # No traps if M_smbh >10^8Msun (approx.)
                    if opts.smbh_mass > 1.e8:
                        disk_trap_radius = opts.disk_inner_stable_circ_orb
                        disk_anti_trap_radius = opts.disk_inner_stable_circ_orb
                    if opts.smbh_mass == 1.e8:
                        disk_trap_radius = opts.disk_radius_trap
                        disk_anti_trap_radius = opts.disk_radius_trap
                    # Trap changes as a function of r_g if M_smbh <10^8Msun (default trap radius ~700r_g). Grishin+24
                    if opts.smbh_mass < 1.e8 and opts.smbh_mass > 1.e6:
                        disk_trap_radius = opts.disk_radius_trap * (opts.smbh_mass / 1.e8) ** (-1.225)
                        disk_anti_trap_radius = opts.disk_radius_trap * (opts.smbh_mass / 1.e8) ** (0.099)
                    # Trap location changes again at low SMBH mass (Grishin+24)
                    if opts.smbh_mass < 1.e6:
                        disk_trap_radius = opts.disk_radius_trap * (opts.smbh_mass / 1.e8) ** (-0.97)
                        disk_anti_trap_radius = opts.disk_radius_trap * (opts.smbh_mass / 1.e8) ** (0.099)
                # Timescale on which migration happens based on overall torque
                torque_mig_timescales_bh = migration.torque_mig_timescale(
                    opts.smbh_mass,
                    blackholes_pro.orb_a,
                    blackholes_pro.mass,
                    blackholes_pro.orb_ecc,
                    opts.disk_bh_pro_orb_ecc_crit,
                    torque_bh
                )

                torque_mig_timescales_star = migration.torque_mig_timescale(
                    opts.smbh_mass,
                    stars_pro.orb_a,
                    stars_pro.mass,
                    stars_pro.orb_ecc,
                    opts.disk_bh_pro_orb_ecc_crit,
                    torque_star
                )
                # Calculate new bh_orbs_a using torque (here including details from Jimenez & Masset '17 & Grishin+'24)
                new_orb_a_bh = migration.type1_migration_distance(
                    opts.smbh_mass,
                    blackholes_pro.orb_a,
                    blackholes_pro.mass,
                    blackholes_pro.orb_ecc,
                    opts.disk_bh_pro_orb_ecc_crit,
                    torque_mig_timescales_bh,
                    ratio_heat_mig_torques,
                    disk_trap_radius,
                    disk_anti_trap_radius,
                    opts.disk_radius_outer,
                    opts.timestep_duration_yr,
                    opts.flag_phenom_turb,
                    opts.phenom_turb_centroid,
                    opts.phenom_turb_std_dev,
                    opts.nsc_imf_bh_mode,
                    opts.torque_prescription
                )

                new_orb_a_star = migration.type1_migration_distance(
                    opts.smbh_mass,
                    stars_pro.orb_a,
                    stars_pro.mass,
                    stars_pro.orb_ecc,
                    opts.disk_bh_pro_orb_ecc_crit,
                    torque_mig_timescales_star,
                    ratio_heat_mig_stars_torques,
                    disk_trap_radius,
                    disk_anti_trap_radius,
                    opts.disk_radius_outer,
                    opts.timestep_duration_yr,
                    opts.flag_phenom_turb,
                    opts.phenom_turb_centroid,
                    opts.phenom_turb_std_dev,
                    opts.disk_star_mass_min_init,
                    opts.torque_prescription
                )
            #Make sure no zeros in orb_a. Get indices of orbs_a that are less than disk_inner_stable_circ_orb
            # Get indices of objects with orb_ecc <= opts.disk_inner_stable_circ_orb so we can remove them.
            #plunging_indices = np.asarray(blackholes_pro.orb_a) <= opts.disk_inner_stable_circ_orb).nonzero()[0]
            #blackholes_pro.orb_a = blackholes_pro.orb_a[~plunging_indices]
            #blackholes_pro.orb_ecc = blackholes_pro.orb_ecc[~plunging_indices]
            #blackholes_pro.mass = blackholes_pro.mass[~plunging_indices]
            #blackholes_pro.spin = blackholes_pro.spin[~plunging_indices]
            #blackholes_pro.spin_angle = blackholes_pro.spin_angle[~plunging_indices]
            #blackholes_pro. = blackholes_pro.orb_ecc[~plunging_indices]

            blackholes_pro.orb_a = np.where(blackholes_pro.orb_a > opts.disk_inner_stable_circ_orb, blackholes_pro.orb_a, 3*opts.disk_inner_stable_circ_orb)
            if new_orb_a_bh is not None:
                blackholes_pro.orb_a = new_orb_a_bh

            stars_pro.orb_a = np.where(stars_pro.orb_a > opts.disk_inner_stable_circ_orb, stars_pro.orb_a, 3*opts.disk_inner_stable_circ_orb)
            if new_orb_a_star is not None:
                stars_pro.orb_a = new_orb_a_star
            # Update filing cabinet
            filing_cabinet.update(id_num=blackholes_pro.id_num,
                                  attr="orb_a",
                                  new_info=blackholes_pro.orb_a)
            filing_cabinet.update(id_num=stars_pro.id_num,
                                  attr="orb_a",
                                  new_info=stars_pro.orb_a)

            # Check for eccentricity > 1 (hyperbolic orbit, ejected from disk)
            bh_pro_id_num_ecc_hyperbolic = blackholes_pro.id_num[blackholes_pro.orb_ecc >= 1.]
            if bh_pro_id_num_ecc_hyperbolic.size > 0:
                blackholes_pro.remove_id_num(bh_pro_id_num_ecc_hyperbolic)
                filing_cabinet.remove_id_num(bh_pro_id_num_ecc_hyperbolic)

            # Stars lose mass via stellar winds
            stars_pro.mass, star_mass_lost = accretion.star_wind_mass_loss(
                stars_pro.mass,
                stars_pro.log_radius,
                stars_pro.log_luminosity,
                stars_pro.orb_a,
                disk_opacity,
                opts.timestep_duration_yr
            )

            # Mass lost from stars is gained by the disk
            disk_mass_gained.append(np.abs(star_mass_lost))

            # Accrete
            blackholes_pro.mass = accretion.change_bh_mass(
                blackholes_pro.mass,
                opts.disk_bh_eddington_ratio,
                disk_bh_eddington_mass_growth_rate,
                opts.timestep_duration_yr
            )

            disk_star_luminosity_factor = 4.  # Hardcoded from Cantiello+2021 and Fabj+2024
            stars_pro.mass, star_mass_gained, star_immortal_mass_lost = accretion.accrete_star_mass(
                stars_pro.mass,
                stars_pro.orb_a,
                disk_star_luminosity_factor,
                opts.disk_star_initial_mass_cutoff,
                opts.smbh_mass,
                disk_sound_speed,
                disk_density,
                opts.timestep_duration_yr
            )

            # Mass gained by stars is lost from disk
            disk_mass_lost.append(star_mass_gained)
            # Mass gained over opts.disk_star_initial_mass_cutoff is immediately blown back into the disk
            disk_mass_gained.append(star_immortal_mass_lost)

            # Change stars' radii, luminosity, and temp
            stars_pro.log_radius, stars_pro.log_luminosity, stars_pro.log_teff = stellar_interpolation.interp_star_params(stars_pro.mass)

            # Update filing cabinet
            filing_cabinet.update(id_num=blackholes_pro.id_num,
                                  attr="mass",
                                  new_info=blackholes_pro.mass)
            filing_cabinet.update(id_num=stars_pro.id_num,
                                  attr=["mass", "size"],
                                  new_info=[stars_pro.mass,
                                            point_masses.r_g_from_units(opts.smbh_mass, (10 ** stars_pro.log_radius) * u.Rsun).value])

            # Spin up
            blackholes_pro.spin = accretion.change_bh_spin_magnitudes(
                blackholes_pro.spin,
                opts.disk_bh_eddington_ratio,
                opts.disk_bh_torque_condition,
                opts.timestep_duration_yr,
                blackholes_pro.orb_ecc,
                opts.disk_bh_pro_orb_ecc_crit,
            )

            # Torque spin angle
            blackholes_pro.spin_angle = accretion.change_bh_spin_angles(
                blackholes_pro.spin_angle,
                opts.disk_bh_eddington_ratio,
                opts.disk_bh_torque_condition,
                disk_bh_spin_resolution_min,
                opts.timestep_duration_yr,
                blackholes_pro.orb_ecc,
                opts.disk_bh_pro_orb_ecc_crit
            )

            # Damp orbital eccentricity
            blackholes_pro.orb_ecc = eccentricity.orbital_ecc_damping(
                opts.smbh_mass,
                blackholes_pro.orb_a,
                blackholes_pro.mass,
                disk_surface_density,
                disk_aspect_ratio,
                blackholes_pro.orb_ecc,
                opts.timestep_duration_yr,
                opts.disk_bh_pro_orb_ecc_crit,
            )

            stars_pro.orb_ecc = eccentricity.orbital_ecc_damping(
                opts.smbh_mass,
                stars_pro.orb_a,
                stars_pro.mass,
                disk_surface_density,
                disk_aspect_ratio,
                stars_pro.orb_ecc,
                opts.timestep_duration_yr,
                opts.disk_bh_pro_orb_ecc_crit,
            )

            # Update filing cabinet
            filing_cabinet.update(id_num=blackholes_pro.id_num,
                                  attr="orb_ecc",
                                  new_info=blackholes_pro.orb_ecc)
            filing_cabinet.update(id_num=stars_pro.id_num,
                                  attr="orb_ecc",
                                  new_info=stars_pro.orb_ecc)

            # Now do retrograde singles--change semi-major axis
            #   note this is dyn friction only, not true 'migration'
            # change retrograde eccentricity (some damping, some pumping)
            # damp orbital inclination
            blackholes_retro.orb_ecc, blackholes_retro.orb_a, blackholes_retro.orb_inc = disk_capture.retro_bh_orb_disk_evolve(
                opts.smbh_mass,
                blackholes_retro.mass,
                blackholes_retro.orb_a,
                blackholes_retro.orb_ecc,
                blackholes_retro.orb_inc,
                blackholes_retro.orb_arg_periapse,
                opts.disk_inner_stable_circ_orb,
                disk_surface_density,
                opts.timestep_duration_yr,
                opts.disk_radius_outer
            )
            # KN: Does this function apply to all disk objects and if so should we rename it?
            stars_retro.orb_ecc, stars_retro.orb_a, stars_retro.orb_inc = disk_capture.retro_bh_orb_disk_evolve(
                opts.smbh_mass,
                stars_retro.mass,
                stars_retro.orb_a,
                stars_retro.orb_ecc,
                stars_retro.orb_inc,
                stars_retro.orb_arg_periapse,
                opts.disk_inner_stable_circ_orb,
                disk_surface_density,
                opts.timestep_duration_yr,
                opts.disk_radius_outer
            )

            # Update filing cabinet
            filing_cabinet.update(id_num=blackholes_retro.id_num,
                                  attr=["orb_ecc", "orb_a"],
                                  new_info=[blackholes_retro.orb_ecc,
                                            blackholes_retro.orb_a])
            filing_cabinet.update(id_num=stars_retro.id_num,
                                  attr=["orb_ecc", "orb_a"],
                                  new_info=[stars_retro.orb_ecc,
                                            stars_retro.orb_a])

            # Check for hyperbolic eccentricity (ejected from disk)
            bh_retro_id_num_ecc_hyperbolic = blackholes_retro.id_num[blackholes_retro.orb_ecc >= 1.]
            if bh_retro_id_num_ecc_hyperbolic.size > 0:
                blackholes_retro.remove_id_num(bh_retro_id_num_ecc_hyperbolic)
                filing_cabinet.remove_id_num(bh_retro_id_num_ecc_hyperbolic)

            star_retro_id_num_ecc_hyperbolic = stars_retro.id_num[stars_retro.orb_ecc >= 1.]
            if star_retro_id_num_ecc_hyperbolic.size > 0:
                stars_retro.remove_id_num(star_retro_id_num_ecc_hyperbolic)
                filing_cabinet.remove_id_num(star_retro_id_num_ecc_hyperbolic)

            # Perturb eccentricity via dynamical encounters
            if opts.flag_dynamic_enc > 0:

                # BH-BH encounters
                blackholes_pro.orb_a, blackholes_pro.orb_ecc = dynamics.circular_singles_encounters_prograde(
                    opts.smbh_mass,
                    blackholes_pro.orb_a,
                    blackholes_pro.mass,
                    blackholes_pro.orb_ecc,
                    opts.timestep_duration_yr,
                    opts.disk_bh_pro_orb_ecc_crit,
                    opts.delta_energy_strong_mu,
                    opts.disk_radius_outer
                )

                # Star-star encounters
                rstar_rhill_exponent = 2.0
                stars_pro.orb_a, stars_pro.orb_ecc, star_touch_id_nums, stars_unbound_id_nums, stars_flipped_id_nums = dynamics.circular_singles_encounters_prograde_stars(
                    opts.smbh_mass,
                    stars_pro.orb_a,
                    stars_pro.mass,
                    stars_pro.log_radius,
                    stars_pro.orb_ecc,
                    stars_pro.id_num,
                    rstar_rhill_exponent,
                    opts.timestep_duration_yr,
                    opts.disk_bh_pro_orb_ecc_crit,
                    opts.delta_energy_strong_mu,
                    opts.delta_energy_strong_sigma,
                    opts.disk_radius_outer
                )

                if stars_unbound_id_nums.size > 0:
                    stars_unbound.add_stars(new_id_num=stars_unbound_id_nums,
                                            new_mass=stars_pro.at_id_num(stars_unbound_id_nums, "mass"),
                                            new_orb_a=stars_pro.at_id_num(stars_unbound_id_nums, "orb_a"),
                                            new_log_radius=stars_pro.at_id_num(stars_unbound_id_nums, "log_radius"),
                                            new_log_teff=stars_pro.at_id_num(stars_unbound_id_nums, "log_teff"),
                                            new_log_luminosity=stars_pro.at_id_num(stars_unbound_id_nums, "log_luminosity"),
                                            new_X=stars_pro.at_id_num(stars_unbound_id_nums, "star_X"),
                                            new_Y=stars_pro.at_id_num(stars_unbound_id_nums, "star_Y"),
                                            new_Z=stars_pro.at_id_num(stars_unbound_id_nums, "star_Z"),
                                            new_orb_ang_mom=stars_pro.at_id_num(stars_unbound_id_nums, "orb_ang_mom"),
                                            new_orb_ecc=stars_pro.at_id_num(stars_unbound_id_nums, "orb_ecc"),
                                            new_orb_inc=stars_pro.at_id_num(stars_unbound_id_nums, "orb_inc"),
                                            new_orb_arg_periapse=stars_pro.at_id_num(stars_unbound_id_nums, "orb_arg_periapse"),
                                            new_gen=stars_pro.at_id_num(stars_unbound_id_nums, "gen"),
                                            new_galaxy=np.full(stars_unbound_id_nums.size, galaxy),
                                            new_time_passed=np.full(stars_unbound_id_nums.size, time_passed))
                    stars_pro.remove_id_num(stars_unbound_id_nums)
                    filing_cabinet.remove_id_num(stars_unbound_id_nums)
                    stars_flipped_id_nums = stars_flipped_id_nums[~np.isin(stars_flipped_id_nums, stars_unbound_id_nums)]

                if stars_flipped_id_nums.size > 0:
                    num_star_flip += stars_flipped_id_nums.size
                    stars_retro.add_stars(new_id_num=stars_flipped_id_nums,
                                          new_mass=stars_pro.at_id_num(stars_flipped_id_nums, "mass"),
                                          new_orb_a=stars_pro.at_id_num(stars_flipped_id_nums, "orb_a"),
                                          new_log_radius=stars_pro.at_id_num(stars_flipped_id_nums, "log_radius"),
                                          new_log_teff=stars_pro.at_id_num(stars_flipped_id_nums, "log_teff"),
                                          new_log_luminosity=stars_pro.at_id_num(stars_flipped_id_nums, "log_luminosity"),
                                          new_X=stars_pro.at_id_num(stars_flipped_id_nums, "star_X"),  # no metallicity evolution
                                          new_Y=stars_pro.at_id_num(stars_flipped_id_nums, "star_Y"),
                                          new_Z=stars_pro.at_id_num(stars_flipped_id_nums, "star_Z"),
                                          new_orb_ang_mom=np.full(stars_flipped_id_nums.size, -1),  # orb_ang_mom is -1 because stars are now retrograde
                                          new_orb_ecc=np.full(stars_flipped_id_nums.size, 0.0),  # orb_ecc is initially zero
                                          new_orb_inc=stars_pro.at_id_num(stars_flipped_id_nums, "orb_inc"),  # orb_inc is zero
                                          new_orb_arg_periapse=stars_pro.at_id_num(stars_flipped_id_nums, "orb_arg_periapse"),  # Assume orb_arg_periapse is same as before
                                          new_gen=stars_pro.at_id_num(stars_flipped_id_nums, "gen"),
                                          new_galaxy=np.full(stars_flipped_id_nums.size, galaxy),
                                          new_time_passed=np.full(stars_flipped_id_nums.size, time_passed))
                    filing_cabinet.update(id_num=stars_flipped_id_nums,
                                          attr="direction",
                                          new_info=np.full(stars_flipped_id_nums.size, -1))
                    stars_pro.remove_id_num(stars_flipped_id_nums)
                if (star_touch_id_nums.size > 0):
                    # Star and star touch each other: stellar merger
                    # Generate new ID numbers
                    star_merged_id_num_new = np.arange(filing_cabinet.id_max + 1, filing_cabinet.id_max + 1 + star_touch_id_nums.shape[1], 1)
                    # Merged mass is just masses added together. Any over disk_star_initial_mass_cutoff get set to disk_star_initial_mass_cutoff
                    star_merged_mass = stars_pro.at_id_num(star_touch_id_nums[0], "mass") + stars_pro.at_id_num(star_touch_id_nums[1], "mass")
                    # New orb_a is the center of mass of the two stars
                    star_merged_orbs_a = ((stars_pro.at_id_num(star_touch_id_nums[0], "mass") * stars_pro.at_id_num(star_touch_id_nums[0], "orb_a")) +
                                          (stars_pro.at_id_num(star_touch_id_nums[1], "mass") * stars_pro.at_id_num(star_touch_id_nums[1], "orb_a"))) / star_merged_mass
                    # After doing the weighted average for orb_a we then cut off stars with mass > disk_star_initial_mass_cutoff
                    star_merged_mass[star_merged_mass > opts.disk_star_initial_mass_cutoff] = opts.disk_star_initial_mass_cutoff
                    # Radius, luminosity, Teff are all interpolated based on the new mass
                    star_merged_logR, star_merged_logL, star_merged_logTeff = stellar_interpolation.interp_star_params(star_merged_mass)
                    # New gen is the maximum between the pair's gen plus one
                    star_merged_gen = np.maximum(stars_pro.at_id_num(star_touch_id_nums[0], "gen"), stars_pro.at_id_num(star_touch_id_nums[1], "gen")) + 1.0

                    # Add to stars object
                    stars_pro.add_stars(new_id_num=star_merged_id_num_new,
                                        new_mass=star_merged_mass,
                                        new_orb_a=star_merged_orbs_a,
                                        new_log_radius=star_merged_logR,
                                        new_log_teff=star_merged_logTeff,
                                        new_log_luminosity=star_merged_logL,
                                        new_X=stars_pro.at_id_num(star_touch_id_nums[0], "star_X"),  # no metallicity evolution
                                        new_Y=stars_pro.at_id_num(star_touch_id_nums[0], "star_Y"),
                                        new_Z=stars_pro.at_id_num(star_touch_id_nums[0], "star_Z"),
                                        new_orb_ang_mom=np.ones(star_touch_id_nums.shape[1]),  # orb_ang_mom is +1 because two prograde stars merge
                                        new_orb_ecc=np.full(star_touch_id_nums.shape[1], opts.disk_bh_pro_orb_ecc_crit),  # orb_ecc is initially very small
                                        new_orb_inc=np.zeros(star_touch_id_nums.shape[1]),  # orb_inc is zero
                                        new_orb_arg_periapse=stars_pro.at_id_num(star_touch_id_nums[0], "orb_arg_periapse"),  # Assume orb_arg_periapse is same as before
                                        new_gen=star_merged_gen,
                                        new_galaxy=stars_pro.at_id_num(star_touch_id_nums[0], "galaxy"),
                                        new_time_passed=stars_pro.at_id_num(star_touch_id_nums[0], "time_passed"))

                    # Add new merged stars to merged stars object
                    stars_merge.add_stars(new_id_num=star_merged_id_num_new,
                                          new_galaxy=stars_pro.at_id_num(star_touch_id_nums[0], "galaxy"),
                                          new_orb_a_final=star_merged_orbs_a,
                                          new_gen_final=star_merged_gen,
                                          new_mass_final=star_merged_mass,
                                          new_mass_1=stars_pro.at_id_num(star_touch_id_nums[0], "mass"),
                                          new_mass_2=stars_pro.at_id_num(star_touch_id_nums[1], "mass"),
                                          new_gen_1=stars_pro.at_id_num(star_touch_id_nums[0], "gen"),
                                          new_gen_2=stars_pro.at_id_num(star_touch_id_nums[1], "gen"),
                                          new_log_radius_final=star_merged_logR,
                                          new_orb_ecc=np.full(star_touch_id_nums.shape[1], opts.disk_bh_pro_orb_ecc_crit),
                                          new_time_merged=np.full(star_touch_id_nums.shape[1], time_passed))

                    # Add new merged stars to filing cabinet and delete previous stars
                    filing_cabinet.add_objects(new_id_num=star_merged_id_num_new,
                                               new_category=np.ones(star_merged_id_num_new.size),
                                               new_orb_a=stars_pro.at_id_num(star_merged_id_num_new, "orb_a"),
                                               new_mass=stars_pro.at_id_num(star_merged_id_num_new, "mass"),
                                               new_orb_ecc=stars_pro.at_id_num(star_merged_id_num_new, "orb_ecc"),
                                               new_size=point_masses.r_g_from_units(opts.smbh_mass, (10 ** stars_pro.at_id_num(star_merged_id_num_new, "log_radius")) * u.Rsun).value,
                                               new_direction=np.ones(star_merged_id_num_new.size),
                                               new_disk_inner_outer=np.ones(star_merged_id_num_new.size))
                    filing_cabinet.remove_id_num(star_touch_id_nums.flatten())
                    stars_pro.remove_id_num(star_touch_id_nums.flatten())
                # Star-BH encounters (circular stars and eccentric BH)
                stars_pro.orb_a, stars_pro.orb_ecc, blackholes_pro.orb_a, blackholes_pro.orb_ecc, bh_star_touch_id_nums, bh_star_unbound_id_nums, bh_star_flipped_rotation_id_nums = dynamics.circular_singles_encounters_prograde_star_bh(
                    opts.smbh_mass,
                    stars_pro.orb_a,
                    stars_pro.mass,
                    stars_pro.log_radius,
                    stars_pro.orb_ecc,
                    stars_pro.id_num,
                    rstar_rhill_exponent,
                    blackholes_pro.orb_a,
                    blackholes_pro.mass,
                    blackholes_pro.orb_ecc,
                    blackholes_pro.id_num,
                    opts.timestep_duration_yr,
                    opts.disk_bh_pro_orb_ecc_crit,
                    opts.delta_energy_strong_mu,
                    opts.delta_energy_strong_sigma,
                    opts.disk_radius_outer
                )

                if bh_star_unbound_id_nums.size > 0:
                    blackholes_unbound.add_blackholes(new_id_num=bh_star_unbound_id_nums,
                                                      new_mass=blackholes_pro.at_id_num(bh_star_unbound_id_nums, "mass"),
                                                      new_orb_a=blackholes_pro.at_id_num(bh_star_unbound_id_nums, "orb_a"),
                                                      new_spin=blackholes_pro.at_id_num(bh_star_unbound_id_nums, "spin"),
                                                      new_spin_angle=blackholes_pro.at_id_num(bh_star_unbound_id_nums, "spin_angle"),
                                                      new_orb_ang_mom=blackholes_pro.at_id_num(bh_star_unbound_id_nums, "orb_ang_mom"),
                                                      new_orb_ecc=blackholes_pro.at_id_num(bh_star_unbound_id_nums, "orb_ecc"),
                                                      new_orb_inc=blackholes_pro.at_id_num(bh_star_unbound_id_nums, "orb_inc"),
                                                      new_orb_arg_periapse=blackholes_pro.at_id_num(bh_star_unbound_id_nums, "orb_arg_periapse"),
                                                      new_gen=blackholes_pro.at_id_num(bh_star_unbound_id_nums, "gen"),
                                                      new_galaxy=np.full(bh_star_unbound_id_nums.size, galaxy),
                                                      new_time_passed=np.full(bh_star_unbound_id_nums.size, time_passed))
                    blackholes_pro.remove_id_num(bh_star_unbound_id_nums)
                    filing_cabinet.remove_id_num(bh_star_unbound_id_nums)
                    bh_star_flipped_rotation_id_nums = bh_star_flipped_rotation_id_nums[~np.isin(bh_star_flipped_rotation_id_nums, bh_star_unbound_id_nums)]

                if bh_star_flipped_rotation_id_nums.size > 0:
                    len(stars_pro.at_id_num(bh_star_flipped_rotation_id_nums, "mass"))
                    num_starbh_flip += len(stars_pro.at_id_num(bh_star_flipped_rotation_id_nums, "mass"))
                    num_bh_flip += len(blackholes_pro.at_id_num(bh_star_flipped_rotation_id_nums, "mass"))
                    stars_retro.add_stars(new_id_num=bh_star_flipped_rotation_id_nums,
                                          new_mass=stars_pro.at_id_num(bh_star_flipped_rotation_id_nums, "mass"),
                                          new_orb_a=stars_pro.at_id_num(bh_star_flipped_rotation_id_nums, "orb_a"),
                                          new_log_radius=stars_pro.at_id_num(bh_star_flipped_rotation_id_nums, "log_radius"),
                                          new_log_teff=stars_pro.at_id_num(bh_star_flipped_rotation_id_nums, "log_teff"),
                                          new_log_luminosity=stars_pro.at_id_num(bh_star_flipped_rotation_id_nums, "log_luminosity"),
                                          new_X=stars_pro.at_id_num(bh_star_flipped_rotation_id_nums, "star_X"),  # no metallicity evolution
                                          new_Y=stars_pro.at_id_num(bh_star_flipped_rotation_id_nums, "star_Y"),
                                          new_Z=stars_pro.at_id_num(bh_star_flipped_rotation_id_nums, "star_Z"),
                                          new_orb_ang_mom=np.full(bh_star_flipped_rotation_id_nums.size, -1),  # orb_ang_mom is -1 because stars are now retrograde
                                          new_orb_ecc=stars_pro.at_id_num(bh_star_flipped_rotation_id_nums, "orb_ecc"),  # orb_ecc is initially very small
                                          new_orb_inc=stars_pro.at_id_num(bh_star_flipped_rotation_id_nums, "orb_inc"),  # orb_inc is zero
                                          new_orb_arg_periapse=stars_pro.at_id_num(bh_star_flipped_rotation_id_nums, "orb_arg_periapse"),  # Assume orb_arg_periapse is same as before
                                          new_gen=stars_pro.at_id_num(bh_star_flipped_rotation_id_nums, "gen"),
                                          new_galaxy=stars_pro.at_id_num(bh_star_flipped_rotation_id_nums, "galaxy"),
                                          new_time_passed=np.full(bh_star_flipped_rotation_id_nums.size, time_passed))
                    filing_cabinet.update(id_num=bh_star_flipped_rotation_id_nums,
                                          attr="direction",
                                          new_info=np.full(bh_star_flipped_rotation_id_nums.size, -1))
                    stars_pro.remove_id_num(bh_star_flipped_rotation_id_nums)

                if (bh_star_touch_id_nums.size > 0):
                    # BH and star encounter: star blows up, BH accretes mass
                    # Separate out into BH ID and star ID
                    bh_star_touch_id_nums = bh_star_touch_id_nums.flatten()
                    star_explode_id_nums = bh_star_touch_id_nums[np.nonzero(filing_cabinet.at_id_num(bh_star_touch_id_nums, "category") == 1)]
                    bh_accrete_id_nums = bh_star_touch_id_nums[np.nonzero(filing_cabinet.at_id_num(bh_star_touch_id_nums, "category") == 0)]
                    stars_explode.add_stars(new_id_num_star=star_explode_id_nums,
                                            new_id_num_bh=bh_accrete_id_nums,
                                            new_mass_star=stars_pro.at_id_num(star_explode_id_nums, "mass"),
                                            new_mass_bh=blackholes_pro.at_id_num(bh_accrete_id_nums, "mass"),
                                            new_orb_a_star=stars_pro.at_id_num(star_explode_id_nums, "orb_a"),
                                            new_orb_a_bh=blackholes_pro.at_id_num(bh_accrete_id_nums, "orb_a"),
                                            new_star_log_radius=stars_pro.at_id_num(star_explode_id_nums, "log_radius"),
                                            new_orb_inc_star=stars_pro.at_id_num(star_explode_id_nums, "orb_inc"),
                                            new_orb_inc_bh=blackholes_pro.at_id_num(bh_accrete_id_nums, "orb_inc"),
                                            new_orb_ecc_star=stars_pro.at_id_num(star_explode_id_nums, "orb_ecc"),
                                            new_orb_ecc_bh=blackholes_pro.at_id_num(bh_accrete_id_nums, "orb_ecc"),
                                            new_gen_star=stars_pro.at_id_num(star_explode_id_nums, "gen"),
                                            new_gen_bh=blackholes_pro.at_id_num(bh_accrete_id_nums, "gen"),
                                            new_galaxy=stars_pro.at_id_num(star_explode_id_nums, "galaxy"),
                                            new_time_sn=np.full(star_explode_id_nums.size, time_passed),
                                            )
                    # Add exploded star mass to mass gained by disk
                    disk_mass_gained.append(stars_pro.at_id_num(star_explode_id_nums, "mass").sum())
                    # Delete exploded stars from regular array and filing cabinet
                    stars_pro.remove_id_num(star_explode_id_nums)
                    filing_cabinet.remove_id_num(star_explode_id_nums)

                    # BHs accrete mass and spin up
                    _, bh_id_mask = np.where(blackholes_pro.id_num == bh_accrete_id_nums[:, None])
                    blackholes_pro.mass[bh_id_mask] = accretion.change_bh_mass(
                        blackholes_pro.mass[bh_id_mask],
                        opts.disk_bh_eddington_ratio,
                        disk_bh_eddington_mass_growth_rate,
                        opts.timestep_duration_yr)

                    blackholes_pro.spin[bh_id_mask] = accretion.change_bh_spin_magnitudes(
                        blackholes_pro.spin[bh_id_mask],
                        opts.disk_bh_eddington_ratio,
                        opts.disk_bh_torque_condition,
                        opts.timestep_duration_yr,
                        blackholes_pro.orb_ecc[bh_id_mask],
                        opts.disk_bh_pro_orb_ecc_crit,
                    )

                    blackholes_pro.spin_angle[bh_id_mask] = accretion.change_bh_spin_angles(
                        blackholes_pro.spin_angle[bh_id_mask],
                        opts.disk_bh_eddington_ratio,
                        opts.disk_bh_torque_condition,
                        disk_bh_spin_resolution_min,
                        opts.timestep_duration_yr,
                        blackholes_pro.orb_ecc[bh_id_mask],
                        opts.disk_bh_pro_orb_ecc_crit
                    )

                    # Update filing cabinet
                    filing_cabinet.update(id_num=bh_accrete_id_nums,
                                          attr="mass",
                                          new_info=blackholes_pro.mass[bh_id_mask])

                # Update filing cabinet
                filing_cabinet.update(id_num=blackholes_pro.id_num,
                                      attr=["orb_ecc", "orb_a"],
                                      new_info=[blackholes_pro.orb_ecc,
                                                blackholes_pro.orb_a])
                filing_cabinet.update(id_num=stars_pro.id_num,
                                      attr=["orb_ecc", "orb_a"],
                                      new_info=[stars_pro.orb_ecc,
                                                stars_pro.orb_a])

            # Do things to the binaries--first check if there are any:
            if blackholes_binary.num > 0:

                # First check that binaries are real (mass and location are not zero)
                bh_binary_id_num_unphysical = evolve.bin_reality_check(blackholes_binary.mass_1,
                                                                       blackholes_binary.mass_2,
                                                                       blackholes_binary.orb_a_1,
                                                                       blackholes_binary.orb_a_2,
                                                                       blackholes_binary.bin_ecc,
                                                                       blackholes_binary.id_num)
                if bh_binary_id_num_unphysical.size > 0:
                    blackholes_binary.remove_id_num(bh_binary_id_num_unphysical)
                    filing_cabinet.remove_id_num(bh_binary_id_num_unphysical)

                # Check for binaries with hyperbolic eccentricity (ejected from disk)
                bh_binary_id_num_ecc_hyperbolic = blackholes_binary.id_num[blackholes_binary.bin_orb_ecc >= 1.]
                if bh_binary_id_num_ecc_hyperbolic.size > 0:
                    blackholes_binary.remove_id_num(bh_binary_id_num_ecc_hyperbolic)
                    filing_cabinet.remove_id_num(bh_binary_id_num_ecc_hyperbolic)

                # If there are binaries, evolve them
                # Damp binary orbital eccentricity
                blackholes_binary.bin_orb_ecc = eccentricity.orbital_bin_ecc_damping(
                    opts.smbh_mass,
                    blackholes_binary.mass_1,
                    blackholes_binary.mass_2,
                    blackholes_binary.bin_orb_a,
                    blackholes_binary.bin_ecc,
                    blackholes_binary.bin_orb_ecc,
                    disk_surface_density,
                    disk_aspect_ratio,
                    opts.timestep_duration_yr,
                    opts.disk_bh_pro_orb_ecc_crit
                )

                # Update filing cabinet
                filing_cabinet.update(id_num=blackholes_binary.id_num,
                                      attr="orb_ecc",
                                      new_info=blackholes_binary.bin_orb_ecc)

                if (opts.flag_dynamic_enc > 0):
                    # Harden/soften binaries via dynamical encounters
                    # Harden binaries due to encounters with circular singletons (e.g. Leigh et al. 2018)
                    blackholes_binary.bin_sep, blackholes_binary.bin_ecc, blackholes_binary.bin_orb_ecc, blackholes_pro.orb_a, blackholes_pro.orb_ecc = dynamics.circular_binaries_encounters_circ_prograde(
                        opts.smbh_mass,
                        blackholes_pro.orb_a,
                        blackholes_pro.mass,
                        blackholes_pro.orb_ecc,
                        blackholes_binary.mass_1,
                        blackholes_binary.mass_1,
                        blackholes_binary.bin_orb_a,
                        blackholes_binary.bin_sep,
                        blackholes_binary.bin_ecc,
                        blackholes_binary.bin_orb_ecc,
                        opts.timestep_duration_yr,
                        opts.disk_bh_pro_orb_ecc_crit,
                        opts.delta_energy_strong_mu,
                        opts.disk_radius_outer,
                        opts.mean_harden_energy_delta,
                        opts.var_harden_energy_delta
                    )

                    # Update filing cabinet with new bin_sep
                    filing_cabinet.update(id_num=blackholes_binary.id_num,
                                          attr=["size", "orb_ecc"],
                                          new_info=[blackholes_binary.bin_sep,
                                                    blackholes_binary.bin_orb_ecc])
                    filing_cabinet.update(id_num=blackholes_pro.id_num,
                                          attr=["orb_a", "orb_ecc"],
                                          new_info=[blackholes_pro.orb_a,
                                                    blackholes_pro.orb_ecc])

                    # Check for mergers
                    # Check closeness of binary. Are black holes at merger condition separation
                    blackholes_binary.bin_sep, blackholes_binary.flag_merging = evolve.bin_contact_check(blackholes_binary.mass_1, blackholes_binary.mass_2, blackholes_binary.bin_sep, blackholes_binary.flag_merging, opts.smbh_mass)
                    bh_binary_id_num_merger = blackholes_binary.id_num[blackholes_binary.flag_merging < 0]

                    if opts.verbose:
                        print("Merger ID numbers")
                        print(bh_binary_id_num_merger)

                    if (bh_binary_id_num_merger.size > 0):

                        bh_binary_id_num_unphysical = evolve.bin_reality_check(blackholes_binary.mass_1,
                                                                               blackholes_binary.mass_2,
                                                                               blackholes_binary.orb_a_1,
                                                                               blackholes_binary.orb_a_2,
                                                                               blackholes_binary.bin_ecc,
                                                                               blackholes_binary.id_num)
                        if bh_binary_id_num_unphysical.size > 0:
                            blackholes_binary.remove_id_num(bh_binary_id_num_unphysical)
                            filing_cabinet.remove_id_num(bh_binary_id_num_unphysical)

                        blackholes_merged, blackholes_pro = merge.merge_blackholes(blackholes_binary,
                                                                                   blackholes_pro,
                                                                                   blackholes_merged,
                                                                                   bh_binary_id_num_merger,
                                                                                   opts.smbh_mass,
                                                                                   opts.flag_use_surrogate,
                                                                                   disk_aspect_ratio,
                                                                                   disk_density,
                                                                                   time_passed,
                                                                                   galaxy)

                        # Update filing cabinet
                        filing_cabinet.update(id_num=bh_binary_id_num_merger,
                                              attr=["category", "mass", "orb_ecc", "size"],
                                              new_info=[np.full(bh_binary_id_num_merger.size, 0),
                                                        blackholes_pro.at_id_num(bh_binary_id_num_merger, "mass"),
                                                        blackholes_pro.at_id_num(bh_binary_id_num_merger, "orb_ecc"),
                                                        np.full(bh_binary_id_num_merger.size, -1.5)])
                        blackholes_binary.remove_id_num(bh_binary_id_num_merger)

                        if opts.verbose:
                            print("New BH locations", blackholes_pro.orb_a)
                    else:
                        # No merger
                        # do nothing! hardening should happen FIRST (and now it does!)
                        if (opts.verbose):
                            print("No mergers yet")

                    # Soften/ionize binaries due to encounters with circular single stars
                    rstar_rhill_exponent = 2.0
                    blackholes_binary.bin_sep, blackholes_binary.bin_ecc, blackholes_binary.bin_orb_ecc, stars_pro.orb_a, stars_pro.orb_ecc, bbh_star_id_nums_touch, bbh_id_nums_ionized, bbh_id_nums_merged = dynamics.circular_binaries_encounters_circ_prograde_star(
                        opts.smbh_mass,
                        stars_pro.orb_a,
                        stars_pro.mass,
                        stars_pro.orb_ecc,
                        stars_pro.id_num,
                        blackholes_binary.mass_1,
                        blackholes_binary.mass_2,
                        blackholes_binary.bin_orb_a,
                        blackholes_binary.bin_sep,
                        blackholes_binary.bin_ecc,
                        blackholes_binary.bin_orb_ecc,
                        blackholes_binary.id_num,
                        rstar_rhill_exponent,
                        opts.timestep_duration_yr,
                        opts.disk_bh_pro_orb_ecc_crit,
                        opts.delta_energy_strong_mu,
                        opts.disk_radius_outer,
                        opts.mean_harden_energy_delta,
                        opts.var_harden_energy_delta)

                    if (bbh_id_nums_merged.size > 0):
                        # Change merger flag
                        a, b = np.where(blackholes_binary.id_num == bbh_id_nums_merged[:, None])
                        bbh_merged_id_mask = b[np.argsort(a)]
                        blackholes_binary.flag_merging[bbh_merged_id_mask] = -2

                    if (bbh_id_nums_ionized.size > 0):
                        # Append 2 new BH to arrays of single BH locations, masses, spins, spin angles & gens
                        # For now add 2 new orb ecc term of 0.01. inclination is 0.0 as well. TO DO: calculate v_kick and resulting perturbation to orb ecc.

                        new_orb_ecc = eccentricity.ionized_orb_ecc(bbh_id_nums_ionized.size * 2, opts.disk_bh_orb_ecc_max_init)
                        new_id_nums = np.arange(filing_cabinet.id_max+1, filing_cabinet.id_max + 1 + bbh_id_nums_ionized.size * 2, 1)
                        blackholes_pro.add_blackholes(
                            new_mass=np.concatenate([
                                blackholes_binary.at_id_num(bbh_id_nums_ionized, "mass_1"),
                                blackholes_binary.at_id_num(bbh_id_nums_ionized, "mass_2")]),
                            new_spin=np.concatenate([
                                blackholes_binary.at_id_num(bbh_id_nums_ionized, "spin_1"),
                                blackholes_binary.at_id_num(bbh_id_nums_ionized, "spin_2")]),
                            new_spin_angle=np.concatenate([
                                blackholes_binary.at_id_num(bbh_id_nums_ionized, "spin_angle_1"),
                                blackholes_binary.at_id_num(bbh_id_nums_ionized, "spin_angle_2")]),
                            new_orb_a=np.concatenate([
                                blackholes_binary.at_id_num(bbh_id_nums_ionized, "orb_a_1"),
                                blackholes_binary.at_id_num(bbh_id_nums_ionized, "orb_a_2")]),
                            new_gen=np.concatenate([
                                blackholes_binary.at_id_num(bbh_id_nums_ionized, "gen_1"),
                                blackholes_binary.at_id_num(bbh_id_nums_ionized, "gen_2")]),
                            new_orb_ecc=new_orb_ecc,
                            new_orb_inc=np.full(bbh_id_nums_ionized.size * 2, 0.0),
                            new_orb_ang_mom=np.ones(bbh_id_nums_ionized.size * 2),
                            new_orb_arg_periapse=np.full(bbh_id_nums_ionized.size * 2, -1.5),
                            new_gw_freq=np.full(bbh_id_nums_ionized.size * 2, -1.5),
                            new_gw_strain=np.full(bbh_id_nums_ionized.size * 2, -1.5),
                            new_galaxy=np.full(bbh_id_nums_ionized.size * 2, galaxy),
                            new_time_passed=np.full(bbh_id_nums_ionized.size * 2, time_passed),
                            new_id_num=new_id_nums
                        )

                        # Update filing cabinet
                        filing_cabinet.add_objects(
                            new_id_num=new_id_nums,
                            new_category=np.zeros(bbh_id_nums_ionized.size * 2),
                            new_orb_a=np.concatenate([
                                blackholes_binary.at_id_num(bbh_id_nums_ionized, "orb_a_1"),
                                blackholes_binary.at_id_num(bbh_id_nums_ionized, "orb_a_2")]),
                            new_mass=np.concatenate([
                                blackholes_binary.at_id_num(bbh_id_nums_ionized, "mass_1"),
                                blackholes_binary.at_id_num(bbh_id_nums_ionized, "mass_2")]),
                            new_orb_ecc=new_orb_ecc,
                            new_size=np.full(bbh_id_nums_ionized.size * 2, -1.5),
                            new_direction=np.ones(bbh_id_nums_ionized.size * 2),
                            new_disk_inner_outer=np.ones(bbh_id_nums_ionized.size * 2)
                        )

                        blackholes_binary.remove_id_num(bbh_id_nums_ionized)
                        filing_cabinet.remove_id_num(bbh_id_nums_ionized)

                    if (bbh_star_id_nums_touch.size > 0):
                        # BBH and star encounter
                        bbh_star_id_nums_touch = bbh_star_id_nums_touch.flatten()
                        star_id_nums = bbh_star_id_nums_touch[np.nonzero(filing_cabinet.at_id_num(bbh_star_id_nums_touch, "category") == 1)]
                        bbh_id_nums = bbh_star_id_nums_touch[np.nonzero(filing_cabinet.at_id_num(bbh_star_id_nums_touch, "category") == 2)]
                        # Need to test if binary mass > star mass or vice versa
                        fakequasi_mask = stars_pro.at_id_num(star_id_nums, "mass") > (blackholes_binary.at_id_num(bbh_id_nums, "mass_1") +
                                                                                      blackholes_binary.at_id_num(bbh_id_nums, "mass_2"))
                        star_id_nums_fakequasi = star_id_nums[fakequasi_mask]
                        bbh_id_nums_fakequasi = bbh_id_nums[fakequasi_mask]
                        star_id_nums_normal = star_id_nums[~fakequasi_mask]
                        bbh_id_nums_normal = bbh_id_nums[~fakequasi_mask]

                        if (star_id_nums_fakequasi.size > 0):
                            # if star mass > binary mass the BBH hardens so bin_sep = Rsun and star blows up
                            a, b = np.where(blackholes_binary.id_num == bbh_id_nums_fakequasi[:, None])
                            bbh_fakequasi_id_mask = b[np.argsort(a)]
                            blackholes_binary.bin_sep[bbh_fakequasi_id_mask] = point_masses.r_g_from_units(opts.smbh_mass, 1.*u.Rsun).value
                            stars_explode.add_stars(new_id_num_star=star_id_nums_fakequasi,
                                                    new_id_num_bh=bbh_id_nums_fakequasi,
                                                    new_mass_star=stars_pro.at_id_num(star_id_nums_fakequasi, "mass"),
                                                    new_mass_bh=blackholes_binary.at_id_num(bbh_id_nums_fakequasi, "mass_1") + blackholes_binary.at_id_num(bbh_id_nums_fakequasi, "mass_2"),
                                                    new_orb_a_star=stars_pro.at_id_num(star_id_nums_fakequasi, "orb_a"),
                                                    new_orb_a_bh=blackholes_binary.at_id_num(bbh_id_nums_fakequasi, "bin_orb_a"),
                                                    new_star_log_radius=stars_pro.at_id_num(star_id_nums_fakequasi, "log_radius"),
                                                    new_orb_inc_star=stars_pro.at_id_num(star_id_nums_fakequasi, "orb_inc"),
                                                    new_orb_inc_bh=blackholes_binary.at_id_num(bbh_id_nums_fakequasi, "bin_orb_inc"),
                                                    new_orb_ecc_star=stars_pro.at_id_num(star_id_nums_fakequasi, "orb_ecc"),
                                                    new_orb_ecc_bh=blackholes_binary.at_id_num(bbh_id_nums_fakequasi, "bin_orb_ecc"),
                                                    new_gen_star=stars_pro.at_id_num(star_id_nums_fakequasi, "gen"),
                                                    new_gen_bh=np.maximum(blackholes_binary.gen_1[bbh_fakequasi_id_mask], blackholes_binary.gen_2[bbh_fakequasi_id_mask]),
                                                    new_galaxy=stars_pro.at_id_num(star_id_nums_fakequasi, "galaxy"),
                                                    new_time_sn=np.full(star_id_nums_fakequasi.size, time_passed),
                                                    )
                            # Add exploded star mass to mass gained by disk
                            disk_mass_gained.append(stars_pro.at_id_num(star_id_nums_fakequasi, "mass").sum())
                            # Delete exploded stars from regular array and filing cabinet
                            stars_pro.remove_id_num(star_id_nums_fakequasi)
                            filing_cabinet.remove_id_num(star_id_nums_fakequasi)

                        if (star_id_nums_normal.size > 0):
                            # if star mass < binary mass the BBH accretes and spins up and star blows up
                            a, b = np.where(blackholes_binary.id_num == bbh_id_nums_normal[:, None])
                            bbh_normal_id_mask = b[np.argsort(a)]
                            stars_explode.add_stars(new_id_num_star=star_id_nums_normal,
                                                    new_id_num_bh=bbh_id_nums_normal,
                                                    new_mass_star=stars_pro.at_id_num(star_id_nums_normal, "mass"),
                                                    new_mass_bh=blackholes_binary.at_id_num(bbh_id_nums_normal, "mass_1") + blackholes_binary.at_id_num(bbh_id_nums_normal, "mass_2"),
                                                    new_orb_a_star=stars_pro.at_id_num(star_id_nums_normal, "orb_a"),
                                                    new_orb_a_bh=blackholes_binary.at_id_num(bbh_id_nums_normal, "bin_orb_a"),
                                                    new_star_log_radius=stars_pro.at_id_num(star_id_nums_normal, "log_radius"),
                                                    new_orb_inc_star=stars_pro.at_id_num(star_id_nums_normal, "orb_inc"),
                                                    new_orb_inc_bh=blackholes_binary.at_id_num(bbh_id_nums_normal, "bin_orb_inc"),
                                                    new_orb_ecc_star=stars_pro.at_id_num(star_id_nums_normal, "orb_ecc"),
                                                    new_orb_ecc_bh=blackholes_binary.at_id_num(bbh_id_nums_normal, "bin_orb_ecc"),
                                                    new_gen_star=stars_pro.at_id_num(star_id_nums_normal, "gen"),
                                                    new_gen_bh=np.maximum(blackholes_binary.gen_1[bbh_normal_id_mask], blackholes_binary.gen_2[bbh_normal_id_mask]),
                                                    new_galaxy=stars_pro.at_id_num(star_id_nums_normal, "galaxy"),
                                                    new_time_sn=np.full(star_id_nums_normal.size, time_passed),
                                                    )
                            # Add exploded star mass to mass gained by disk
                            disk_mass_gained.append(stars_pro.at_id_num(star_id_nums_normal, "mass").sum())
                            # Delete exploded stars from regular array and filing cabinet
                            stars_pro.remove_id_num(star_id_nums_normal)
                            filing_cabinet.remove_id_num(star_id_nums_normal)

                            # Accrete BBH and spin up, torque spin angle
                            blackholes_binary.mass_1[bbh_normal_id_mask], blackholes_binary.mass_2[bbh_normal_id_mask] = evolve.change_bin_mass(
                                blackholes_binary.mass_1[bbh_normal_id_mask],
                                blackholes_binary.mass_2[bbh_normal_id_mask],
                                blackholes_binary.flag_merging[bbh_normal_id_mask],
                                opts.disk_bh_eddington_ratio,
                                disk_bh_eddington_mass_growth_rate,
                                opts.timestep_duration_yr)

                            blackholes_binary.spin_1[bbh_normal_id_mask], blackholes_binary.spin_2[bbh_normal_id_mask] = evolve.change_bin_spin_magnitudes(
                                blackholes_binary.spin_1[bbh_normal_id_mask],
                                blackholes_binary.spin_2[bbh_normal_id_mask],
                                blackholes_binary.flag_merging[bbh_normal_id_mask],
                                opts.disk_bh_eddington_ratio,
                                opts.disk_bh_torque_condition,
                                opts.timestep_duration_yr,)

                            blackholes_binary.spin_angle_1[bbh_normal_id_mask], blackholes_binary.spin_angle_2[bbh_normal_id_mask] = evolve.change_bin_spin_angles(
                                blackholes_binary.spin_angle_1[bbh_normal_id_mask],
                                blackholes_binary.spin_angle_2[bbh_normal_id_mask],
                                blackholes_binary.flag_merging[bbh_normal_id_mask],
                                opts.disk_bh_eddington_ratio,
                                opts.disk_bh_torque_condition,
                                disk_bh_spin_resolution_min,
                                opts.timestep_duration_yr)

                    # Update filing cabinet
                    filing_cabinet.update(id_num=blackholes_binary.id_num,
                                          attr=["size", "orb_ecc"],
                                          new_info=[blackholes_binary.bin_sep,
                                                    blackholes_binary.bin_orb_ecc])
                    filing_cabinet.update(id_num=stars_pro.id_num,
                                          attr=["orb_a", "orb_ecc"],
                                          new_info=[stars_pro.orb_a,
                                                    stars_pro.orb_ecc])

                    # Check for mergers
                    # Check closeness of binary. Are black holes at merger condition separation
                    blackholes_binary.bin_sep, blackholes_binary.flag_merging = evolve.bin_contact_check(blackholes_binary.mass_1, blackholes_binary.mass_2, blackholes_binary.bin_sep, blackholes_binary.flag_merging, opts.smbh_mass)
                    bh_binary_id_num_merger = blackholes_binary.id_num[blackholes_binary.flag_merging < 0]

                    if opts.verbose:
                        print("Merger ID numbers")
                        print(bh_binary_id_num_merger)

                    if (bh_binary_id_num_merger.size > 0):

                        bh_binary_id_num_unphysical = evolve.bin_reality_check(blackholes_binary.mass_1,
                                                                               blackholes_binary.mass_2,
                                                                               blackholes_binary.orb_a_1,
                                                                               blackholes_binary.orb_a_2,
                                                                               blackholes_binary.bin_ecc,
                                                                               blackholes_binary.id_num)
                        if bh_binary_id_num_unphysical.size > 0:
                            blackholes_binary.remove_id_num(bh_binary_id_num_unphysical)
                            filing_cabinet.remove_id_num(bh_binary_id_num_unphysical)

                        blackholes_merged, blackholes_pro = merge.merge_blackholes(blackholes_binary,
                                                                                   blackholes_pro,
                                                                                   blackholes_merged,
                                                                                   bh_binary_id_num_merger,
                                                                                   opts.smbh_mass,
                                                                                   opts.flag_use_surrogate,
                                                                                   disk_aspect_ratio,
                                                                                   disk_density,
                                                                                   time_passed,
                                                                                   galaxy)

                        # Update filing cabinet
                        filing_cabinet.update(id_num=bh_binary_id_num_merger,
                                              attr=["category", "mass", "orb_ecc", "size"],
                                              new_info=[np.full(bh_binary_id_num_merger.size, 0),
                                                        blackholes_pro.at_id_num(bh_binary_id_num_merger, "mass"),
                                                        blackholes_pro.at_id_num(bh_binary_id_num_merger, "orb_ecc"),
                                                        np.full(bh_binary_id_num_merger.size, -1.5)])
                        blackholes_binary.remove_id_num(bh_binary_id_num_merger)

                        if opts.verbose:
                            print("New BH locations", blackholes_pro.orb_a)
                    else:
                        # No merger
                        # do nothing! hardening should happen FIRST (and now it does!)
                        if (opts.verbose):
                            print("No mergers yet")

                    # Soften/ ionize binaries due to encounters with eccentric singletons
                    # Return 3 things: perturbed binary_bh_array, disk_bh_pro_orbs_a, disk_bh_pro_orbs_ecc
                    blackholes_binary.bin_sep, blackholes_binary.bin_ecc, blackholes_binary.bin_orb_ecc, blackholes_pro.orb_a, blackholes_pro.orb_ecc = dynamics.circular_binaries_encounters_ecc_prograde(
                        opts.smbh_mass,
                        blackholes_pro.orb_a,
                        blackholes_pro.mass,
                        blackholes_pro.orb_ecc,
                        blackholes_binary.mass_1,
                        blackholes_binary.mass_1,
                        blackholes_binary.bin_orb_a,
                        blackholes_binary.bin_sep,
                        blackholes_binary.bin_ecc,
                        blackholes_binary.bin_orb_ecc,
                        opts.timestep_duration_yr,
                        opts.disk_bh_pro_orb_ecc_crit,
                        opts.delta_energy_strong_mu,
                        opts.disk_radius_outer
                    )

                    # Update filing cabinet with new bin_sep
                    filing_cabinet.update(id_num=blackholes_binary.id_num,
                                          attr=["size", "orb_ecc"],
                                          new_info=[blackholes_binary.bin_sep,
                                                    blackholes_binary.bin_orb_ecc])
                    filing_cabinet.update(id_num=blackholes_pro.id_num,
                                          attr=["orb_a", "orb_ecc"],
                                          new_info=[blackholes_pro.orb_a,
                                                    blackholes_pro.orb_ecc])

                    # Check for mergers
                    # Check closeness of binary. Are black holes at merger condition separation
                    blackholes_binary.bin_sep, blackholes_binary.flag_merging = evolve.bin_contact_check(blackholes_binary.mass_1, blackholes_binary.mass_2, blackholes_binary.bin_sep, blackholes_binary.flag_merging, opts.smbh_mass)
                    bh_binary_id_num_merger = blackholes_binary.id_num[blackholes_binary.flag_merging < 0]

                    if opts.verbose:
                        print("Merger ID numbers")
                        print(bh_binary_id_num_merger)

                    if (bh_binary_id_num_merger.size > 0):

                        bh_binary_id_num_unphysical = evolve.bin_reality_check(blackholes_binary.mass_1,
                                                                               blackholes_binary.mass_2,
                                                                               blackholes_binary.orb_a_1,
                                                                               blackholes_binary.orb_a_2,
                                                                               blackholes_binary.bin_ecc,
                                                                               blackholes_binary.id_num)
                        if bh_binary_id_num_unphysical.size > 0:
                            blackholes_binary.remove_id_num(bh_binary_id_num_unphysical)
                            filing_cabinet.remove_id_num(bh_binary_id_num_unphysical)

                        blackholes_merged, blackholes_pro = merge.merge_blackholes(blackholes_binary,
                                                                                   blackholes_pro,
                                                                                   blackholes_merged,
                                                                                   bh_binary_id_num_merger,
                                                                                   opts.smbh_mass,
                                                                                   opts.flag_use_surrogate,
                                                                                   disk_aspect_ratio,
                                                                                   disk_density,
                                                                                   time_passed,
                                                                                   galaxy)

                        # Update filing cabinet
                        filing_cabinet.update(id_num=bh_binary_id_num_merger,
                                              attr=["category", "mass", "orb_ecc", "size"],
                                              new_info=[np.full(bh_binary_id_num_merger.size, 0),
                                                        blackholes_pro.at_id_num(bh_binary_id_num_merger, "mass"),
                                                        blackholes_pro.at_id_num(bh_binary_id_num_merger, "orb_ecc"),
                                                        np.full(bh_binary_id_num_merger.size, -1.5)])

                        blackholes_binary.remove_id_num(bh_binary_id_num_merger)

                        if opts.verbose:
                            print("New BH locations", blackholes_pro.orb_a)
                    else:
                        # No merger
                        # do nothing! hardening should happen FIRST (and now it does!)
                        if (opts.verbose):
                            print("No mergers yet")
                    # Soften/ionize binaries due to encounters with eccentric single stars
                    rstar_rhill_exponent = 2.0
                    blackholes_binary.bin_sep, blackholes_binary.bin_ecc, blackholes_binary.bin_orb_ecc, stars_pro.orb_a, stars_pro.orb_ecc, bbh_star_id_nums_touch, bbh_id_nums_ionized, bbh_id_nums_merged = dynamics.circular_binaries_encounters_ecc_prograde_star(
                        opts.smbh_mass,
                        stars_pro.orb_a,
                        stars_pro.mass,
                        stars_pro.orb_ecc,
                        stars_pro.id_num,
                        blackholes_binary.mass_1,
                        blackholes_binary.mass_2,
                        blackholes_binary.bin_orb_a,
                        blackholes_binary.bin_sep,
                        blackholes_binary.bin_ecc,
                        blackholes_binary.bin_orb_ecc,
                        blackholes_binary.id_num,
                        rstar_rhill_exponent,
                        opts.timestep_duration_yr,
                        opts.disk_bh_pro_orb_ecc_crit,
                        opts.delta_energy_strong_mu,
                        opts.disk_radius_outer)

                    if (bbh_id_nums_merged.size > 0):
                        # Change merger flag
                        a, b = np.where(blackholes_binary.id_num == bbh_id_nums_merged[:, None])
                        bbh_merged_id_mask = b[np.argsort(a)]
                        blackholes_binary.flag_merging[bbh_merged_id_mask] = -2

                    if (bbh_id_nums_ionized.size > 0):
                        # BBH is ionized from star encounter
                        # Append 2 new BH to arrays of single BH locations, masses, spins, spin angles & gens
                        # For now add 2 new orb ecc term of 0.01. inclination is 0.0 as well. TO DO: calculate v_kick and resulting perturbation to orb ecc.
                        new_orb_ecc = eccentricity.ionized_orb_ecc(bbh_id_nums_ionized.size * 2, opts.disk_bh_orb_ecc_max_init)
                        new_id_nums = np.arange(filing_cabinet.id_max+1, filing_cabinet.id_max + 1 + bbh_id_nums_ionized.size * 2, 1)
                        blackholes_pro.add_blackholes(
                            new_mass=np.concatenate([
                                blackholes_binary.at_id_num(bbh_id_nums_ionized, "mass_1"),
                                blackholes_binary.at_id_num(bbh_id_nums_ionized, "mass_2")]),
                            new_spin=np.concatenate([
                                blackholes_binary.at_id_num(bbh_id_nums_ionized, "spin_1"),
                                blackholes_binary.at_id_num(bbh_id_nums_ionized, "spin_2")]),
                            new_spin_angle=np.concatenate([
                                blackholes_binary.at_id_num(bbh_id_nums_ionized, "spin_angle_1"),
                                blackholes_binary.at_id_num(bbh_id_nums_ionized, "spin_angle_2")]),
                            new_orb_a=np.concatenate([
                                blackholes_binary.at_id_num(bbh_id_nums_ionized, "orb_a_1"),
                                blackholes_binary.at_id_num(bbh_id_nums_ionized, "orb_a_2")]),
                            new_gen=np.concatenate([
                                blackholes_binary.at_id_num(bbh_id_nums_ionized, "gen_1"),
                                blackholes_binary.at_id_num(bbh_id_nums_ionized, "gen_2")]),
                            new_orb_ecc=new_orb_ecc,
                            new_orb_inc=np.full(bbh_id_nums_ionized.size * 2, 0.0),
                            new_orb_ang_mom=np.ones(bbh_id_nums_ionized.size * 2),
                            new_orb_arg_periapse=np.full(bbh_id_nums_ionized.size * 2, -1.5),
                            new_gw_freq=np.full(bbh_id_nums_ionized.size * 2, -1.5),
                            new_gw_strain=np.full(bbh_id_nums_ionized.size * 2, -1.5),
                            new_galaxy=np.full(bbh_id_nums_ionized.size * 2, galaxy),
                            new_time_passed=np.full(bbh_id_nums_ionized.size * 2, time_passed),
                            new_id_num=new_id_nums
                        )

                        # Update filing cabinet
                        filing_cabinet.add_objects(
                            new_id_num=new_id_nums,
                            new_category=np.zeros(bbh_id_nums_ionized.size * 2),
                            new_orb_a=np.concatenate([
                                blackholes_binary.at_id_num(bbh_id_nums_ionized, "orb_a_1"),
                                blackholes_binary.at_id_num(bbh_id_nums_ionized, "orb_a_2")]),
                            new_mass=np.concatenate([
                                blackholes_binary.at_id_num(bbh_id_nums_ionized, "mass_1"),
                                blackholes_binary.at_id_num(bbh_id_nums_ionized, "mass_2")]),
                            new_orb_ecc=new_orb_ecc,
                            new_size=np.full(bbh_id_nums_ionized.size * 2, -1.5),
                            new_direction=np.ones(bbh_id_nums_ionized.size * 2),
                            new_disk_inner_outer=np.ones(bbh_id_nums_ionized.size * 2)
                        )

                        blackholes_binary.remove_id_num(bbh_id_nums_ionized)
                        filing_cabinet.remove_id_num(bbh_id_nums_ionized)

                    if (bbh_star_id_nums_touch.size > 0):
                        # BBH and star encounter
                        bbh_star_id_nums_touch = bbh_star_id_nums_touch.flatten()
                        star_id_nums = bbh_star_id_nums_touch[np.nonzero(filing_cabinet.at_id_num(bbh_star_id_nums_touch, "category") == 1)]
                        bbh_id_nums = bbh_star_id_nums_touch[np.nonzero(filing_cabinet.at_id_num(bbh_star_id_nums_touch, "category") == 2)]
                        # Need to test if binary mass > star mass or vice versa
                        fakequasi_mask = stars_pro.at_id_num(star_id_nums, "mass") > (blackholes_binary.at_id_num(bbh_id_nums, "mass_1") + blackholes_binary.at_id_num(bbh_id_nums, "mass_2"))
                        star_id_nums_fakequasi = star_id_nums[fakequasi_mask]
                        bbh_id_nums_fakequasi = bbh_id_nums[fakequasi_mask]
                        star_id_nums_normal = star_id_nums[~fakequasi_mask]
                        bbh_id_nums_normal = bbh_id_nums[~fakequasi_mask]

                        if (star_id_nums_fakequasi.size > 0):
                            # if star mass > binary mass the BBH hardens so bin_sep = Rsun and star blows up
                            a, b = np.where(blackholes_binary.id_num == bbh_id_nums_fakequasi[:, None])
                            bbh_fakequasi_id_mask = b[np.argsort(a)]
                            blackholes_binary.bin_sep[bbh_fakequasi_id_mask] = point_masses.r_g_from_units(opts.smbh_mass, 1.*u.Rsun).value
                            stars_explode.add_stars(new_id_num_star=star_id_nums_fakequasi,
                                                    new_id_num_bh=bbh_id_nums_fakequasi,
                                                    new_mass_star=stars_pro.at_id_num(star_id_nums_fakequasi, "mass"),
                                                    new_mass_bh=blackholes_binary.at_id_num(bbh_id_nums_fakequasi, "mass_1") + blackholes_binary.at_id_num(bbh_id_nums_fakequasi, "mass_2"),
                                                    new_orb_a_star=stars_pro.at_id_num(star_id_nums_fakequasi, "orb_a"),
                                                    new_orb_a_bh=blackholes_binary.at_id_num(bbh_id_nums_fakequasi, "bin_orb_a"),
                                                    new_star_log_radius=stars_pro.at_id_num(star_id_nums_fakequasi, "log_radius"),
                                                    new_orb_inc_star=stars_pro.at_id_num(star_id_nums_fakequasi, "orb_inc"),
                                                    new_orb_inc_bh=blackholes_binary.at_id_num(bbh_id_nums_fakequasi, "bin_orb_inc"),
                                                    new_orb_ecc_star=stars_pro.at_id_num(star_id_nums_fakequasi, "orb_ecc"),
                                                    new_orb_ecc_bh=blackholes_binary.at_id_num(bbh_id_nums_fakequasi, "bin_orb_ecc"),
                                                    new_gen_star=stars_pro.at_id_num(star_id_nums_fakequasi, "gen"),
                                                    new_gen_bh=np.maximum(blackholes_binary.gen_1[bbh_fakequasi_id_mask], blackholes_binary.gen_2[bbh_fakequasi_id_mask]),
                                                    new_galaxy=stars_pro.at_id_num(star_id_nums_fakequasi, "galaxy"),
                                                    new_time_sn=np.full(star_id_nums_fakequasi.size, time_passed))
                            # Add exploded star mass to mass gained by disk
                            disk_mass_gained.append(stars_pro.at_id_num(star_id_nums_fakequasi, "mass").sum())
                            # Delete exploded stars from regular array and filing cabinet
                            stars_pro.remove_id_num(star_id_nums_fakequasi)
                            filing_cabinet.remove_id_num(star_id_nums_fakequasi)

                        if (star_id_nums_normal.size > 0):
                            # if star mass < binary mass the BBH accretes and spins up and star blows up
                            a, b = np.where(blackholes_binary.id_num == bbh_id_nums_normal[:, None])
                            bbh_normal_id_mask = b[np.argsort(a)]
                            stars_explode.add_stars(new_id_num_star=star_id_nums_normal,
                                                    new_id_num_bh=bbh_id_nums_normal,
                                                    new_mass_star=stars_pro.at_id_num(star_id_nums_normal, "mass"),
                                                    new_mass_bh=blackholes_binary.at_id_num(bbh_id_nums_normal, "mass_1") + blackholes_binary.at_id_num(bbh_id_nums_normal, "mass_2"),
                                                    new_orb_a_star=stars_pro.at_id_num(star_id_nums_normal, "orb_a"),
                                                    new_orb_a_bh=blackholes_binary.at_id_num(bbh_id_nums_normal, "bin_orb_a"),
                                                    new_star_log_radius=stars_pro.at_id_num(star_id_nums_normal, "log_radius"),
                                                    new_orb_inc_star=stars_pro.at_id_num(star_id_nums_normal, "orb_inc"),
                                                    new_orb_inc_bh=blackholes_binary.at_id_num(bbh_id_nums_normal, "bin_orb_inc"),
                                                    new_orb_ecc_star=stars_pro.at_id_num(star_id_nums_normal, "orb_ecc"),
                                                    new_orb_ecc_bh=blackholes_binary.at_id_num(bbh_id_nums_normal, "bin_orb_ecc"),
                                                    new_gen_star=stars_pro.at_id_num(star_id_nums_normal, "gen"),
                                                    new_gen_bh=np.maximum(blackholes_binary.gen_1[bbh_normal_id_mask], blackholes_binary.gen_2[bbh_normal_id_mask]),
                                                    new_galaxy=stars_pro.at_id_num(star_id_nums_normal, "galaxy"),
                                                    new_time_sn=np.full(star_id_nums_normal.size, time_passed),
                                                    )
                            # Add exploded star mass to mass gained by disk
                            disk_mass_gained.append(stars_pro.at_id_num(star_id_nums_normal, "mass").sum())
                            # Delete exploded stars from regular array and filing cabinet
                            stars_pro.remove_id_num(star_id_nums_normal)
                            filing_cabinet.remove_id_num(star_id_nums_normal)

                            # Accrete BBH and spin up, torque spin angle
                            blackholes_binary.mass_1[bbh_normal_id_mask], blackholes_binary.mass_2[bbh_normal_id_mask] = evolve.change_bin_mass(
                                blackholes_binary.mass_1[bbh_normal_id_mask],
                                blackholes_binary.mass_2[bbh_normal_id_mask],
                                blackholes_binary.flag_merging[bbh_normal_id_mask],
                                opts.disk_bh_eddington_ratio,
                                disk_bh_eddington_mass_growth_rate,
                                opts.timestep_duration_yr)

                            blackholes_binary.spin_1[bbh_normal_id_mask], blackholes_binary.spin_2[bbh_normal_id_mask] = evolve.change_bin_spin_magnitudes(
                                blackholes_binary.spin_1[bbh_normal_id_mask],
                                blackholes_binary.spin_2[bbh_normal_id_mask],
                                blackholes_binary.flag_merging[bbh_normal_id_mask],
                                opts.disk_bh_eddington_ratio,
                                opts.disk_bh_torque_condition,
                                opts.timestep_duration_yr,)

                            blackholes_binary.spin_angle_1[bbh_normal_id_mask], blackholes_binary.spin_angle_2[bbh_normal_id_mask] = evolve.change_bin_spin_angles(
                                blackholes_binary.spin_angle_1[bbh_normal_id_mask],
                                blackholes_binary.spin_angle_2[bbh_normal_id_mask],
                                blackholes_binary.flag_merging[bbh_normal_id_mask],
                                opts.disk_bh_eddington_ratio,
                                opts.disk_bh_torque_condition,
                                disk_bh_spin_resolution_min,
                                opts.timestep_duration_yr)

                    # Update filing cabinet
                    filing_cabinet.update(id_num=blackholes_binary.id_num,
                                          attr=["size", "orb_ecc"],
                                          new_info=[blackholes_binary.bin_sep,
                                                    blackholes_binary.bin_orb_ecc])
                    filing_cabinet.update(id_num=stars_pro.id_num,
                                          attr=["orb_a", "orb_ecc"],
                                          new_info=[stars_pro.orb_a,
                                                    stars_pro.orb_ecc])

                    # Check for mergers
                    # Check closeness of binary. Are black holes at merger condition separation
                    blackholes_binary.bin_sep, blackholes_binary.flag_merging = evolve.bin_contact_check(blackholes_binary.mass_1, blackholes_binary.mass_2, blackholes_binary.bin_sep, blackholes_binary.flag_merging, opts.smbh_mass)
                    bh_binary_id_num_merger = blackholes_binary.id_num[blackholes_binary.flag_merging < 0]

                    if opts.verbose:
                        print("Merger ID numbers")
                        print(bh_binary_id_num_merger)

                    if (bh_binary_id_num_merger.size > 0):
                        bh_binary_id_num_unphysical = evolve.bin_reality_check(blackholes_binary.mass_1,
                                                                               blackholes_binary.mass_2,
                                                                               blackholes_binary.orb_a_1,
                                                                               blackholes_binary.orb_a_2,
                                                                               blackholes_binary.bin_ecc,
                                                                               blackholes_binary.id_num)
                        if bh_binary_id_num_unphysical.size > 0:
                            blackholes_binary.remove_id_num(bh_binary_id_num_unphysical)
                            filing_cabinet.remove_id_num(bh_binary_id_num_unphysical)

                        blackholes_merged, blackholes_pro = merge.merge_blackholes(blackholes_binary,
                                                                                   blackholes_pro,
                                                                                   blackholes_merged,
                                                                                   bh_binary_id_num_merger,
                                                                                   opts.smbh_mass,
                                                                                   opts.flag_use_surrogate,
                                                                                   disk_aspect_ratio,
                                                                                   disk_density,
                                                                                   time_passed,
                                                                                   galaxy)

                        # Update filing cabinet
                        filing_cabinet.update(id_num=bh_binary_id_num_merger,
                                              attr=["category", "mass", "orb_ecc", "size"],
                                              new_info=[np.full(bh_binary_id_num_merger.size, 0),
                                                        blackholes_pro.at_id_num(bh_binary_id_num_merger, "mass"),
                                                        blackholes_pro.at_id_num(bh_binary_id_num_merger, "orb_ecc"),
                                                        np.full(bh_binary_id_num_merger.size, -1.5)])
                        blackholes_binary.remove_id_num(bh_binary_id_num_merger)

                        if opts.verbose:
                            print("New BH locations", blackholes_pro.orb_a)
                    else:
                        # No merger
                        # do nothing! hardening should happen FIRST (and now it does!)
                        if (opts.verbose):
                            print("No mergers yet")

                # Check for hyperbolic eccentricity (binary ejected from disk)
                bh_binary_id_num_ecc_hyperbolic = blackholes_binary.id_num[blackholes_binary.bin_ecc >= 1.]
                if bh_binary_id_num_ecc_hyperbolic.size > 0:
                    blackholes_binary.remove_id_num(bh_binary_id_num_ecc_hyperbolic)
                    filing_cabinet.remove_id_num(bh_binary_id_num_ecc_hyperbolic)

                # Harden binaries via gas
                # Choose between Baruteau et al. 2011 gas hardening, or gas hardening from LANL simulations. To do: include dynamical hardening/softening from encounters
                blackholes_binary.bin_sep, blackholes_binary.flag_merging, blackholes_binary.time_merged, blackholes_binary.time_to_merger_gw = evolve.bin_harden_baruteau(
                    blackholes_binary.mass_1,
                    blackholes_binary.mass_2,
                    blackholes_binary.bin_sep,
                    blackholes_binary.bin_ecc,
                    blackholes_binary.time_to_merger_gw,
                    blackholes_binary.flag_merging,
                    blackholes_binary.time_merged,
                    opts.smbh_mass,
                    opts.timestep_duration_yr,
                    time_gw_normalization,
                    time_passed)

                # Update filing cabinet with new bin_sep
                filing_cabinet.update(id_num=blackholes_binary.id_num,
                                      attr="size",
                                      new_info=blackholes_binary.bin_sep)

                # Check for mergers
                # Check closeness of binary. Are black holes at merger condition separation
                blackholes_binary.bin_sep, blackholes_binary.flag_merging = evolve.bin_contact_check(blackholes_binary.mass_1, blackholes_binary.mass_2, blackholes_binary.bin_sep, blackholes_binary.flag_merging, opts.smbh_mass)
                bh_binary_id_num_merger = blackholes_binary.id_num[blackholes_binary.flag_merging < 0]

                if opts.verbose:
                    print("Merger ID numbers")
                    print(bh_binary_id_num_merger)

                if (bh_binary_id_num_merger.size > 0):
                    bh_binary_id_num_unphysical = evolve.bin_reality_check(blackholes_binary.mass_1,
                                                                           blackholes_binary.mass_2,
                                                                           blackholes_binary.orb_a_1,
                                                                           blackholes_binary.orb_a_2,
                                                                           blackholes_binary.bin_ecc,
                                                                           blackholes_binary.id_num)
                    if bh_binary_id_num_unphysical.size > 0:
                        blackholes_binary.remove_id_num(bh_binary_id_num_unphysical)
                        filing_cabinet.remove_id_num(bh_binary_id_num_unphysical)
                    blackholes_merged, blackholes_pro = merge.merge_blackholes(blackholes_binary,
                                                                               blackholes_pro,
                                                                               blackholes_merged,
                                                                               bh_binary_id_num_merger,
                                                                               opts.smbh_mass,
                                                                               opts.flag_use_surrogate,
                                                                               disk_aspect_ratio,
                                                                               disk_density,
                                                                               time_passed,
                                                                               galaxy)

                    # Update filing cabinet
                    filing_cabinet.update(id_num=bh_binary_id_num_merger,
                                              attr=["category", "mass", "orb_ecc", "size"],
                                              new_info=[np.full(bh_binary_id_num_merger.size, 0),
                                                        blackholes_pro.at_id_num(bh_binary_id_num_merger, "mass"),
                                                        blackholes_pro.at_id_num(bh_binary_id_num_merger, "orb_ecc"),
                                                        np.full(bh_binary_id_num_merger.size, -1.5)])
                    blackholes_binary.remove_id_num(bh_binary_id_num_merger)

                    if opts.verbose:
                        print("New BH locations", blackholes_pro.orb_a)
                else:
                    # No merger
                    # do nothing! hardening should happen FIRST (and now it does!)
                    if (opts.verbose):
                        print("No mergers yet")

                # Accrete gas onto binary components
                blackholes_binary.mass_1, blackholes_binary.mass_2 = evolve.change_bin_mass(
                    blackholes_binary.mass_1,
                    blackholes_binary.mass_2,
                    blackholes_binary.flag_merging,
                    opts.disk_bh_eddington_ratio,
                    disk_bh_eddington_mass_growth_rate,
                    opts.timestep_duration_yr,
                )

                # Update filing cabinet
                filing_cabinet.update(id_num=blackholes_binary.id_num,
                                      attr="mass",
                                      new_info=blackholes_binary.mass_1 + blackholes_binary.mass_2)

                # Spin up binary components
                blackholes_binary.spin_1, blackholes_binary.spin_2 = evolve.change_bin_spin_magnitudes(
                    blackholes_binary.spin_1,
                    blackholes_binary.spin_2,
                    blackholes_binary.flag_merging,
                    opts.disk_bh_eddington_ratio,
                    opts.disk_bh_torque_condition,
                    opts.timestep_duration_yr,
                )

                # Torque angle of binary spin components
                blackholes_binary.spin_angle_1, blackholes_binary.spin_angle_2 = evolve.change_bin_spin_angles(
                    blackholes_binary.spin_angle_1,
                    blackholes_binary.spin_angle_2,
                    blackholes_binary.flag_merging,
                    opts.disk_bh_eddington_ratio,
                    opts.disk_bh_torque_condition,
                    disk_bh_spin_resolution_min,
                    opts.timestep_duration_yr,
                )

                if (opts.flag_dynamic_enc > 0):
                    # Spheroid encounters
                    # FIX THIS: Replace nsc_imf_bh below with nsc_imf_stars_ since pulling from stellar MF
                    blackholes_binary.bin_sep, blackholes_binary.bin_ecc, blackholes_binary.bin_orb_ecc, blackholes_binary.bin_orb_inc = dynamics.bin_spheroid_encounter(
                        opts.smbh_mass,
                        opts.timestep_duration_yr,
                        blackholes_binary.mass_1,
                        blackholes_binary.mass_2,
                        blackholes_binary.bin_orb_a,
                        blackholes_binary.bin_sep,
                        blackholes_binary.bin_ecc,
                        blackholes_binary.bin_orb_ecc,
                        blackholes_binary.bin_orb_inc,
                        time_passed,
                        opts.nsc_imf_bh_powerlaw_index,
                        opts.delta_energy_strong_mu,
                        opts.nsc_spheroid_normalization,
                        opts.mean_harden_energy_delta,
                        opts.var_harden_energy_delta
                    )
                    # Update filing cabinet with new bin_sep
                    filing_cabinet.update(id_num=blackholes_binary.id_num,
                                          attr=["size", "orb_ecc"],
                                          new_info=[blackholes_binary.bin_sep,
                                                    blackholes_binary.bin_orb_ecc])

                    # Check for mergers
                    # Check closeness of binary. Are black holes at merger condition separation
                    blackholes_binary.bin_sep, blackholes_binary.flag_merging = evolve.bin_contact_check(blackholes_binary.mass_1, blackholes_binary.mass_2, blackholes_binary.bin_sep, blackholes_binary.flag_merging, opts.smbh_mass)
                    bh_binary_id_num_merger = blackholes_binary.id_num[blackholes_binary.flag_merging < 0]

                    if opts.verbose:
                        print("Merger ID numbers")
                        print(bh_binary_id_num_merger)

                    if (bh_binary_id_num_merger.size > 0):

                        bh_binary_id_num_unphysical = evolve.bin_reality_check(blackholes_binary.mass_1,
                                                                               blackholes_binary.mass_2,
                                                                               blackholes_binary.orb_a_1,
                                                                               blackholes_binary.orb_a_2,
                                                                               blackholes_binary.bin_ecc,
                                                                               blackholes_binary.id_num)
                        if bh_binary_id_num_unphysical.size > 0:
                            blackholes_binary.remove_id_num(bh_binary_id_num_unphysical)
                            filing_cabinet.remove_id_num(bh_binary_id_num_unphysical)

                        blackholes_merged, blackholes_pro = merge.merge_blackholes(blackholes_binary,
                                                                                   blackholes_pro,
                                                                                   blackholes_merged,
                                                                                   bh_binary_id_num_merger,
                                                                                   opts.smbh_mass,
                                                                                   opts.flag_use_surrogate,
                                                                                   disk_aspect_ratio,
                                                                                   disk_density,
                                                                                   time_passed,
                                                                                   galaxy)

                        # Update filing cabinet
                        filing_cabinet.update(id_num=bh_binary_id_num_merger,
                                              attr=["category", "mass", "orb_ecc", "size"],
                                              new_info=[np.full(bh_binary_id_num_merger.size, 0),
                                                        blackholes_pro.at_id_num(bh_binary_id_num_merger, "mass"),
                                                        blackholes_pro.at_id_num(bh_binary_id_num_merger, "orb_ecc"),
                                                        np.full(bh_binary_id_num_merger.size, -1.5)])
                        blackholes_binary.remove_id_num(bh_binary_id_num_merger)

                        if opts.verbose:
                            print("New BH locations", blackholes_pro.orb_a)
                    else:
                        # No merger
                        # do nothing! hardening should happen FIRST (and now it does!)
                        if (opts.verbose):
                            print("No mergers yet")

                if (opts.flag_dynamic_enc > 0):
                    # Recapture bins out of disk plane.
                    # FIX THIS: Replace this with orb_inc_damping but for binary bhbh OBJECTS (KN)
                    blackholes_binary.bin_orb_inc = dynamics.bin_recapture(
                        blackholes_binary.mass_1,
                        blackholes_binary.mass_2,
                        blackholes_binary.bin_orb_a,
                        blackholes_binary.bin_orb_inc,
                        opts.timestep_duration_yr
                    )

                # Migrate binaries
                # First if feedback present, find ratio of feedback heating torque to migration torque
                if opts.flag_thermal_feedback > 0:
                    ratio_heat_mig_torques_bin_com = evolve.bin_com_feedback_hankla(
                        blackholes_binary.bin_orb_a,
                        disk_surface_density,
                        disk_opacity,
                        opts.disk_bh_eddington_ratio,
                        opts.disk_alpha_viscosity,
                        opts.disk_radius_outer
                    )
                else:
                    ratio_heat_mig_torques_bin_com = np.ones(blackholes_binary.num)

                # Migrate binaries center of mass
                # Choose torque prescription for binary migration
                # Old is the original approximation used in v.0.1.0, based off (but not identical to Paardekooper 2010)-usually within factor [0.5-2]
                if opts.torque_prescription == 'old':
                    blackholes_binary.bin_orb_a = migration.type1_migration_binary(
                        opts.smbh_mass, blackholes_binary.mass_1, blackholes_binary.mass_2,
                        blackholes_binary.bin_orb_a, blackholes_binary.bin_orb_ecc,
                        opts.disk_bh_pro_orb_ecc_crit,
                        disk_surface_density, disk_aspect_ratio, ratio_heat_mig_torques_bin_com,
                        opts.disk_radius_trap, opts.disk_radius_outer, opts.timestep_duration_yr)

                # Alternatively, calculate actual torques from disk profiles.
                # Paardekooper torque coeff (default)
                if opts.torque_prescription == 'paardekooper':
                    paardekooper_torque_coeff_bh = migration.paardekooper10_torque(
                        blackholes_binary.bin_orb_a,
                        blackholes_binary.bin_orb_ecc,
                        opts.disk_bh_pro_orb_ecc_crit,
                        disk_dlog10surfdens_dlog10R_func,
                        disk_dlog10temp_dlog10R_func
                    )

                # Jimenez-Masset torque coeff (from Grishin+24)
                if opts.torque_prescription == 'jimenez_masset':
                    jimenez_masset_torque_coeff_bh = migration.jimenezmasset17_torque(
                        opts.smbh_mass,
                        disk_surface_density,
                        disk_opacity,
                        disk_aspect_ratio,
                        temp_func,
                        blackholes_binary.bin_orb_a,
                        blackholes_binary.bin_orb_ecc,
                        opts.disk_bh_pro_orb_ecc_crit,
                        disk_dlog10surfdens_dlog10R_func,
                        disk_dlog10temp_dlog10R_func
                    )
                    jimenez_masset_thermal_torque_coeff_bh = migration.jimenezmasset17_thermal_torque_coeff(
                        opts.smbh_mass,
                        disk_surface_density,
                        disk_opacity,
                        disk_aspect_ratio,
                        temp_func,
                        opts.disk_bh_eddington_ratio,
                        blackholes_binary.bin_orb_a,
                        blackholes_binary.bin_orb_ecc,
                        opts.disk_bh_pro_orb_ecc_crit,
                        blackholes_binary.mass_1 + blackholes_binary.mass_2,
                        opts.flag_thermal_feedback,
                        disk_dlog10pressure_dlog10R_func
                    )
                    if opts.flag_thermal_feedback > 0:
                        total_jimenez_masset_torque_bh = jimenez_masset_torque_coeff_bh + jimenez_masset_thermal_torque_coeff_bh
                    else:
                        total_jimenez_masset_torque_bh = jimenez_masset_torque_coeff_bh
                # Normalized torque (multiplies torque coeff)
                if opts.torque_prescription == 'paardekooper' or opts.torque_prescription == 'jimenez_masset':
                    normalized_torque_bh = migration.normalized_torque(
                        opts.smbh_mass,
                        blackholes_binary.bin_orb_a,
                        blackholes_binary.mass_1 + blackholes_binary.mass_2,
                        blackholes_binary.bin_orb_ecc,
                        opts.disk_bh_pro_orb_ecc_crit,
                        disk_surface_density,
                        disk_aspect_ratio
                    )

                    if np.size(normalized_torque_bh) > 0:
                        if opts.torque_prescription == 'paardekooper':
                            torque = paardekooper_torque_coeff_bh*normalized_torque_bh
                            disk_trap_radius = opts.disk_radius_trap
                            disk_anti_trap_radius = opts.disk_radius_trap
                        if opts.torque_prescription == 'jimenez_masset':
                            torque = total_jimenez_masset_torque_bh*normalized_torque_bh
                        # Set up trap scaling as a function of mass for Jimenez-Masset (for SG-like disk)
                        # No traps if M_smbh >10^8Msun (approx.)
                            if opts.smbh_mass > 1.e8:
                                disk_trap_radius = opts.disk_inner_stable_circ_orb
                                disk_anti_trap_radius = opts.disk_inner_stable_circ_orb
                            if opts.smbh_mass == 1.e8:
                                disk_trap_radius = opts.disk_radius_trap
                                disk_anti_trap_radius = opts.disk_radius_trap
                            # Trap changes as a function of r_g if M_smbh <10^8Msun (default trap radius ~700r_g). Grishin+24
                            if opts.smbh_mass < 1.e8 and opts.smbh_mass > 1.e6:
                                disk_trap_radius = opts.disk_radius_trap * (opts.smbh_mass/1.e8)**(-1.225)
                                disk_anti_trap_radius = opts.disk_radius_trap * (opts.smbh_mass/1.e8)**(0.099)
                            # Trap location changes again at low SMBH mass (Grishin+24)
                            if opts.smbh_mass < 1.e6:
                                disk_trap_radius = opts.disk_radius_trap * (opts.smbh_mass/1.e8)**(-0.97)
                                disk_anti_trap_radius = opts.disk_radius_trap * (opts.smbh_mass/1.e8)**(0.099)

                        torque_mig_timescales_bh = migration.torque_mig_timescale(
                            opts.smbh_mass,
                            blackholes_binary.bin_orb_a,
                            blackholes_binary.mass_1 + blackholes_binary.mass_2,
                            blackholes_binary.bin_orb_ecc,
                            opts.disk_bh_pro_orb_ecc_crit,
                            torque
                        )
                        # Calculate new bh_orbs_a using torque
                        blackholes_binary.bin_orb_a = migration.type1_migration_distance(
                            opts.smbh_mass,
                            blackholes_binary.bin_orb_a,
                            blackholes_binary.mass_1 + blackholes_binary.mass_2,
                            blackholes_binary.bin_orb_ecc,
                            opts.disk_bh_pro_orb_ecc_crit,
                            torque_mig_timescales_bh,
                            ratio_heat_mig_torques_bin_com,
                            disk_trap_radius,
                            disk_anti_trap_radius,
                            opts.disk_radius_outer,
                            opts.timestep_duration_yr,
                            opts.flag_phenom_turb,
                            opts.phenom_turb_centroid,
                            opts.phenom_turb_std_dev,
                            opts.nsc_imf_bh_mode,
                            opts.torque_prescription
                        )

                # Update filing cabinet
                filing_cabinet.update(id_num=blackholes_binary.id_num,
                                      attr="orb_a",
                                      new_info=blackholes_binary.bin_orb_a)

                # Test to see if any binaries separation is O(1r_g)
                # If so, track them for GW freq, strain.
                # Minimum BBH separation (in units of r_g)
                min_bbh_gw_separation = 2.0
                # If there are binaries AND if any separations are < min_bbh_gw_separation
                bh_binary_id_num_gw = blackholes_binary.id_num[(blackholes_binary.bin_sep < min_bbh_gw_separation) & (blackholes_binary.bin_sep > 0)]
                if (bh_binary_id_num_gw.size > 0):
                    # 1st time around.
                    if num_bbh_gw_tracked == 0:
                        old_bbh_gw_freq = 9.e-7*np.ones(bh_binary_id_num_gw.size)
                    if num_bbh_gw_tracked > 0:
                        old_bbh_gw_freq = blackholes_binary.at_id_num(bh_binary_id_num_gw, "gw_freq")

                    num_bbh_gw_tracked = bh_binary_id_num_gw.size

                    bbh_gw_strain, bbh_gw_freq = gw.bbh_gw_params(
                        blackholes_binary.at_id_num(bh_binary_id_num_gw, "mass_1"),
                        blackholes_binary.at_id_num(bh_binary_id_num_gw, "mass_2"),
                        blackholes_binary.at_id_num(bh_binary_id_num_gw, "bin_sep"),
                        opts.smbh_mass,
                        opts.timestep_duration_yr,
                        old_bbh_gw_freq,
                        agn_redshift
                        )

                    blackholes_binary_gw.add_binaries(
                        new_id_num=bh_binary_id_num_gw,
                        new_mass_1=blackholes_binary.at_id_num(bh_binary_id_num_gw, "mass_1"),
                        new_mass_2=blackholes_binary.at_id_num(bh_binary_id_num_gw, "mass_2"),
                        new_orb_a_1=blackholes_binary.at_id_num(bh_binary_id_num_gw, "orb_a_1"),
                        new_orb_a_2=blackholes_binary.at_id_num(bh_binary_id_num_gw, "orb_a_2"),
                        new_spin_1=blackholes_binary.at_id_num(bh_binary_id_num_gw, "spin_1"),
                        new_spin_2=blackholes_binary.at_id_num(bh_binary_id_num_gw, "spin_2"),
                        new_spin_angle_1=blackholes_binary.at_id_num(bh_binary_id_num_gw, "spin_angle_1"),
                        new_spin_angle_2=blackholes_binary.at_id_num(bh_binary_id_num_gw, "spin_angle_2"),
                        new_bin_sep=blackholes_binary.at_id_num(bh_binary_id_num_gw, "bin_sep"),
                        new_bin_orb_a=blackholes_binary.at_id_num(bh_binary_id_num_gw, "bin_orb_a"),
                        new_time_to_merger_gw=blackholes_binary.at_id_num(bh_binary_id_num_gw, "time_to_merger_gw"),
                        new_flag_merging=blackholes_binary.at_id_num(bh_binary_id_num_gw, "flag_merging"),
                        new_time_merged=np.full(bh_binary_id_num_gw.size, time_passed),
                        new_bin_ecc=blackholes_binary.at_id_num(bh_binary_id_num_gw, "bin_ecc"),
                        new_gen_1=blackholes_binary.at_id_num(bh_binary_id_num_gw, "gen_1"),
                        new_gen_2=blackholes_binary.at_id_num(bh_binary_id_num_gw, "gen_2"),
                        new_bin_orb_ang_mom=blackholes_binary.at_id_num(bh_binary_id_num_gw, "bin_orb_ang_mom"),
                        new_bin_orb_inc=blackholes_binary.at_id_num(bh_binary_id_num_gw, "bin_orb_inc"),
                        new_bin_orb_ecc=blackholes_binary.at_id_num(bh_binary_id_num_gw, "bin_orb_ecc"),
                        new_gw_freq=bbh_gw_freq,
                        new_gw_strain=bbh_gw_strain,
                        new_galaxy=np.full(bh_binary_id_num_gw.size, galaxy),
                    )

                # Evolve GW frequency and strain
                blackholes_binary.gw_freq, blackholes_binary.gw_strain = gw.evolve_gw(
                    blackholes_binary.mass_1,
                    blackholes_binary.mass_2,
                    blackholes_binary.bin_sep,
                    opts.smbh_mass,
                    agn_redshift
                )

                # Check and see if any binaries are ionized.
                bh_binary_id_num_ionization = evolve.bin_ionization_check(blackholes_binary.mass_1, blackholes_binary.mass_2, blackholes_binary.bin_orb_a, blackholes_binary.bin_sep, blackholes_binary.id_num, opts.smbh_mass)
                if bh_binary_id_num_ionization.size > 0:
                    # Append 2 new BH to arrays of single BH locations, masses, spins, spin angles & gens
                    # For now add 2 new orb ecc term of 0.01. inclination is 0.0 as well. TO DO: calculate v_kick and resulting perturbation to orb ecc.

                    new_orb_ecc = eccentricity.ionized_orb_ecc(bh_binary_id_num_ionization.size * 2, opts.disk_bh_orb_ecc_max_init)
                    new_id_nums = np.arange(filing_cabinet.id_max+1, filing_cabinet.id_max + 1 + bh_binary_id_num_ionization.size * 2, 1)
                    blackholes_pro.add_blackholes(
                        new_mass=np.concatenate([
                            blackholes_binary.at_id_num(bh_binary_id_num_ionization, "mass_1"),
                            blackholes_binary.at_id_num(bh_binary_id_num_ionization, "mass_2")]),
                        new_spin=np.concatenate([
                            blackholes_binary.at_id_num(bh_binary_id_num_ionization, "spin_1"),
                            blackholes_binary.at_id_num(bh_binary_id_num_ionization, "spin_2")]),
                        new_spin_angle=np.concatenate([
                            blackholes_binary.at_id_num(bh_binary_id_num_ionization, "spin_angle_1"),
                            blackholes_binary.at_id_num(bh_binary_id_num_ionization, "spin_angle_2")]),
                        new_orb_a=np.concatenate([
                            blackholes_binary.at_id_num(bh_binary_id_num_ionization, "orb_a_1"),
                            blackholes_binary.at_id_num(bh_binary_id_num_ionization, "orb_a_2")]),
                        new_gen=np.concatenate([
                            blackholes_binary.at_id_num(bh_binary_id_num_ionization, "gen_1"),
                            blackholes_binary.at_id_num(bh_binary_id_num_ionization, "gen_2")]),
                        new_orb_ecc=new_orb_ecc,
                        new_orb_inc=np.full(bh_binary_id_num_ionization.size * 2, 0.0),
                        new_orb_ang_mom=np.ones(bh_binary_id_num_ionization.size * 2),
                        new_orb_arg_periapse=np.full(bh_binary_id_num_ionization.size * 2, -1.5),
                        new_gw_freq=np.full(bh_binary_id_num_ionization.size * 2, -1.5),
                        new_gw_strain=np.full(bh_binary_id_num_ionization.size * 2, -1.5),
                        new_galaxy=np.full(bh_binary_id_num_ionization.size * 2, galaxy),
                        new_time_passed=np.full(bh_binary_id_num_ionization.size * 2, time_passed),
                        new_id_num=new_id_nums
                    )

                    # Update filing cabinet
                    filing_cabinet.add_objects(
                        new_id_num=new_id_nums,
                        new_category=np.zeros(bh_binary_id_num_ionization.size * 2),
                        new_orb_a=np.concatenate([
                            blackholes_binary.at_id_num(bh_binary_id_num_ionization, "orb_a_1"),
                            blackholes_binary.at_id_num(bh_binary_id_num_ionization, "orb_a_2")]),
                        new_mass=np.concatenate([
                            blackholes_binary.at_id_num(bh_binary_id_num_ionization, "mass_1"),
                            blackholes_binary.at_id_num(bh_binary_id_num_ionization, "mass_2")]),
                        new_orb_ecc=new_orb_ecc,
                        new_size=np.full(bh_binary_id_num_ionization.size * 2, -1.5),
                        new_direction=np.ones(bh_binary_id_num_ionization.size * 2),
                        new_disk_inner_outer=np.ones(bh_binary_id_num_ionization.size * 2)
                    )

                    blackholes_binary.remove_id_num(bh_binary_id_num_ionization)
                    filing_cabinet.remove_id_num(bh_binary_id_num_ionization)

                bh_binary_id_num_merger = blackholes_binary.id_num[blackholes_binary.flag_merging < 0]

                if opts.verbose:
                    print("Merger ID numbers")
                    print(bh_binary_id_num_merger)

                if (bh_binary_id_num_merger.size > 0):

                    bh_binary_id_num_unphysical = evolve.bin_reality_check(blackholes_binary.mass_1,
                                                                           blackholes_binary.mass_2,
                                                                           blackholes_binary.orb_a_1,
                                                                           blackholes_binary.orb_a_2,
                                                                           blackholes_binary.bin_ecc,
                                                                           blackholes_binary.id_num)
                    if bh_binary_id_num_unphysical.size > 0:
                        blackholes_binary.remove_id_num(bh_binary_id_num_unphysical)
                        filing_cabinet.remove_id_num(bh_binary_id_num_unphysical)

                    blackholes_merged, blackholes_pro = merge.merge_blackholes(blackholes_binary,
                                                                               blackholes_pro,
                                                                               blackholes_merged,
                                                                               bh_binary_id_num_merger,
                                                                               opts.smbh_mass,
                                                                               opts.flag_use_surrogate,
                                                                               disk_aspect_ratio,
                                                                               disk_density,
                                                                               time_passed,
                                                                               galaxy)

                    # Update filing cabinet
                    filing_cabinet.update(id_num=bh_binary_id_num_merger,
                                           attr=["category", "mass", "orb_ecc", "size"],
                                           new_info=[np.full(bh_binary_id_num_merger.size, 0),
                                                        blackholes_pro.at_id_num(bh_binary_id_num_merger, "mass"),
                                                        blackholes_pro.at_id_num(bh_binary_id_num_merger, "orb_ecc"),
                                                        np.full(bh_binary_id_num_merger.size, -1.5)])
                    blackholes_binary.remove_id_num(bh_binary_id_num_merger)

                    if opts.verbose:
                        print("New BH locations", blackholes_pro.orb_a)
                else:
                    # No merger
                    # do nothing! hardening should happen FIRST (and now it does!)
                    if (opts.verbose):
                        print("No mergers yet")
            else:
                if opts.verbose:
                    print("No binaries formed yet")
                    # No Binaries present in bin_array. Nothing to do.
                # Finished evolving binaries

            # If a close encounter within mutual Hill sphere objects will form a binary or otherwise interact
            # check which objects have a close encounter within mutual Hill sphere
            id_nums_check = filing_cabinet.id_num[((filing_cabinet.category == 0) | (filing_cabinet.category == 1)) &  # single BH (0) or star (1)
                                                   (filing_cabinet.direction == 1) &  # prograde
                                                   (filing_cabinet.disk_inner_outer == 1)]  # in the outer disk

            close_encounters_id_nums = formation.close_encounters_check(id_nums_check,
                                                                        filing_cabinet,
                                                                        opts.smbh_mass,
                                                                        opts.disk_bh_pro_orb_ecc_crit)

            if (close_encounters_id_nums.shape != (0,)):
                # Get ID nums for BH pairs, star pairs, and BH-star pairs
                bhbh_id_nums, starstar_id_nums, bhstar_id_nums = formation.divide_types_encounters(close_encounters_id_nums, [[0, 0], [1, 1], [0, 1]], filing_cabinet)

                if (bhbh_id_nums.size > 0):
                    # BH and BH encounter each other: form a binary
                    blackholes_binary, bh_binary_id_num_new = formation.add_to_binary_obj(
                        blackholes_binary,
                        blackholes_pro,
                        bhbh_id_nums,
                        filing_cabinet.id_max,
                        opts.fraction_bin_retro,
                        opts.smbh_mass,
                        agn_redshift,
                        opts.disk_bh_pro_orb_ecc_crit
                    )

                    # Add new BH binaries to filing cabinet and delete prograde singleton black holes
                    filing_cabinet.add_objects(new_id_num=bh_binary_id_num_new,
                                               new_category=np.full(bh_binary_id_num_new.size, 2),
                                               new_orb_a=blackholes_binary.at_id_num(bh_binary_id_num_new, "bin_orb_a"),
                                               new_mass=blackholes_binary.at_id_num(bh_binary_id_num_new, "mass_1") + blackholes_binary.at_id_num(bh_binary_id_num_new, "mass_2"),
                                               new_orb_ecc=blackholes_binary.at_id_num(bh_binary_id_num_new, "bin_orb_ecc"),
                                               new_size=blackholes_binary.at_id_num(bh_binary_id_num_new, "bin_sep"),
                                               new_direction=np.full(bh_binary_id_num_new.size, 1),
                                               new_disk_inner_outer=np.full(bh_binary_id_num_new.size, 1))
                    filing_cabinet.remove_id_num(id_num_remove=bhbh_id_nums.flatten())

                    # delete corresponding entries for new binary members from singleton arrays
                    blackholes_pro.remove_id_num(id_num_remove=bhbh_id_nums.flatten())

                if (bhstar_id_nums.size > 0):
                    # BH and star encounter: star blows up, BH accretes mass
                    # Separate out into BH ID and star ID
                    bhstar_id_nums = bhstar_id_nums.flatten()
                    star_id_nums = bhstar_id_nums[np.nonzero(filing_cabinet.at_id_num(bhstar_id_nums, "category") == 1)]
                    bh_id_nums = bhstar_id_nums[np.nonzero(filing_cabinet.at_id_num(bhstar_id_nums, "category") == 0)]
                    stars_explode.add_stars(new_id_num_star=star_id_nums,
                                            new_id_num_bh=bh_id_nums,
                                            new_mass_star=stars_pro.at_id_num(star_id_nums, "mass"),
                                            new_mass_bh=blackholes_pro.at_id_num(bh_id_nums, "mass"),
                                            new_orb_a_star=stars_pro.at_id_num(star_id_nums, "orb_a"),
                                            new_orb_a_bh=blackholes_pro.at_id_num(bh_id_nums, "orb_a"),
                                            new_star_log_radius=stars_pro.at_id_num(star_id_nums, "log_radius"),
                                            new_orb_inc_star=stars_pro.at_id_num(star_id_nums, "orb_inc"),
                                            new_orb_inc_bh=blackholes_pro.at_id_num(bh_id_nums, "orb_inc"),
                                            new_orb_ecc_star=stars_pro.at_id_num(star_id_nums, "orb_ecc"),
                                            new_orb_ecc_bh=blackholes_pro.at_id_num(bh_id_nums, "orb_ecc"),
                                            new_gen_star=stars_pro.at_id_num(star_id_nums, "gen"),
                                            new_gen_bh=blackholes_pro.at_id_num(bh_id_nums, "gen"),
                                            new_galaxy=stars_pro.at_id_num(star_id_nums, "galaxy"),
                                            new_time_sn=np.full(star_id_nums.size, time_passed),
                                            )
                    disk_mass_gained.append(stars_pro.at_id_num(star_id_nums, "mass").sum())
                    # Delete exploded stars from regular array and filing cabinet
                    stars_pro.remove_id_num(star_id_nums)
                    filing_cabinet.remove_id_num(star_id_nums)

                    # BHs accrete mass and spin up
                    _, bh_id_mask = np.where(blackholes_pro.id_num == bh_id_nums[:, None])
                    blackholes_pro.mass[bh_id_mask] = accretion.change_bh_mass(
                        blackholes_pro.mass[bh_id_mask],
                        opts.disk_bh_eddington_ratio,
                        disk_bh_eddington_mass_growth_rate,
                        opts.timestep_duration_yr)

                    blackholes_pro.spin[bh_id_mask] = accretion.change_bh_spin_magnitudes(
                        blackholes_pro.spin[bh_id_mask],
                        opts.disk_bh_eddington_ratio,
                        opts.disk_bh_torque_condition,
                        opts.timestep_duration_yr,
                        blackholes_pro.orb_ecc[bh_id_mask],
                        opts.disk_bh_pro_orb_ecc_crit,
                    )

                    blackholes_pro.spin_angle[bh_id_mask] = accretion.change_bh_spin_angles(
                        blackholes_pro.spin_angle[bh_id_mask],
                        opts.disk_bh_eddington_ratio,
                        opts.disk_bh_torque_condition,
                        disk_bh_spin_resolution_min,
                        opts.timestep_duration_yr,
                        blackholes_pro.orb_ecc[bh_id_mask],
                        opts.disk_bh_pro_orb_ecc_crit
                    )

                    # Update filing cabinet
                    filing_cabinet.update(id_num=bh_id_nums,
                                          attr="mass",
                                          new_info=blackholes_pro.mass[bh_id_mask])

                if (starstar_id_nums.size > 0):
                    # Star and star encounter each other: stellar merger
                    # Generate new ID numbers
                    star_merged_id_num_new = np.arange(filing_cabinet.id_max + 1, filing_cabinet.id_max + 1 + starstar_id_nums.shape[1], 1)
                    # Merged mass is just masses added together. Any over disk_star_initial_mass_cutoff get set to disk_star_initial_mass_cutoff
                    star_merged_mass = stars_pro.at_id_num(starstar_id_nums[0], "mass") + stars_pro.at_id_num(starstar_id_nums[1], "mass")
                    # New orb_a is the center of mass of the two stars
                    star_merged_orbs_a = ((stars_pro.at_id_num(starstar_id_nums[0], "mass") * stars_pro.at_id_num(starstar_id_nums[0], "orb_a")) +
                                          (stars_pro.at_id_num(starstar_id_nums[1], "mass") * stars_pro.at_id_num(starstar_id_nums[1], "orb_a"))) / star_merged_mass
                    assert np.all(star_merged_orbs_a < opts.disk_radius_outer), "star_merged_orbs_a has values greater than disk_radius_outer"
                    # After doing the weighted average for orb_a we then cut off stars with mass > disk_star_initial_mass_cutoff
                    star_merged_mass[star_merged_mass > opts.disk_star_initial_mass_cutoff] = opts.disk_star_initial_mass_cutoff
                    # Radius, luminosity, Teff are all interpolated based on the new mass
                    star_merged_logR, star_merged_logL, star_merged_logTeff = stellar_interpolation.interp_star_params(star_merged_mass)
                    # New gen is the maximum between the pair's gen plus one
                    star_merged_gen = np.maximum(stars_pro.at_id_num(starstar_id_nums[0], "gen"), stars_pro.at_id_num(starstar_id_nums[1], "gen")) + 1.0

                    # Add to stars object
                    stars_pro.add_stars(new_id_num=star_merged_id_num_new,
                                        new_mass=star_merged_mass,
                                        new_orb_a=star_merged_orbs_a,
                                        new_log_radius=star_merged_logR,
                                        new_log_teff=star_merged_logTeff,
                                        new_log_luminosity=star_merged_logL,
                                        new_X=stars_pro.at_id_num(starstar_id_nums[0], "star_X"),  # no metallicity evolution
                                        new_Y=stars_pro.at_id_num(starstar_id_nums[0], "star_Y"),
                                        new_Z=stars_pro.at_id_num(starstar_id_nums[0], "star_Z"),
                                        new_orb_ang_mom=np.ones(starstar_id_nums.shape[1]),  # orb_ang_mom is +1 because two prograde stars merge
                                        new_orb_ecc=np.full(starstar_id_nums.shape[1], opts.disk_bh_pro_orb_ecc_crit),  # orb_ecc is initially very small
                                        new_orb_inc=np.zeros(starstar_id_nums.shape[1]),  # orb_inc is zero
                                        new_orb_arg_periapse=stars_pro.at_id_num(starstar_id_nums[0], "orb_arg_periapse"),  # Assume orb_arg_periapse is same as before
                                        new_gen=star_merged_gen,
                                        new_galaxy=stars_pro.at_id_num(starstar_id_nums[0], "galaxy"),
                                        new_time_passed=stars_pro.at_id_num(starstar_id_nums[0], "time_passed"))

                    # Add new merged stars to merged stars object
                    stars_merge.add_stars(new_id_num=star_merged_id_num_new,
                                          new_galaxy=stars_pro.at_id_num(starstar_id_nums[0], "galaxy"),
                                          new_orb_a_final=star_merged_orbs_a,
                                          new_gen_final=star_merged_gen,
                                          new_mass_final=star_merged_mass,
                                          new_mass_1=stars_pro.at_id_num(starstar_id_nums[0], "mass"),
                                          new_mass_2=stars_pro.at_id_num(starstar_id_nums[1], "mass"),
                                          new_gen_1=stars_pro.at_id_num(starstar_id_nums[0], "gen"),
                                          new_gen_2=stars_pro.at_id_num(starstar_id_nums[1], "gen"),
                                          new_log_radius_final=star_merged_logR,
                                          new_orb_ecc=np.full(starstar_id_nums.shape[1], opts.disk_bh_pro_orb_ecc_crit),
                                          new_time_merged=np.full(starstar_id_nums.shape[1], time_passed))

                    # Add new merged stars to filing cabinet and delete previous stars
                    filing_cabinet.add_objects(new_id_num=star_merged_id_num_new,
                                               new_category=np.ones(star_merged_id_num_new.size),
                                               new_orb_a=stars_pro.at_id_num(star_merged_id_num_new, "orb_a"),
                                               new_mass=stars_pro.at_id_num(star_merged_id_num_new, "mass"),
                                               new_orb_ecc=stars_pro.at_id_num(star_merged_id_num_new, "orb_ecc"),
                                               new_size=point_masses.r_g_from_units(opts.smbh_mass, (10 ** stars_pro.at_id_num(star_merged_id_num_new, "log_radius")) * u.Rsun).value,
                                               new_direction=np.ones(star_merged_id_num_new.size),
                                               new_disk_inner_outer=np.ones(star_merged_id_num_new.size))
                    filing_cabinet.remove_id_num(starstar_id_nums.flatten())
                    stars_pro.remove_id_num(starstar_id_nums.flatten())

            # After this time period, was there a disk capture via orbital grind-down?
            # To do: What eccentricity do we want the captured BH to have? Right now ecc=0.0? Should it be ecc<h at a?             
            # Assume 1st gen BH captured and orb ecc =0.0
            # To do: Bias disk capture to more massive BH!
            # Assuming captured objects are not in the inner disk? (KN)
            capture = time_passed % opts.capture_time_yr
            if capture == 0:
                bh_orb_a_captured = setupdiskblackholes.setup_disk_blackholes_location_NSC_powerlaw(
                    1, opts.disk_radius_capture_outer, opts.disk_inner_stable_circ_orb,
                    opts.smbh_mass, opts.nsc_radius_crit, opts.nsc_density_index_inner,
                    opts.nsc_density_index_outer, volume_scaling=True)
                bh_mass_captured = setupdiskblackholes.setup_disk_blackholes_masses(
                    1, opts.nsc_imf_bh_mode, opts.nsc_imf_bh_mass_max, opts.nsc_imf_bh_powerlaw_index, opts.mass_pile_up)
                bh_spin_captured = setupdiskblackholes.setup_disk_blackholes_spins(
                    1, opts.nsc_bh_spin_dist_mu, opts.nsc_bh_spin_dist_sigma)
                bh_spin_angle_captured = setupdiskblackholes.setup_disk_blackholes_spin_angles(
                    1, bh_spin_captured)
                bh_gen_captured = [1]
                bh_orb_ecc_captured = [0.0]
                bh_orb_inc_captured = [0.0]
                bh_id_num_captured = np.arange(filing_cabinet.id_max+1, len(bh_mass_captured) + filing_cabinet.id_max+1, 1)
                # Append captured BH to existing singleton arrays. Assume prograde and 1st gen BH.
                blackholes_pro.add_blackholes(new_mass=bh_mass_captured,
                                              new_spin=bh_spin_captured,
                                              new_spin_angle=bh_spin_angle_captured,
                                              new_orb_a=bh_orb_a_captured,
                                              new_orb_inc=bh_orb_inc_captured,
                                              new_orb_ang_mom=np.ones(bh_mass_captured.size),
                                              new_orb_ecc=bh_orb_ecc_captured,
                                              new_orb_arg_periapse=np.full(bh_mass_captured.size, -1.5),
                                              new_gen=bh_gen_captured,
                                              new_galaxy=np.full(len(bh_mass_captured),galaxy),
                                              new_time_passed=np.full(len(bh_mass_captured),time_passed),
                                              new_id_num=bh_id_num_captured)
                # Update filing cabinet
                filing_cabinet.add_objects(new_id_num=bh_id_num_captured,
                                           new_category=np.array([0.0]),
                                           new_orb_a=bh_orb_a_captured,
                                           new_mass=bh_mass_captured,
                                           new_orb_ecc=bh_orb_ecc_captured,
                                           new_size=np.array([-1]),
                                           new_direction=np.array([1.0]),
                                           new_disk_inner_outer=np.array([1.0]))

            # Stars captured from the NSC following WZL2024
            if opts.flag_add_stars:
                if time_passed in captured_stars.keys():
                    num_star_captured = captured_stars[time_passed][0]
                    star_mass_captured = captured_stars[time_passed][1]
                    star_orb_a_captured = captured_stars[time_passed][2]
                    star_orb_inc_captured = np.full(num_star_captured, 0.0)  # setupdiskstars.setup_disk_stars_inclination(num_star_captured)
                    star_orb_ang_mom_captured = setupdiskstars.setup_disk_stars_orb_ang_mom(num_star_captured)
                    star_orb_arg_periapse_captured = setupdiskstars.setup_disk_stars_arg_periapse(num_star_captured)
                    star_orb_ecc_captured = np.full(num_star_captured, 0.0)
                    star_X_captured, star_Y_captured, star_Z_captured = setupdiskstars.setup_disk_stars_comp(star_num=num_star_captured,
                                                                                                             star_ZAMS_metallicity=opts.nsc_star_metallicity_z_init,
                                                                                                             star_ZAMS_helium=opts.nsc_star_metallicity_y_init)
                    star_log_radius_captured, star_log_luminosity_captured, star_log_teff_captured = stellar_interpolation.interp_star_params(star_mass_captured)
                    # Append captured stars to stars_pro array. Assume prograde and 1st gen.
                    stars_pro.add_stars(new_mass=star_mass_captured,
                                        new_orb_a=star_orb_a_captured,
                                        new_log_radius=star_log_radius_captured,
                                        new_log_luminosity=star_log_luminosity_captured,
                                        new_log_teff=star_log_teff_captured,
                                        new_X=star_X_captured,
                                        new_Y=star_Y_captured,
                                        new_Z=star_Z_captured,
                                        new_orb_inc=star_orb_inc_captured,
                                        new_orb_ang_mom=star_orb_ang_mom_captured,
                                        new_orb_ecc=star_orb_ecc_captured,
                                        new_orb_arg_periapse=star_orb_arg_periapse_captured,
                                        new_gen=np.full(num_star_captured, 1),
                                        new_galaxy=np.full(num_star_captured, galaxy),
                                        new_time_passed=np.full(num_star_captured, time_passed),
                                        new_id_num=np.arange(filing_cabinet.id_max + 1, num_star_captured + filing_cabinet.id_max + 1, 1))
                    # Update filing cabinet
                    filing_cabinet.add_objects(new_id_num=np.arange(filing_cabinet.id_max + 1, num_star_captured + filing_cabinet.id_max + 1, 1),
                                               new_category=np.ones(num_star_captured),
                                               new_orb_a=star_orb_a_captured,
                                               new_mass=star_mass_captured,
                                               new_orb_ecc=star_orb_ecc_captured,
                                               new_size=point_masses.r_g_from_units(opts.smbh_mass, (10 ** star_log_radius_captured) * u.Rsun).value,
                                               new_direction=np.ones(num_star_captured),
                                               new_disk_inner_outer=np.zeros(num_star_captured))

            # Test if any BH or BBH are in the danger-zone (<mininum_safe_distance, default =50r_g) from SMBH.
            # Potential EMRI/BBH EMRIs.
            # Find prograde BH in inner disk. Define inner disk as <=50r_g. 
            # Since a 10Msun BH will decay into a 10^8Msun SMBH at 50R_g in ~38Myr and decay time propto a^4.
            # e.g at 25R_g, decay time is only 2.3Myr.

            # Check if any prograde BHs are in the inner disk
            bh_id_num_pro_inner_disk = blackholes_pro.id_num[blackholes_pro.orb_a < opts.inner_disk_outer_radius]
            if (bh_id_num_pro_inner_disk.size > 0):
                # Add BH to inner_disk_arrays
                blackholes_inner_disk.add_blackholes(
                    new_mass=blackholes_pro.at_id_num(bh_id_num_pro_inner_disk, "mass"),
                    new_spin=blackholes_pro.at_id_num(bh_id_num_pro_inner_disk, "spin"),
                    new_spin_angle=blackholes_pro.at_id_num(bh_id_num_pro_inner_disk, "spin_angle"),
                    new_orb_a=blackholes_pro.at_id_num(bh_id_num_pro_inner_disk, "orb_a"),
                    new_orb_inc=blackholes_pro.at_id_num(bh_id_num_pro_inner_disk, "orb_inc"),
                    new_orb_ang_mom=blackholes_pro.at_id_num(bh_id_num_pro_inner_disk, "orb_ang_mom"),
                    new_orb_ecc=blackholes_pro.at_id_num(bh_id_num_pro_inner_disk, "orb_ecc"),
                    new_orb_arg_periapse=blackholes_pro.at_id_num(bh_id_num_pro_inner_disk, "orb_arg_periapse"),
                    new_gen=blackholes_pro.at_id_num(bh_id_num_pro_inner_disk, "gen"),
                    new_galaxy=blackholes_pro.at_id_num(bh_id_num_pro_inner_disk, "galaxy"),
                    new_time_passed=blackholes_pro.at_id_num(bh_id_num_pro_inner_disk, "time_passed"),
                    new_id_num=blackholes_pro.at_id_num(bh_id_num_pro_inner_disk, "id_num"),
                    new_gw_freq=9.e-7 * np.ones(len(bh_id_num_pro_inner_disk))
                )

                # Remove from blackholes_pro and update filing_cabinet
                blackholes_pro.remove_id_num(bh_id_num_pro_inner_disk)
                filing_cabinet.update(id_num=bh_id_num_pro_inner_disk,
                                      attr="disk_inner_outer",
                                      new_info=np.full(len(bh_id_num_pro_inner_disk), -1))

            # Check if any prograde stars are in the inner disk
            star_id_num_pro_inner_disk = stars_pro.id_num[stars_pro.orb_a < opts.inner_disk_outer_radius]
            if (star_id_num_pro_inner_disk.size > 0):
                # Add BH to inner_disk_arrays
                stars_inner_disk.add_stars(
                    new_mass=stars_pro.at_id_num(star_id_num_pro_inner_disk, "mass"),
                    new_log_radius=stars_pro.at_id_num(star_id_num_pro_inner_disk, "log_radius"),
                    new_log_teff=stars_pro.at_id_num(star_id_num_pro_inner_disk, "log_teff"),
                    new_log_luminosity=stars_pro.at_id_num(star_id_num_pro_inner_disk, "log_luminosity"),
                    new_X=stars_pro.at_id_num(star_id_num_pro_inner_disk, "star_X"),
                    new_Y=stars_pro.at_id_num(star_id_num_pro_inner_disk, "star_Y"),
                    new_Z=stars_pro.at_id_num(star_id_num_pro_inner_disk, "star_Z"),
                    new_orb_a=stars_pro.at_id_num(star_id_num_pro_inner_disk, "orb_a"),
                    new_orb_inc=stars_pro.at_id_num(star_id_num_pro_inner_disk, "orb_inc"),
                    new_orb_ang_mom=stars_pro.at_id_num(star_id_num_pro_inner_disk, "orb_ang_mom"),
                    new_orb_ecc=stars_pro.at_id_num(star_id_num_pro_inner_disk, "orb_ecc"),
                    new_orb_arg_periapse=stars_pro.at_id_num(star_id_num_pro_inner_disk, "orb_arg_periapse"),
                    new_gen=stars_pro.at_id_num(star_id_num_pro_inner_disk, "gen"),
                    new_galaxy=stars_pro.at_id_num(star_id_num_pro_inner_disk, "galaxy"),
                    new_time_passed=stars_pro.at_id_num(star_id_num_pro_inner_disk, "time_passed"),
                    new_id_num=stars_pro.at_id_num(star_id_num_pro_inner_disk, "id_num")
                )

                # Remove from stars_pro and update filing_cabinet
                stars_pro.remove_id_num(star_id_num_pro_inner_disk)
                filing_cabinet.update(id_num=star_id_num_pro_inner_disk,
                                      attr="disk_inner_outer",
                                      new_info=np.full(len(star_id_num_pro_inner_disk), -1))

            # Check if any retrograde BHs are in the inner disk
            bh_id_num_retro_inner_disk = blackholes_retro.id_num[blackholes_retro.orb_a < opts.inner_disk_outer_radius]
            if (bh_id_num_retro_inner_disk.size > 0):
                # Add BH to inner_disk_arrays
                blackholes_inner_disk.add_blackholes(
                    new_mass=blackholes_retro.at_id_num(bh_id_num_retro_inner_disk, "mass"),
                    new_spin=blackholes_retro.at_id_num(bh_id_num_retro_inner_disk, "spin"),
                    new_spin_angle=blackholes_retro.at_id_num(bh_id_num_retro_inner_disk, "spin_angle"),
                    new_orb_a=blackholes_retro.at_id_num(bh_id_num_retro_inner_disk, "orb_a"),
                    new_orb_inc=blackholes_retro.at_id_num(bh_id_num_retro_inner_disk, "orb_inc"),
                    new_orb_ang_mom=blackholes_retro.at_id_num(bh_id_num_retro_inner_disk, "orb_ang_mom"),
                    new_orb_ecc=blackholes_retro.at_id_num(bh_id_num_retro_inner_disk, "orb_ecc"),
                    new_orb_arg_periapse=blackholes_retro.at_id_num(bh_id_num_retro_inner_disk, "orb_arg_periapse"),
                    new_gen=blackholes_retro.at_id_num(bh_id_num_retro_inner_disk, "gen"),
                    new_galaxy=blackholes_retro.at_id_num(bh_id_num_retro_inner_disk, "galaxy"),
                    new_time_passed=blackholes_retro.at_id_num(bh_id_num_retro_inner_disk, "time_passed"),
                    new_id_num=blackholes_retro.at_id_num(bh_id_num_retro_inner_disk, "id_num"),
                    new_gw_freq=9.e-7*np.ones(len(bh_id_num_retro_inner_disk))
                )
                # Remove from blackholes_retro and update filing_cabinet
                blackholes_retro.remove_id_num(bh_id_num_retro_inner_disk)
                filing_cabinet.update(id_num=bh_id_num_retro_inner_disk,
                                      attr="disk_inner_outer",
                                      new_info=np.full(len(bh_id_num_retro_inner_disk), -1))

            # Check if any retrograde stars are in the inner disk
            star_id_num_retro_inner_disk = stars_retro.id_num[stars_retro.orb_a < opts.inner_disk_outer_radius]
            if (star_id_num_retro_inner_disk.size > 0):
                # Add BH to inner_disk_arrays
                stars_inner_disk.add_stars(
                    new_mass=stars_retro.at_id_num(star_id_num_retro_inner_disk, "mass"),
                    new_log_radius=stars_retro.at_id_num(star_id_num_retro_inner_disk, "log_radius"),
                    new_log_luminosity=stars_retro.at_id_num(star_id_num_retro_inner_disk, "log_luminosity"),
                    new_log_teff=stars_retro.at_id_num(star_id_num_retro_inner_disk, "log_teff"),
                    new_X=stars_retro.at_id_num(star_id_num_retro_inner_disk, "star_X"),
                    new_Y=stars_retro.at_id_num(star_id_num_retro_inner_disk, "star_Y"),
                    new_Z=stars_retro.at_id_num(star_id_num_retro_inner_disk, "star_Z"),
                    new_orb_a=stars_retro.at_id_num(star_id_num_retro_inner_disk, "orb_a"),
                    new_orb_inc=stars_retro.at_id_num(star_id_num_retro_inner_disk, "orb_inc"),
                    new_orb_ang_mom=stars_retro.at_id_num(star_id_num_retro_inner_disk, "orb_ang_mom"),
                    new_orb_ecc=stars_retro.at_id_num(star_id_num_retro_inner_disk, "orb_ecc"),
                    new_orb_arg_periapse=stars_retro.at_id_num(star_id_num_retro_inner_disk, "orb_arg_periapse"),
                    new_gen=stars_retro.at_id_num(star_id_num_retro_inner_disk, "gen"),
                    new_galaxy=stars_retro.at_id_num(star_id_num_retro_inner_disk, "galaxy"),
                    new_time_passed=stars_retro.at_id_num(star_id_num_retro_inner_disk, "time_passed"),
                    new_id_num=stars_retro.at_id_num(star_id_num_retro_inner_disk, "id_num")
                )
                # Remove from stars_retro and update filing_cabinet
                stars_retro.remove_id_num(star_id_num_retro_inner_disk)
                filing_cabinet.update(id_num=star_id_num_retro_inner_disk,
                                      attr="disk_inner_outer",
                                      new_info=np.full(len(star_id_num_retro_inner_disk), -1))

            if (blackholes_inner_disk.num > 0):
                # FIX THIS: Return the new evolved bh_orb_ecc_inner_disk as they decay inwards.
                # Potentially move inner disk behaviour to module that is not dynamics (e.g inner disk module)
                blackholes_inner_disk.orb_a = dynamics.bh_near_smbh(
                    opts.smbh_mass,
                    blackholes_inner_disk.orb_a,
                    blackholes_inner_disk.mass,
                    blackholes_inner_disk.orb_ecc,
                    opts.timestep_duration_yr,
                    opts.inner_disk_outer_radius,
                    opts.disk_inner_stable_circ_orb,
                )
                # Update filing cabinet
                filing_cabinet.update(id_num=blackholes_inner_disk.id_num,
                                      attr="orb_a",
                                      new_info=blackholes_inner_disk.orb_a)

                # On 1st run through define old GW freqs (at say 9.e-7 Hz, since evolution change is 1e-6Hz)
                if blackholes_emris.num == 0:
                    old_gw_freq = 9.e-7*np.ones(blackholes_inner_disk.num)
                if blackholes_emris.num > 0:
                    old_gw_freq = blackholes_inner_disk.gw_freq

                emri_gw_strain, emri_gw_freq = emri.evolve_emri_gw(
                    blackholes_inner_disk,
                    opts.timestep_duration_yr,
                    old_gw_freq,
                    opts.smbh_mass,
                    agn_redshift
                )

                blackholes_inner_disk.gw_freq = emri_gw_freq
                blackholes_inner_disk.gw_strain = emri_gw_strain

            if (stars_inner_disk.num > 0):
                # FIX THIS: Return the new evolved bh_orb_ecc_inner_disk as they decay inwards.
                # Potentially move inner disk behaviour to module that is not dynamics (e.g inner disk module)
                stars_inner_disk.orb_a = dynamics.bh_near_smbh( # KN: TDEs need their own method here bc drag
                    opts.smbh_mass,
                    stars_inner_disk.orb_a,
                    stars_inner_disk.mass,
                    stars_inner_disk.orb_ecc,
                    opts.timestep_duration_yr,
                    opts.inner_disk_outer_radius,
                    opts.disk_inner_stable_circ_orb,
                )
                # Update filing cabinet
                filing_cabinet.update(id_num=stars_inner_disk.id_num,
                                      attr="orb_a",
                                      new_info=stars_inner_disk.orb_a)

                # On 1st run through define old GW freqs (at say 9.e-7 Hz, since evolution change is 1e-6Hz)
                if (stars_tdes.num == 0) and (stars_plunge.num == 0):
                    old_gw_tde_freq = 9.e-7*np.ones(stars_inner_disk.num)
                if (stars_tdes.num > 0) or (stars_plunge.num > 0):
                    old_gw_tde_freq = tde_gw_freq

                tde_gw_strain, tde_gw_freq = emri.evolve_emri_gw( # KN: TDEs need their own method here bc drag
                    stars_inner_disk,
                    opts.timestep_duration_yr,
                    old_gw_tde_freq,
                    opts.smbh_mass,
                    agn_redshift
                )

            if blackholes_inner_disk.num > 0:
                blackholes_emris.add_blackholes(new_mass=blackholes_inner_disk.mass,
                                                new_spin=blackholes_inner_disk.spin,
                                                new_spin_angle=blackholes_inner_disk.spin_angle,
                                                new_orb_a=blackholes_inner_disk.orb_a,
                                                new_orb_inc=blackholes_inner_disk.orb_inc,
                                                new_orb_ang_mom=blackholes_inner_disk.orb_ang_mom,
                                                new_orb_ecc=blackholes_inner_disk.orb_ecc,
                                                new_orb_arg_periapse=blackholes_inner_disk.orb_arg_periapse,
                                                new_gw_freq=emri_gw_freq,
                                                new_gw_strain=emri_gw_strain,
                                                new_gen=blackholes_inner_disk.gen,
                                                new_galaxy=np.full(emri_gw_freq.size, galaxy),
                                                new_time_passed=np.full(emri_gw_freq.size, time_passed),
                                                new_id_num=blackholes_inner_disk.id_num)

            #merger_dist = 1.0
            emri_merger_id_num = blackholes_inner_disk.id_num[blackholes_inner_disk.orb_a <= opts.disk_inner_stable_circ_orb]
            star_rlof_smbh_id_num = stars_inner_disk.id_num[stars_inner_disk.orb_a <= opts.disk_inner_stable_circ_orb]

            # if mergers occurs, remove from inner_disk arrays and stop evolving
            # still getting some nans, but I think that's bc there's retros that should have been
            #  moved to prograde arrays

            if np.size(emri_merger_id_num) > 0:
                blackholes_inner_disk.remove_id_num(emri_merger_id_num)
                # Remove merged EMRIs from filing_cabinet
                filing_cabinet.remove_id_num(emri_merger_id_num)

            # If stars plunge into SMBH record them and then remove from disk
            if np.size(star_rlof_smbh_id_num) > 0:
                stars_plunge.add_stars(
                    new_mass=stars_inner_disk.at_id_num(star_rlof_smbh_id_num, "mass"),
                    new_log_radius=stars_inner_disk.at_id_num(star_rlof_smbh_id_num, "log_radius"),
                    new_log_luminosity=stars_inner_disk.at_id_num(star_rlof_smbh_id_num, "log_luminosity"),
                    new_log_teff=stars_inner_disk.at_id_num(star_rlof_smbh_id_num, "log_teff"),
                    new_X=stars_inner_disk.at_id_num(star_rlof_smbh_id_num, "star_X"),
                    new_Y=stars_inner_disk.at_id_num(star_rlof_smbh_id_num, "star_Y"),
                    new_Z=stars_inner_disk.at_id_num(star_rlof_smbh_id_num, "star_Z"),
                    new_orb_a=stars_inner_disk.at_id_num(star_rlof_smbh_id_num, "orb_a"),
                    new_orb_inc=stars_inner_disk.at_id_num(star_rlof_smbh_id_num, "orb_inc"),
                    new_orb_ang_mom=stars_inner_disk.at_id_num(star_rlof_smbh_id_num, "orb_ang_mom"),
                    new_orb_ecc=stars_inner_disk.at_id_num(star_rlof_smbh_id_num, "orb_ecc"),
                    new_orb_arg_periapse=stars_inner_disk.at_id_num(star_rlof_smbh_id_num, "orb_arg_periapse"),
                    new_galaxy=stars_inner_disk.at_id_num(star_rlof_smbh_id_num, "galaxy"),
                    new_time_passed=stars_inner_disk.at_id_num(star_rlof_smbh_id_num, "time_passed"),
                    new_gen=stars_inner_disk.at_id_num(star_rlof_smbh_id_num, "gen"),
                    new_id_num=stars_inner_disk.at_id_num(star_rlof_smbh_id_num, "id_num")
                    )
                stars_inner_disk.remove_id_num(star_rlof_smbh_id_num)
                filing_cabinet.remove_id_num(star_rlof_smbh_id_num)

            # Here is where we need to move retro to prograde if they've flipped in this timestep
            # If they're IN the disk prograde, OR if they've circularized:
            # stop treating them with crude retro evolution--it will be sad
            # SF: fix the inc threshhold later to be truly 'in disk' but should be non-stupid as-is!!!
            inc_threshhold = 5.0 * np.pi/180.0
            bh_id_num_flip_to_pro = blackholes_retro.id_num[np.where((np.abs(blackholes_retro.orb_inc) <= inc_threshhold) | (blackholes_retro.orb_ecc == 0.0))]
            if (bh_id_num_flip_to_pro.size > 0):
                # add to prograde arrays
                blackholes_pro.add_blackholes(
                    new_mass=blackholes_retro.at_id_num(bh_id_num_flip_to_pro, "mass"),
                    new_orb_a=blackholes_retro.at_id_num(bh_id_num_flip_to_pro, "orb_a"),
                    new_spin=blackholes_retro.at_id_num(bh_id_num_flip_to_pro, "spin"),
                    new_spin_angle=blackholes_retro.at_id_num(bh_id_num_flip_to_pro, "spin_angle"),
                    new_orb_inc=blackholes_retro.at_id_num(bh_id_num_flip_to_pro, "orb_inc"),
                    new_orb_ang_mom=np.ones(bh_id_num_flip_to_pro.size),
                    new_orb_ecc=blackholes_retro.at_id_num(bh_id_num_flip_to_pro, "orb_ecc"),
                    new_orb_arg_periapse=blackholes_retro.at_id_num(bh_id_num_flip_to_pro, "orb_arg_periapse"),
                    new_galaxy=blackholes_retro.at_id_num(bh_id_num_flip_to_pro, "galaxy"),
                    new_time_passed=blackholes_retro.at_id_num(bh_id_num_flip_to_pro, "time_passed"),
                    new_gen=blackholes_retro.at_id_num(bh_id_num_flip_to_pro, "gen"),
                    new_id_num=bh_id_num_flip_to_pro
                )
                # delete from retro arrays
                blackholes_retro.remove_id_num(id_num_remove=bh_id_num_flip_to_pro)
                # Update filing_cabinet
                filing_cabinet.update(id_num=bh_id_num_flip_to_pro,
                                      attr="direction",
                                      new_info=np.ones(bh_id_num_flip_to_pro.size))

            star_id_num_flip_to_pro_or_tde = stars_retro.id_num[np.where((np.abs(stars_retro.orb_inc) <= inc_threshhold) | (stars_retro.orb_ecc == 0.0))]
            star_id_num_tde, star_id_num_flip_to_pro = tde.check_tde_or_flip(star_id_num_flip_to_pro_or_tde,
                                                                             stars_retro.at_id_num(star_id_num_flip_to_pro_or_tde, "mass"),
                                                                             stars_retro.at_id_num(star_id_num_flip_to_pro_or_tde, "log_radius"),
                                                                             stars_retro.at_id_num(star_id_num_flip_to_pro_or_tde, "orb_ecc"),
                                                                             stars_retro.at_id_num(star_id_num_flip_to_pro_or_tde, "orb_a"),
                                                                             opts.smbh_mass)
            if (star_id_num_flip_to_pro.size > 0):
                # add to prograde arrays
                stars_pro.add_stars(
                    new_mass=stars_retro.at_id_num(star_id_num_flip_to_pro, "mass"),
                    new_log_radius=stars_retro.at_id_num(star_id_num_flip_to_pro, "log_radius"),
                    new_log_luminosity=stars_retro.at_id_num(star_id_num_flip_to_pro, "log_luminosity"),
                    new_log_teff=stars_retro.at_id_num(star_id_num_flip_to_pro, "log_teff"),
                    new_X=stars_retro.at_id_num(star_id_num_flip_to_pro, "star_X"),
                    new_Y=stars_retro.at_id_num(star_id_num_flip_to_pro, "star_Y"),
                    new_Z=stars_retro.at_id_num(star_id_num_flip_to_pro, "star_Z"),
                    new_orb_a=stars_retro.at_id_num(star_id_num_flip_to_pro, "orb_a"),
                    new_orb_inc=stars_retro.at_id_num(star_id_num_flip_to_pro, "orb_inc"),
                    new_orb_ang_mom=np.ones(star_id_num_flip_to_pro.size),
                    new_orb_ecc=stars_retro.at_id_num(star_id_num_flip_to_pro, "orb_ecc"),
                    new_orb_arg_periapse=stars_retro.at_id_num(star_id_num_flip_to_pro, "orb_arg_periapse"),
                    new_galaxy=stars_retro.at_id_num(star_id_num_flip_to_pro, "galaxy"),
                    new_time_passed=stars_retro.at_id_num(star_id_num_flip_to_pro, "time_passed"),
                    new_gen=stars_retro.at_id_num(star_id_num_flip_to_pro, "gen"),
                    new_id_num=stars_retro.at_id_num(star_id_num_flip_to_pro, "id_num")
                )
                # delete from retro arrays
                stars_retro.remove_id_num(id_num_remove=star_id_num_flip_to_pro)
                # Update filing_cabinet
                filing_cabinet.update(id_num=star_id_num_flip_to_pro,
                                      attr="direction",
                                      new_info=np.ones(star_id_num_flip_to_pro.size))

            if (star_id_num_tde.size > 0):
                # add to TDE arrays
                stars_tdes.add_stars(
                    new_mass=stars_retro.at_id_num(star_id_num_tde, "mass"),
                    new_log_radius=stars_retro.at_id_num(star_id_num_tde, "log_radius"),
                    new_log_luminosity=stars_retro.at_id_num(star_id_num_tde, "log_luminosity"),
                    new_log_teff=stars_retro.at_id_num(star_id_num_tde, "log_teff"),
                    new_X=stars_retro.at_id_num(star_id_num_tde, "star_X"),
                    new_Y=stars_retro.at_id_num(star_id_num_tde, "star_Y"),
                    new_Z=stars_retro.at_id_num(star_id_num_tde, "star_Z"),
                    new_orb_a=stars_retro.at_id_num(star_id_num_tde, "orb_a"),
                    new_orb_inc=stars_retro.at_id_num(star_id_num_tde, "orb_inc"),
                    new_orb_ang_mom=np.ones(star_id_num_tde.size),
                    new_orb_ecc=stars_retro.at_id_num(star_id_num_tde, "orb_ecc"),
                    new_orb_arg_periapse=stars_retro.at_id_num(star_id_num_tde, "orb_arg_periapse"),
                    new_galaxy=stars_retro.at_id_num(star_id_num_tde, "galaxy"),
                    new_time_passed=stars_retro.at_id_num(star_id_num_tde, "time_passed"),
                    new_gen=stars_retro.at_id_num(star_id_num_tde, "gen"),
                    new_id_num=stars_retro.at_id_num(star_id_num_tde, "id_num")
                )
                # delete from retro arrays
                stars_retro.remove_id_num(id_num_remove=star_id_num_tde)

            # Record mass cycled parameters
            disk_arr_timestep.append(time_passed)
            disk_arr_galaxy.append(galaxy)
            disk_arr_mass_gained.append(sum(disk_mass_gained))
            disk_arr_mass_lost.append(sum(disk_mass_lost))

            # Iterate the time step
            time_passed = time_passed + opts.timestep_duration_yr
            # Print time passed every 10 timesteps for now
            time_galaxy_tracker = 10.0*opts.timestep_duration_yr
            if time_passed % time_galaxy_tracker == 0:
                print("Time passed=", time_passed)

        # End Loop of Timesteps at Final Time, end all changes & print out results

        print("End Loop!")
        print("Final Time (yrs) = ", time_passed)
        if opts.verbose:
            print("BH locations at Final Time")
            print(blackholes_pro.orb_a)
        print("Number of BBH = ", blackholes_binary.num)
        print("Number of BBH mergers = ", blackholes_merged.num)
        print("Number of single BH in the disk = ", blackholes_pro.num + blackholes_retro.num + blackholes_inner_disk.num)
        print("Number of BH unbound from disk = ", blackholes_unbound.num)
        if opts.flag_add_stars:
            print("Star numbers")
            print("\tNumber of stars in the disk = ", stars_pro.num + stars_retro.num + stars_inner_disk.num)
            print("\tNumber of immortal stars = ", len(stars_pro.mass[stars_pro.mass == opts.disk_star_initial_mass_cutoff]))
            print("\tNumber of merged stars = ", stars_merge.num)
            print("\tNumber of exploded stars = ", stars_explode.num)
            print("\tNumber of stars unbound from disk = ", stars_unbound.num)
            print("\tNumber of stars flipped from pro to retro = ", num_star_flip)

        with open("../runs/flipped.txt", "a+") as f2:
            f2.write(f"{num_star_flip}\n")

        with open("../runs/flip_bhstar.txt", "a+") as f3:
            f3.write(f"{num_bh_flip}\n")

        with open("../runs/flip_starbh.txt","a+") as f4:
            f4.write(f"{num_starbh_flip}\n")
        # Write out all singletons after AGN episode so we can use as input to another AGN phase

        # Assume that all BH binaries break apart
        # Note: eccentricity will relax, ignore
        # Inclination assumed 0deg
        blackholes_pro.add_blackholes(
            new_mass=np.concatenate([blackholes_binary.mass_1, blackholes_binary.mass_1]),
            new_spin=np.concatenate([blackholes_binary.spin_1, blackholes_binary.spin_2]),
            new_spin_angle=np.concatenate([blackholes_binary.spin_angle_1, blackholes_binary.spin_angle_2]),
            new_orb_a=np.concatenate([blackholes_binary.orb_a_1, blackholes_binary.orb_a_2]),
            new_orb_inc=np.zeros(blackholes_binary.num * 2),  # Assume orb_inc = 0.0
            new_orb_ang_mom=np.ones(blackholes_binary.num * 2),  # Assume all are prograde
            new_orb_ecc=np.zeros(blackholes_binary.num * 2),  # Assume orb_ecc = 0.0
            new_orb_arg_periapse=np.full(blackholes_binary.num * 2, -1.5),  # Assume orb_arg_periapse = -1
            new_galaxy=np.full(blackholes_binary.num * 2, galaxy),
            new_time_passed=np.full(blackholes_binary.num * 2, time_passed),
            new_gen=np.concatenate([blackholes_binary.gen_1, blackholes_binary.gen_2]),
            new_id_num=np.arange(filing_cabinet.id_max + 1, filing_cabinet.id_max + 1 + blackholes_binary.num * 2, 1)
        )

        # Update filing_cabinet
        filing_cabinet.add_objects(
            new_id_num=np.arange(filing_cabinet.id_max + 1, filing_cabinet.id_max + 1 + blackholes_binary.num * 2, 1),
            new_category=np.zeros(blackholes_binary.num * 2),
            new_orb_a=np.concatenate([blackholes_binary.orb_a_1, blackholes_binary.orb_a_2]),
            new_mass=np.concatenate([blackholes_binary.mass_1, blackholes_binary.mass_1]),
            new_orb_ecc=np.zeros(blackholes_binary.num * 2),
            new_size=np.full(blackholes_binary.num * 2, -1.5),
            new_direction=np.ones(blackholes_binary.num * 2),
            new_disk_inner_outer=np.zeros(blackholes_binary.num * 2)
        )
        blackholes_binary.remove_id_num(blackholes_binary.id_num)
        filing_cabinet.remove_id_num(blackholes_binary.id_num)

        # Save the mergers
        galaxy_save_name = f"gal{galaxy_zfilled_str}/{opts.fname_output_mergers}"
        blackholes_merged.to_txt(os.path.join(opts.work_directory, galaxy_save_name), cols=merger_cols)

        # Save outputs to population level files
        blackholes_emris.to_txt(os.path.join(opts.work_directory, emris_save_name), emri_cols)
        blackholes_pro.to_txt(os.path.join(opts.work_directory, survivors_save_name), bh_surviving_cols)
        blackholes_merged.to_txt(os.path.join(opts.work_directory, population_save_name), population_cols, extra_header=f"Initial seed: {opts.seed}")
        blackholes_binary_gw.to_txt(os.path.join(opts.work_directory, gws_save_name), binary_gw_cols)
        blackholes_unbound.to_txt(os.path.join(opts.work_directory, unbound_save_name), bh_cols)

        if opts.flag_add_stars:
            stars_tdes.to_txt(os.path.join(opts.work_directory, tdes_save_name), tde_cols)
            stars_plunge.to_txt(os.path.join(opts.work_directory, stars_plunge_save_name), tde_cols)
            stars_pro.to_txt(os.path.join(opts.work_directory, stars_save_name), stars_cols, extra_header=f"Initial seed: {opts.seed}")
            stars_inner_disk.to_txt(os.path.join(opts.work_directory, stars_save_name), stars_cols)
            stars_retro.to_txt(os.path.join(opts.work_directory, stars_save_name), stars_cols)
            stars_explode.to_txt(os.path.join(opts.work_directory, stars_explode_save_name), stars_explode_cols)
            stars_merge.to_txt(os.path.join(opts.work_directory, stars_merge_save_name), stars_merge_cols)
            stars_unbound.to_txt(os.path.join(opts.work_directory, stars_unbound_save_name), stars_cols)
            temp_mass_cycled = np.column_stack((disk_arr_galaxy, disk_arr_timestep, disk_arr_mass_gained, disk_arr_mass_lost))
            with open(os.path.join(opts.work_directory, disk_mass_cycled_save_name), "a") as file:
                np.savetxt(os.path.join(opts.work_directory, disk_mass_cycled_save_name), temp_mass_cycled)
        # Add mass cycled info to population arrays
        disk_arr_timestep_pop = np.concatenate([disk_arr_timestep_pop, disk_arr_timestep])
        disk_arr_mass_gained_pop = np.concatenate([disk_arr_mass_gained_pop, disk_arr_mass_gained])
        disk_arr_mass_lost_pop = np.concatenate([disk_arr_mass_lost_pop, disk_arr_mass_lost])

<<<<<<< HEAD
    #disk_mass_cycled_save_name = f"{basename}_diskmasscycled{extension}"

    #if opts.flag_add_stars:
    #    temp_mass_cycled = np.column_stack((disk_arr_galaxy, disk_arr_timestep_pop, disk_arr_mass_gained_pop, disk_arr_mass_lost_pop))
    #    np.savetxt(os.path.join(opts.work_directory, disk_mass_cycled_save_name), temp_mass_cycled, header="galaxy timestep mass_gained mass_lost")
=======
    # save all mergers from Monte Carlo
    basename, extension = os.path.splitext(opts.fname_output_mergers)
    population_save_name = f"{basename}_population{extension}"
    survivors_save_name = f"{basename}_survivors{extension}"
    emris_save_name = f"{basename}_emris{extension}"
    tdes_save_name = f"{basename}_tdes{extension}"
    gws_save_name = f"{basename}_lvk{extension}"
    stars_save_name = f"{basename}_stars_population{extension}"
    stars_explode_save_name = f"{basename}_stars_exploded{extension}"
    stars_merge_save_name = f"{basename}_stars_merged{extension}"
    stars_plunge_save_name = f"{basename}_stars_plunge{extension}"
    basename_disk, extension_disk = os.path.splitext(opts.fname_output)
    disk_mass_cycled_save_name = f"{basename_disk}_diskmasscycled{extension_disk}"


    # Save things
    emris_pop.to_txt(os.path.join(opts.work_directory, emris_save_name),
                     cols=emri_cols)        

    blackholes_pro.to_txt(os.path.join(opts.work_directory, survivors_save_name),
                          cols=bh_surviving_cols)
    
    blackholes_binary_gw_pop.to_txt(os.path.join(opts.work_directory, gws_save_name),
                                    cols=binary_gw_cols)

    # Include initial seed in header
    blackholes_merged_pop.to_txt(os.path.join(opts.work_directory, population_save_name),
                                 cols=population_cols, extra_header=f"Initial seed: {opts.seed}\n")
    
    if opts.flag_add_stars:
        stars_pop.to_txt(os.path.join(opts.work_directory, stars_save_name),
                                    cols=stars_cols, extra_header=f"Initial seed: {opts.seed}\n")
        tdes_pop.to_txt(os.path.join(opts.work_directory, tdes_save_name),
                     cols=tde_cols)
        stars_plunge_pop.to_txt(os.path.join(opts.work_directory, stars_plunge_save_name),
                     cols=tde_cols)
        stars_explode_pop.to_txt(os.path.join(opts.work_directory, stars_explode_save_name),
                     cols=stars_explode_cols)
        stars_merge_pop.to_txt(os.path.join(opts.work_directory, stars_merge_save_name),
                               cols=stars_merge_cols)
        temp_mass_cycled = np.column_stack((disk_arr_galaxy, disk_arr_timestep_pop, disk_arr_mass_gained_pop, disk_arr_mass_lost_pop))
        np.savetxt(os.path.join(opts.work_directory, disk_mass_cycled_save_name), temp_mass_cycled, header="galaxy timestep mass_gained mass_lost")
>>>>>>> 686d32dd

    toc_perf = time.perf_counter()
    print("Perf time: %0.2f"%(toc_perf - tic_perf))

if __name__ == "__main__":
    main()<|MERGE_RESOLUTION|>--- conflicted
+++ resolved
@@ -3142,56 +3142,11 @@
         disk_arr_mass_gained_pop = np.concatenate([disk_arr_mass_gained_pop, disk_arr_mass_gained])
         disk_arr_mass_lost_pop = np.concatenate([disk_arr_mass_lost_pop, disk_arr_mass_lost])
 
-<<<<<<< HEAD
     #disk_mass_cycled_save_name = f"{basename}_diskmasscycled{extension}"
 
     #if opts.flag_add_stars:
     #    temp_mass_cycled = np.column_stack((disk_arr_galaxy, disk_arr_timestep_pop, disk_arr_mass_gained_pop, disk_arr_mass_lost_pop))
     #    np.savetxt(os.path.join(opts.work_directory, disk_mass_cycled_save_name), temp_mass_cycled, header="galaxy timestep mass_gained mass_lost")
-=======
-    # save all mergers from Monte Carlo
-    basename, extension = os.path.splitext(opts.fname_output_mergers)
-    population_save_name = f"{basename}_population{extension}"
-    survivors_save_name = f"{basename}_survivors{extension}"
-    emris_save_name = f"{basename}_emris{extension}"
-    tdes_save_name = f"{basename}_tdes{extension}"
-    gws_save_name = f"{basename}_lvk{extension}"
-    stars_save_name = f"{basename}_stars_population{extension}"
-    stars_explode_save_name = f"{basename}_stars_exploded{extension}"
-    stars_merge_save_name = f"{basename}_stars_merged{extension}"
-    stars_plunge_save_name = f"{basename}_stars_plunge{extension}"
-    basename_disk, extension_disk = os.path.splitext(opts.fname_output)
-    disk_mass_cycled_save_name = f"{basename_disk}_diskmasscycled{extension_disk}"
-
-
-    # Save things
-    emris_pop.to_txt(os.path.join(opts.work_directory, emris_save_name),
-                     cols=emri_cols)        
-
-    blackholes_pro.to_txt(os.path.join(opts.work_directory, survivors_save_name),
-                          cols=bh_surviving_cols)
-    
-    blackholes_binary_gw_pop.to_txt(os.path.join(opts.work_directory, gws_save_name),
-                                    cols=binary_gw_cols)
-
-    # Include initial seed in header
-    blackholes_merged_pop.to_txt(os.path.join(opts.work_directory, population_save_name),
-                                 cols=population_cols, extra_header=f"Initial seed: {opts.seed}\n")
-    
-    if opts.flag_add_stars:
-        stars_pop.to_txt(os.path.join(opts.work_directory, stars_save_name),
-                                    cols=stars_cols, extra_header=f"Initial seed: {opts.seed}\n")
-        tdes_pop.to_txt(os.path.join(opts.work_directory, tdes_save_name),
-                     cols=tde_cols)
-        stars_plunge_pop.to_txt(os.path.join(opts.work_directory, stars_plunge_save_name),
-                     cols=tde_cols)
-        stars_explode_pop.to_txt(os.path.join(opts.work_directory, stars_explode_save_name),
-                     cols=stars_explode_cols)
-        stars_merge_pop.to_txt(os.path.join(opts.work_directory, stars_merge_save_name),
-                               cols=stars_merge_cols)
-        temp_mass_cycled = np.column_stack((disk_arr_galaxy, disk_arr_timestep_pop, disk_arr_mass_gained_pop, disk_arr_mass_lost_pop))
-        np.savetxt(os.path.join(opts.work_directory, disk_mass_cycled_save_name), temp_mass_cycled, header="galaxy timestep mass_gained mass_lost")
->>>>>>> 686d32dd
 
     toc_perf = time.perf_counter()
     print("Perf time: %0.2f"%(toc_perf - tic_perf))
