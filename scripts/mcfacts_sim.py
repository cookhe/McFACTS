--- conflicted
+++ resolved
@@ -3120,7 +3120,6 @@
                             new_galaxy=stars_pro.galaxy,
                             new_gen=stars_pro.gen,
                             new_time_passed=stars_pro.time_passed)
-<<<<<<< HEAD
         
         stars_pop.add_stars(new_id_num=stars_inner_disk.id_num,
                             new_mass=stars_inner_disk.mass,
@@ -3156,9 +3155,6 @@
                             new_gen=stars_retro.gen,
                             new_time_passed=stars_retro.time_passed)
         
-=======
-
->>>>>>> 1492e55e
         stars_explode_pop.add_stars(new_id_num_star=stars_explode.id_num_star,
                                     new_id_num_bh=stars_explode.id_num_bh,
                                     new_mass_star=stars_explode.mass_star,
