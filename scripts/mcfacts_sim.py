--- conflicted
+++ resolved
@@ -317,12 +317,8 @@
                         star_Z = star_Z,
                         n_stars = n_stars)
 
-<<<<<<< HEAD
-        #Generate initial inner disk arrays for objects that end up in the inner disk. 
-=======
 
         #Generate initial inner disk arrays for objects that end up in the inner disk.
->>>>>>> a1871eaf
         #Assume all drawn from prograde population for now.
         inner_disk_locations = []
         inner_disk_masses =[]
