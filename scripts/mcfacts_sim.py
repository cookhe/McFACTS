--- conflicted
+++ resolved
@@ -317,42 +317,9 @@
                                    new_disk_inner_outer=np.zeros(stars.num))
 
         # Writing initial parameters to file
-<<<<<<< HEAD
-        stars.to_file(os.path.join(opts.work_directory, f"gal{galaxy_zfilled_str}/initial_params_star.dat"))
-        blackholes.to_file(os.path.join(opts.work_directory, f"gal{galaxy_zfilled_str}/initial_params_bh.dat"))
-        
-        # Assume any star with mass above 100 Msun immediately explodes and turns into a BH
-        stars_bh_id_num = stars.id_num[stars.mass > 100]
-        new_bh_spin = setupdiskblackholes.setup_disk_blackholes_spins(
-                len(stars_bh_id_num),
-                opts.nsc_bh_spin_dist_mu, opts.nsc_bh_spin_dist_sigma)
-        new_bh_spin_angle = setupdiskblackholes.setup_disk_blackholes_spin_angles(
-                len(stars_bh_id_num),
-                new_bh_spin)
-        new_bh_orb_ang_mom = setupdiskblackholes.setup_disk_blackholes_orb_ang_mom(
-                len(stars_bh_id_num))
-        blackholes.add_blackholes(new_id_num=stars_bh_id_num,
-                                  new_mass=stars.at_id_num(stars_bh_id_num, "mass"),
-                                  new_spin=new_bh_spin,
-                                  new_spin_angle=new_bh_spin_angle,
-                                  new_orb_a=stars.at_id_num(stars_bh_id_num, "orb_a"),
-                                  new_orb_inc=stars.at_id_num(stars_bh_id_num, "orb_inc"),
-                                  new_orb_ang_mom=new_bh_orb_ang_mom,
-                                  new_orb_ecc=stars.at_id_num(stars_bh_id_num, "orb_ecc"),
-                                  new_orb_arg_periapse=stars.at_id_num(stars_bh_id_num, "orb_arg_periapse"),
-                                  new_gen=stars.at_id_num(stars_bh_id_num, "gen"),
-                                  new_galaxy=stars.at_id_num(stars_bh_id_num, "galaxy"),
-                                  new_time_passed=stars.at_id_num(stars_bh_id_num, "time_passed"))
-
-        # Remove from stars and update filing cabinet
-        stars.remove_id_num(stars_bh_id_num)
-        filing_cabinet.update(stars_bh_id_num, "category", np.zeros(len(stars_bh_id_num)))
-        filing_cabinet.update(stars_bh_id_num, "size", np.full(len(stars_bh_id_num), -1))
-=======
         if opts.flag_add_stars:
             stars.to_txt(os.path.join(opts.work_directory, f"gal{galaxy_zfilled_str}/initial_params_star.dat"))
         blackholes.to_txt(os.path.join(opts.work_directory, f"gal{galaxy_zfilled_str}/initial_params_bh.dat"))
->>>>>>> 3b08bd81
 
         # Generate initial inner disk arrays for objects that end up in the inner disk. 
         # This is to track possible EMRIs--we're tossing things in these arrays
