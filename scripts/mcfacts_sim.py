#!/usr/bin/env python3
import os
from os.path import isfile, isdir
from pathlib import Path

import numpy as np
import scipy.interpolate

from mcfacts.inputs import ReadInputs
from importlib import resources as impresources
from mcfacts.inputs import data as input_data
from mcfacts.mcfacts_random_state import reset_random, rng
from mcfacts.objects.agnobject import AGNBlackHole, AGNFilingCabinet

from mcfacts.setup import setupdiskblackholes, initializediskstars
from mcfacts.physics.migration.type1 import type1
from mcfacts.physics.accretion.eddington import changebhmass, changestarsmass
from mcfacts.physics.accretion.torque import changebh, changestars
from mcfacts.physics.feedback.hankla21 import feedback_hankla21, feedback_hankla21_stars
from mcfacts.physics.dynamics import dynamics
from mcfacts.physics.eccentricity import orbital_ecc
from mcfacts.physics.binary.formation import hillsphere, add_new_binary
from mcfacts.physics.binary.evolve import evolve
from mcfacts.physics.binary.harden import baruteau11
from mcfacts.physics.binary.merge import tichy08, chieff, tgw
from mcfacts.physics.disk_capture import crude_retro_evol
from mcfacts.outputs import mergerfile

binary_field_names = "R1 R2 M1 M2 a1 a2 theta1 theta2 sep com t_gw merger_flag t_mgr  gen_1 gen_2  bin_ang_mom bin_ecc bin_incl bin_orb_ecc nu_gw h_bin"
binary_stars_field_names = "R1 R2 M1 M2 R1_star R2_star a1 a2 theta1 theta2 sep com t_gw merger_flag t_mgr  gen_1 gen_2  bin_ang_mom bin_ecc bin_incl bin_orb_ecc nu_gw h_bin"
merger_field_names = ' '.join(mergerfile.names_rec)

# Do not change this line EVER
DEFAULT_INI = impresources.files(input_data) / "model_choice.ini"
bh_initial_field_names = "disk_location mass spin spin_angle orb_ang_mom orb_ecc orb_incl"
# Feature in testing do not use unless you know what you're doing.

assert DEFAULT_INI.is_file()

FORBIDDEN_ARGS = [
    "disk_radius_outer",
    "disk_radius_max_pc",
    "disk_radius_inner",
    ]


def arg():
    import argparse
    # parse command line arguments
    parser = argparse.ArgumentParser()
    # General
    parser.add_argument("--bin_num_max", default=1000, type=int)
    parser.add_argument("--fname-ini", help="Filename of configuration file",
                        default=DEFAULT_INI, type=str)
    parser.add_argument("--fname-output-mergers", default="output_mergers.dat",
                        help="output merger file (if any)", type=str)
    parser.add_argument("--fname-snapshots-bh",
                        default="output_bh_[single|binary]_$(index).dat",
                        help="output of BH index file ")
    parser.add_argument("--no-snapshots", action='store_true')
    parser.add_argument("--verbose", action='store_true')
    parser.add_argument("-w", "--work-directory",
                        default=Path().parent.resolve(),
                        help="Set the working directory for saving output. Default: current working directory",
                        type=str
                        )
    parser.add_argument("--seed", type=int, default=None,
                        help="Set the random seed. Randomly sets one if not passed. Default: None")
    parser.add_argument("--fname-log", default="mcfacts_sim.log", type=str,
                        help="Specify a file to save the arguments for mcfacts")

    # Add inifile arguments
    # Read default inifile
    _variable_inputs = ReadInputs.ReadInputs_ini(DEFAULT_INI, False)
    # Loop the arguments
    for name in _variable_inputs:
        # Skip CL read of forbidden arguments
        if name in FORBIDDEN_ARGS:
            continue
        _metavar = name
        _opt = "--%s" % (name)
        _default = _variable_inputs[name]
        _dtype = type(_variable_inputs[name])
        parser.add_argument(_opt,
                            default=_default,
                            type=_dtype,
                            metavar=_metavar,
                            )

    # Parse arguments
    opts = parser.parse_args()
    # Check that the inifile exists
    assert isfile(opts.fname_ini)
    # Convert to path objects
    opts.fname_ini = Path(opts.fname_ini)
    assert opts.fname_ini.is_file()
    opts.fname_snapshots_bh = Path(opts.fname_snapshots_bh)
    opts.fname_output_mergers = Path(opts.fname_output_mergers)

    # Parse inifile
    print("opts.fname_ini", opts.fname_ini)
    # Read inifile
    variable_inputs = ReadInputs.ReadInputs_ini(opts.fname_ini, opts.verbose)
    print("variable_inputs", variable_inputs)
    # Hidden variable inputs
    print("_variable_inputs", _variable_inputs)
    # raise Exception
    # Okay, this is important. The priority of input arguments is:
    # command line > specified inifile > default inifile
    for name in variable_inputs:
        # Check for args not in parser. These were generated or changed in ReadInputs.py
        if not hasattr(opts, name):
            setattr(opts, name, variable_inputs[name])
            continue
        # Check for args not in the default_ini file
        if getattr(opts, name) != _variable_inputs[name]:
            # This is the case where the user has set the value of an argument
            # from the command line. We don't want to argue with the user.
            pass
        else:
            # This is the case where the user has not set the value of an
            # argument from the command line.
            # We can overwrite the default value with the inifile value
            setattr(opts, name, variable_inputs[name])
    # Case 3: if an attribute is in the default infile,
    #   and not the specified inifile,
    #   it remains unaltered.

    if opts.verbose:
        for item in opts.__dict__:
            print(item, getattr(opts, item))
    print("variable_inputs", variable_inputs)
    # raise Exception
    # Get the user-defined or default working directory / output location
    opts.work_directory = Path(opts.work_directory).resolve()
    if not isdir(opts.work_directory):
        os.mkdir(opts.work_directory)
    assert opts.work_directory.is_dir()
    try:  # check if working directory for output exists
        os.stat(opts.work_directory)
    except FileNotFoundError as e:
        raise e
    print(f"Output will be saved to {opts.work_directory}")

    # Get the parent path to this file and cd to that location for runtime
    opts.runtime_directory = Path(__file__).parent.resolve()
    assert opts.runtime_directory.is_dir()
    os.chdir(opts.runtime_directory)

    # set the seed for random number generation and reproducibility if not user-defined
    if opts.seed is None:
        opts.seed = np.random.randint(low=0, high=int(1e18), dtype=np.int_)
        print(f'Random number generator seed set to: {opts.seed}')

    # Write parameters to log file
    with open(opts.work_directory / opts.fname_log, 'w') as F:
        for item in opts.__dict__:
            line = "%s = %s\n" % (item, str(opts.__dict__[item]))
            F.write(line)
    return opts


def main():
    """
    """
    # Setting up automated input parameters
    # see IOdocumentation.txt for documentation of variable names/types/etc.
    opts = arg()
    # Disk surface density (in kg/m^2) is a function of radius, where radius is in r_g
    # Disk aspect ratio is a function of radius, where radius is in r_g
    disk_surface_density, disk_aspect_ratio = \
        ReadInputs.construct_disk_interp(opts.smbh_mass,
                                         opts.disk_radius_outer,
                                         opts.disk_model_name,
                                         opts.disk_alpha_viscosity,
                                         opts.disk_bh_eddington_ratio,
                                         disk_radius_max_pc=opts.disk_radius_max_pc,
                                         flag_use_pagn=opts.flag_use_pagn,
                                         verbose=opts.verbose
                                         )

    merged_bh_array_pop = []
    surviving_bh_array_pop = []
    emris_array_pop = []

    gw_array_pop = []
    print("opts.__dict__", opts.__dict__)
    print("opts.smbh_mass", opts.smbh_mass)
    print("opts.fraction_bin_retro", opts.fraction_bin_retro)

    for iteration in range(opts.iteration_num):
        print("Iteration", iteration)
        # Set random number generator for this run with incremented seed
        reset_random(opts.seed+iteration)

        # Make subdirectories for each iteration
        # Fills run number with leading zeros to stay sequential
        iteration_zfilled_str = f"{iteration:>0{int(np.log10(opts.iteration_num))+1}}"
        try:  # Make subdir, exit if it exists to avoid clobbering.
            os.makedirs(os.path.join(opts.work_directory, f"run{iteration_zfilled_str}"), exist_ok=False)
        except FileExistsError:
            raise FileExistsError(f"Directory \'run{iteration_zfilled_str}\' exists. Exiting so I don't delete your data.")

        # can index other parameter lists here if needed.
        # Housekeeping for array initialization
        temp_emri_array = np.zeros(7)
        emri_array = np.zeros(7)
        temp_bbh_gw_array = np.zeros(7)
        bbh_gw_array = np.zeros(7)

        # Fractional rate of mass growth per year set to
        # the Eddington rate(2.3e-8/yr)
        disk_bh_eddington_mass_growth_rate = 2.3e-8
        # minimum spin angle resolution
        # (ie less than this value gets fixed to zero)
        # e.g 0.02 rad=1deg
        disk_bh_spin_resolution_min = 0.02

        # Set up number of BH in disk
        disk_bh_num = setupdiskblackholes.setup_disk_nbh(
            opts.nsc_mass,
            opts.nsc_ratio_bh_num_star_num,
            opts.nsc_ratio_bh_mass_star_mass,
            opts.nsc_radius_outer,
            opts.nsc_density_index_outer,
            opts.smbh_mass,
            opts.disk_radius_outer,
            opts.disk_aspect_ratio_avg,
            opts.nsc_radius_crit,
            opts.nsc_density_index_inner,
        )

        # generate initial BH parameter arrays
        print("Generate initial BH parameter arrays")
        bh_initial_locations = setupdiskblackholes.setup_disk_blackholes_location(
                disk_bh_num, opts.disk_radius_outer)
        bh_initial_masses = setupdiskblackholes.setup_disk_blackholes_masses(
                disk_bh_num,
                opts.nsc_bh_imf_mode, opts.nsc_bh_imf_mass_max, opts.nsc_bh_imf_powerlaw_index)
        bh_initial_spins = setupdiskblackholes.setup_disk_blackholes_spins(
                disk_bh_num,
                opts.nsc_bh_spin_dist_mu, opts.nsc_bh_spin_dist_sigma)
        bh_initial_spin_angles = setupdiskblackholes.setup_disk_blackholes_spin_angles(
                disk_bh_num,
                bh_initial_spins)
        bh_initial_orb_ang_mom = setupdiskblackholes.setup_disk_blackholes_orb_ang_mom(
                disk_bh_num)
        if opts.flag_orb_ecc_damping == 1:
            bh_initial_orb_ecc = setupdiskblackholes.setup_disk_blackholes_eccentricity_uniform(disk_bh_num, opts.disk_bh_orb_ecc_max_init)
        else:
            bh_initial_orb_ecc = setupdiskblackholes.setup_disk_blackholes_circularized(disk_bh_num, opts.disk_bh_pro_orb_ecc_crit)

        # KN: should the inclination function be called in AGNBlackhole init since it takes other parameters of the BHs?
        bh_initial_orb_incl = setupdiskblackholes.setup_disk_blackholes_incl(disk_bh_num, bh_initial_locations, bh_initial_orb_ang_mom, disk_aspect_ratio)
        bh_initial_orb_arg_periapse = setupdiskblackholes.setup_disk_blackholes_arg_periapse(disk_bh_num)

        # Initialize black holes
        blackholes = AGNBlackHole(mass=bh_initial_masses,
                                  spin=bh_initial_spins,
                                  spin_angle=bh_initial_spin_angles,
                                  orb_a=bh_initial_locations,
                                  orb_inc=bh_initial_orb_incl,
                                  orb_ecc=bh_initial_orb_ecc,
                                  orb_arg_periapse=bh_initial_orb_arg_periapse,
                                  smbh_mass=opts.smbh_mass,
                                  obj_num=disk_bh_num)

        # Initialize stars
        stars, disk_star_num = initializediskstars.init_single_stars(opts, id_start_val=blackholes.id_num.max()+1)
        print('disk_bh_num = {}, disk_star_num = {}'.format(disk_bh_num, disk_star_num))

        filing_cabinet = AGNFilingCabinet(category=np.full(blackholes.mass.shape, 0),
                                          agnobj=blackholes
                                          )
        filing_cabinet.add_objects(create_id=False, new_id_num=stars.id_num, new_category=np.full(stars.mass.shape, 2),
                                   new_direction=np.full(stars.mass.shape, 0),
                                   new_mass=stars.mass,
                                   new_spin=stars.spin,
                                   new_spin_angle=stars.spin_angle,
                                   new_orb_a=stars.orb_a,
                                   new_orb_inc=stars.orb_inc,
                                   new_orb_ang_mom=stars.orb_ang_mom,
                                   new_orb_ecc=stars.orb_ecc,
                                   new_orb_arg_periapse=stars.orb_arg_periapse,
                                   new_gen=stars.gen)

        # Generate initial inner disk arrays for objects that end up in the inner disk. 
        # This is to track possible EMRIs--we're tossing things in these arrays
        #  that end up with semi-major axis < 50rg
        # Assume all drawn from prograde population for now.
        #   SF: Is this assumption important here? Where does it come up?

        inner_disk_locations = []
        inner_disk_masses = []
        inner_disk_spins = []
        inner_disk_spin_angles = []
        inner_disk_orb_ecc = []
        inner_disk_orb_inc = []
        inner_disk_gens = []

        # Housekeeping: Set up time
        time_init = 0.0
        time_final = opts.timestep_duration_yr*opts.timestep_num

        # Find prograde BH orbiters. Identify BH with orb. ang mom > 0 (orb_ang_mom is only ever +1 or -1)
        prograde_bh_indices = np.where(blackholes.orb_ang_mom > 0)
        prograde_bh_id_num = np.take(blackholes.id_num, prograde_bh_indices)
        blackholes_pro = blackholes.copy()
        blackholes_pro.keep_objects(prograde_bh_indices)

        # Update filing cabinet
        filing_cabinet.change_direction(prograde_bh_id_num, np.ones(blackholes_pro.mass.shape))

        # Find prograde star orbiters.
        prograde_star_indices = np.where(stars.orb_ang_mom > 0)
        prograde_star_id_num = np.take(stars.id_num, prograde_star_indices)
        stars_pro = stars.copy()
        stars_pro.keep_objects(prograde_star_indices)

        # Update filing cabinet
        filing_cabinet.change_direction(prograde_star_id_num, np.ones(stars_pro.mass.shape))

        # Find retrograde black holes
        retrograde_bh_indices = np.where(blackholes.orb_ang_mom < 0)
        blackholes_retro = blackholes.copy()
        blackholes_retro.keep_objects(retrograde_bh_indices)
        retrograde_bh_id_num = np.take(blackholes.id_num, retrograde_bh_indices)

        # Update filing cabinet
        filing_cabinet.change_direction(retrograde_bh_id_num, np.full(blackholes_retro.mass.shape, -1))

        # Find retrograde stars
        retrograde_star_indices = np.where(stars.orb_ang_mom < 0)
        stars_retro = stars.copy()
        stars_retro.keep_objects(retrograde_star_indices)
        retrograde_star_id_num = np.take(stars.id_num, retrograde_star_indices)

        # Update filing cabinet
        filing_cabinet.change_direction(retrograde_star_id_num, np.full(stars_retro.mass.shape, -1))

        # Writing initial parameters to file
        stars.to_file(os.path.join(opts.work_directory, f"run{iteration_zfilled_str}/initial_params_star.dat"))
        blackholes.to_file(os.path.join(opts.work_directory, f"run{iteration_zfilled_str}/initial_params_bh.dat"))

        # Housekeeping:
        # Number of binary properties that we want to record (e.g. R1,R2,M1,M2,a1,a2,theta1,theta2,sep,com,t_gw,merger_flag,time of merger, gen_1,gen_2, bin_ang_mom, bin_ecc, bin_incl,bin_orb_ecc, nu_gw, h_bin)
        bin_properties_num = len(binary_field_names.split())+1
        bin_index = 0
        bin_num_total = 0
        number_of_mergers = 0
        frac_bin_retro = opts.fraction_bin_retro

        # Set up EMRI output array with properties we want to record (iteration, time, R,M,e,h_char,f_gw)
        num_of_emri_properties = 7
        nemri = 0

        # Set up BBH gw array with properties we want to record (iteration, time, sep, Mb, eb(around c.o.m.),h_char,f_gw)
        # Set up empty list of indices of BBH to track
        bbh_gw_indices = []
        num_of_bbh_gw_properties = 7
        nbbhgw = 0
        num_bbh_gw_tracked = 0

        # Set up empty initial Binary array
        # Initially all zeros, then add binaries plus details as appropriate
        binary_bh_array = np.zeros((bin_properties_num, opts.bin_num_max))

        # Set up normalization for t_gw (SF: I do not like this way of handling, flag for update)
        time_gw_normalization = tgw.normalize_tgw(opts.smbh_mass)
        print("Scale of t_gw (yrs)=", time_gw_normalization)

        # Set up merger array (identical to binary array)
        merger_array = np.zeros((bin_properties_num, opts.bin_num_max))

        # Set up output array (mergerfile)
        nprop_mergers = len(mergerfile.names_rec)
        merged_bh_array = np.zeros((nprop_mergers, opts.bin_num_max))

        # Multiple AGN episodes:
        # If you want to use the output of a previous AGN simulation as an input to another AGN phase
        # Make sure you have a file 'recipes/prior_model_name_population.dat' so that ReadInputs can take it in
        # and in your .ini file set switch prior_agn = 1.0.
        # Initial orb ecc is prior_ecc_factor*uniform[0,0.99]=[0,0.33] for prior_ecc_factor=0.3 (default)
        # SF: No promises this handles retrograde orbiters correctly yet
        if opts.flag_prior_agn == 1.0:

            prior_radii, prior_masses, prior_spins, prior_spin_angles, prior_gens \
                = ReadInputs.ReadInputs_prior_mergers()

            bh_pro_num = blackholes_pro.orb_a.size

            prior_indices = setupdiskblackholes.setup_prior_blackholes_indices(bh_pro_num, prior_radii)
            prior_indices = prior_indices.astype('int32')
            blackholes_pro.keep_objects(prior_indices)

            print("prior indices", prior_indices)
            print("prior locations", blackholes_pro.orb_a)
            print("prior gens", blackholes_pro.gen)
            prior_ecc_factor = 0.3
            blackholes_pro.orb_ecc = setupdiskblackholes.setup_disk_blackholes_eccentricity_uniform_modified(prior_ecc_factor, bh_pro_num)
            print("prior ecc", blackholes_pro.orb_ecc)

        # Start Loop of Timesteps
        print("Start Loop!")
        time_passed = time_init
        print("Initial Time(yrs) = ", time_passed)

        bh_mergers_current_num = 0
        timestep_current_num = 0

        while time_passed < time_final:
            # Record
            if not (opts.no_snapshots):

                if (opts.verbose):
                    blackholes_pro.to_file(os.path.join(opts.work_directory, f"run{iteration_zfilled_str}/output_bh_single_{timestep_current_num}.dat"))
                    blackholes_retro.to_file(os.path.join(opts.work_directory, f"run{iteration_zfilled_str}/output_bh_single_retro_{timestep_current_num}.dat"))
                    stars_pro.to_file(os.path.join(opts.work_directory, f"run{iteration_zfilled_str}/output_stars_single_{timestep_current_num}.dat"))
                    stars_retro.to_file(os.path.join(opts.work_directory, f"run{iteration_zfilled_str}/output_stars_single_retro_{timestep_current_num}.dat"))
                    
                    # Binary output: does not work
                    np.savetxt(
                        os.path.join(opts.work_directory, f"run{iteration_zfilled_str}/output_bh_binary_{timestep_current_num}.dat"),
                        binary_bh_array[:, :bh_mergers_current_num+1].T,
                        header=binary_field_names
                    )

                timestep_current_num += 1

            # Order of operations:        
            # No migration until orbital eccentricity damped to e_crit 
            # 1. check orb. eccentricity to see if any prograde_bh_location BH have orb. ecc. <e_crit.
            #    Create array prograde_bh_location_ecrit for those (mask prograde_bh_locations?)
            #       If yes, migrate those BH.
            #       All other BH, damp ecc and spin *down* BH (retrograde accretion), accrete mass.
            # 2. Run close encounters only on those prograde_bh_location_ecrit members.
        
            # Migrate
            # First if feedback present, find ratio of feedback heating torque to migration torque
            if opts.flag_thermal_feedback > 0:
                ratio_heat_mig_torques_agnobj = feedback_hankla21.feedback_hankla(
                    blackholes_pro.orb_a, disk_surface_density, opts.disk_bh_eddington_ratio, opts.disk_alpha_viscosity)
            else:
                ratio_heat_mig_torques_agnobj = np.ones(len(blackholes_pro.orb_a))

            # now for stars
            ratio_heat_mig_stars_torques = feedback_hankla21_stars.feedback_hankla_stars(
                stars_pro.orb_a, disk_surface_density, opts.disk_star_eddington_ratio, opts.disk_alpha_viscosity
            )

            # then migrate as usual
            blackholes_pro.orb_a = type1.type1_migration(
                opts.smbh_mass,
                blackholes_pro.orb_a,
                blackholes_pro.mass,
                disk_surface_density,
                disk_aspect_ratio,
                opts.timestep_duration_yr,
                ratio_heat_mig_torques_agnobj,
                opts.disk_radius_trap,
                blackholes_pro.orb_ecc,
                opts.disk_bh_pro_orb_ecc_crit
            )

            # Accrete
            blackholes_pro.mass = changebhmass.change_mass(
                blackholes_pro.mass,
                opts.disk_bh_eddington_ratio,
                disk_bh_eddington_mass_growth_rate,
                opts.timestep_duration_yr
            )

            # Spin up
            blackholes_pro.spin = changebh.change_spin_magnitudes(
                blackholes_pro.spin,
                opts.disk_bh_eddington_ratio,
                opts.disk_bh_torque_condition,
                opts.timestep_duration_yr,
                blackholes_pro.orb_ecc,
                opts.disk_bh_pro_orb_ecc_crit,
            )

            # Torque spin angle
            blackholes_pro.spin_angle = changebh.change_spin_angles(
                blackholes_pro.spin_angle,
                opts.disk_bh_eddington_ratio,
                opts.disk_bh_torque_condition,
                disk_bh_spin_resolution_min,
                opts.timestep_duration_yr,
                blackholes_pro.orb_ecc,
                opts.disk_bh_pro_orb_ecc_crit
            )

            # Damp BH orbital eccentricity
            blackholes_pro.orb_ecc = orbital_ecc.orbital_ecc_damping(
                opts.smbh_mass,
                blackholes_pro.orb_a,
                blackholes_pro.mass,
                disk_surface_density,
                disk_aspect_ratio,
                blackholes_pro.orb_ecc,
                opts.timestep_duration_yr,
                opts.disk_bh_pro_orb_ecc_crit,
            )

            # Now do retrograde singles--change semi-major axis
            #   note this is dyn friction only, not true 'migration'
            # change retrograde eccentricity (some damping, some pumping)
            # damp orbital inclination
            blackholes_retro.orb_ecc, blackholes_retro.orb_a, blackholes_retro.orb_inc = crude_retro_evol.crude_retro_bh(
                opts.smbh_mass,
                blackholes_retro.mass,
                blackholes_retro.orb_a,
                blackholes_retro.orb_ecc,
                blackholes_retro.orb_inc,
                blackholes_retro.orb_arg_periapse,
                disk_surface_density,
                opts.timestep_duration_yr
            )

            # and now stars

            # Locations
            stars_pro.orb_a = type1.type1_migration(
                opts.smbh_mass,
                stars_pro.orb_a,
                stars_pro.mass,
                disk_surface_density,
                disk_aspect_ratio,
                opts.timestep_duration_yr,
                ratio_heat_mig_stars_torques,
                opts.disk_radius_trap,
                stars_pro.orb_ecc,
                opts.disk_bh_pro_orb_ecc_crit
            )
            
            # Accrete
            stars_pro.mass = changestarsmass.change_mass(
                stars_pro.mass,
                opts.disk_star_eddington_ratio,
                disk_bh_eddington_mass_growth_rate,  # do we need to alter this for stars?
                opts.timestep_duration_yr
            )
            # Spin up
            stars_pro.spin = changestars.change_spin_magnitudes(
                stars_pro.spin,
                opts.disk_star_eddington_ratio,
                opts.disk_bh_torque_condition,
                opts.timestep_duration_yr,
                stars_pro.orb_ecc,
                opts.disk_bh_pro_orb_ecc_crit,
            )

            # Torque spin angle
            stars_pro.spin_angle = changestars.change_spin_angles(
                stars_pro.spin_angle,
                opts.disk_star_eddington_ratio,
                opts.disk_bh_torque_condition,
                disk_bh_spin_resolution_min,
                opts.timestep_duration_yr,
                stars_pro.orb_ecc,
                opts.disk_bh_pro_orb_ecc_crit
            )

            # Damp stars orbital eccentricity
            stars_pro.orb_ecc = orbital_ecc.orbital_ecc_damping(
                opts.smbh_mass,
                stars_pro.orb_a,
                stars_pro.mass,
                disk_surface_density,
                disk_aspect_ratio,
                stars_pro.orb_ecc,
                opts.timestep_duration_yr,
                opts.disk_bh_pro_orb_ecc_crit,
            )

            # Now do retrograde singles--change semi-major axis
            #   note this is dyn friction only, not true 'migration'
            # change retrograde eccentricity (some damping, some pumping)
            # damp orbital inclination
            
            # This is not working for retrograde stars, just says parameters are unreliable
            # stars_retro.orb_ecc, stars_retro.orb_a, stars_retro.orb_inc = crude_retro_evol.crude_retro_bh(
            #     opts.smbh_mass,
            #     stars_retro.mass,
            #     stars_retro.orb_a,
            #     stars_retro.orb_ecc,
            #     stars_retro.orb_inc,
            #     stars_retro.orb_arg_periapse,
            #     disk_surface_density,
            #     opts.timestep_duration_yr
            # )

            # Perturb eccentricity via dynamical encounters
            if opts.flag_dynamic_enc > 0:
                prograde_bh_locn_orb_ecc = dynamics.circular_singles_encounters_prograde(
                    rng,
                    opts.smbh_mass,
                    blackholes_pro.orb_a,
                    blackholes_pro.mass,
                    disk_surface_density,
                    disk_aspect_ratio,
                    blackholes_pro.orb_ecc,
                    opts.timestep_duration_yr,
                    opts.disk_bh_pro_orb_ecc_crit,
                    opts.delta_energy_strong,
                )
                blackholes_pro.orb_a = prograde_bh_locn_orb_ecc[0][0]
                blackholes_pro.orb_ecc = prograde_bh_locn_orb_ecc[1][0]
                
                stars_pro_locn_orb_ecc = dynamics.circular_singles_encounters_prograde(
                    rng,
                    opts.smbh_mass,
                    stars_pro.orb_a,
                    stars_pro.mass,
                    disk_surface_density,
                    disk_aspect_ratio,
                    stars_pro.orb_ecc,
                    opts.timestep_duration_yr,
                    opts.disk_bh_pro_orb_ecc_crit,
                    opts.delta_energy_strong,
                )
                stars_pro.orb_a = stars_pro_locn_orb_ecc[0][0]
                stars_pro.orb_ecc = stars_pro_locn_orb_ecc[1][0]
            
            # Do things to the binaries--first check if there are any:
            if bin_index > 0:
                # First check that binaries are real. Discard any columns where the location or the mass is 0.
                # SF: I believe this step is handling an error checking thing that may have been
                #     set up in the previous timeloop if e.g. a binary either merged or was ionized?
                #     Please explain what this is and how it works right here?
                reality_flag = evolve.reality_check(binary_bh_array, bin_index, bin_properties_num)
                if reality_flag >= 0:
                    # One of the key parameter (mass or location is zero). Not real. Delete binary. Remove column at index = ionization_flag
                    binary_bh_array = np.delete(binary_bh_array, reality_flag, 1)
                    bin_index = bin_index - 1
                else:
                    # If there are still binaries after this, evolve them.
                    # If there are binaries, evolve them
                    # Damp binary orbital eccentricity
                    binary_bh_array = orbital_ecc.orbital_bin_ecc_damping(
                        opts.smbh_mass,
                        binary_bh_array,
                        disk_surface_density,
                        disk_aspect_ratio,
                        opts.timestep_duration_yr,
                        opts.disk_bh_pro_orb_ecc_crit
                    )
                    if (opts.flag_dynamic_enc > 0):
                        # Harden/soften binaries via dynamical encounters
                        # Harden binaries due to encounters with circular singletons (e.g. Leigh et al. 2018)
                        binary_bh_array = dynamics.circular_binaries_encounters_circ_prograde(
                            rng,
                            opts.smbh_mass,
                            blackholes_pro.orb_a,
                            blackholes_pro.mass,
                            blackholes_pro.orb_ecc,
                            opts.timestep_duration_yr,
                            opts.disk_bh_pro_orb_ecc_crit,
                            opts.delta_energy_strong,
                            binary_bh_array,
                            bin_index
                        )

                        # Soften/ ionize binaries due to encounters with eccentric singletons
                        binary_bh_array = dynamics.circular_binaries_encounters_ecc_prograde(
                            rng,
                            opts.smbh_mass,
                            blackholes_pro.orb_a,
                            blackholes_pro.mass,
                            blackholes_pro.orb_ecc,
                            opts.timestep_duration_yr,
                            opts.disk_bh_pro_orb_ecc_crit,
                            opts.delta_energy_strong,
                            binary_bh_array,
                            bin_index
                        )
                    # Harden binaries via gas
                    # Choose between Baruteau et al. 2011 gas hardening, or gas hardening from LANL simulations. To do: include dynamical hardening/softening from encounters
                    binary_bh_array = baruteau11.bin_harden_baruteau(
                        binary_bh_array,
<<<<<<< HEAD
                        opts.mass_smbh,
                        opts.timestep,
                        norm_t_gw,
=======
                        bin_properties_num,
                        opts.smbh_mass,
                        opts.timestep_duration_yr,
                        time_gw_normalization,
                        bin_index,
>>>>>>> a8a4f992
                        time_passed,
                    )
                    # Check closeness of binary. Are black holes at merger condition separation
                    binary_bh_array = evolve.contact_check(binary_bh_array, bin_index, opts.smbh_mass)
                    # Accrete gas onto binary components
                    binary_bh_array = evolve.change_bin_mass(
                        binary_bh_array,
                        opts.disk_bh_eddington_ratio,
                        disk_bh_eddington_mass_growth_rate,
                        opts.timestep_duration_yr,
                        bin_properties_num,
                        bin_index
                    )
                    # Spin up binary components
                    binary_bh_array = evolve.change_bin_spin_magnitudes(
                        binary_bh_array,
                        opts.disk_bh_eddington_ratio,
                        opts.disk_bh_torque_condition,
                        opts.timestep_duration_yr,
                        bin_properties_num,
                        bin_index
                    )
                    # Torque angle of binary spin components
                    binary_bh_array = evolve.change_bin_spin_angles(
                        binary_bh_array,
                        opts.disk_bh_eddington_ratio,
                        opts.disk_bh_torque_condition,
                        disk_bh_spin_resolution_min,
                        opts.timestep_duration_yr,
                        bin_properties_num,
                        bin_index
                    )

                    if (opts.flag_dynamic_enc > 0):
                        # Spheroid encounters
                        binary_bh_array = dynamics.bin_spheroid_encounter(
                            rng,
                            opts.smbh_mass,
                            opts.timestep_duration_yr,
                            binary_bh_array,
                            time_passed,
                            bin_index,
                            opts.nsc_bh_imf_powerlaw_index,
                            opts.nsc_bh_imf_mode,
                            opts.delta_energy_strong,
                            opts.nsc_spheroid_normalization
                        )

                    if (opts.flag_dynamic_enc > 0):
                        # Recapture bins out of disk plane
                        binary_bh_array = dynamics.bin_recapture(
                            bin_index,
                            binary_bh_array,
                            opts.timestep_duration_yr
                        )

                    # Migrate binaries
                    # First if feedback present, find ratio of feedback heating torque to migration torque
                    if opts.flag_thermal_feedback > 0:
                        ratio_heat_mig_torques_bin_com = evolve.com_feedback_hankla(
                            binary_bh_array,
                            disk_surface_density,
                            opts.disk_bh_eddington_ratio,
                            opts.disk_alpha_viscosity
                        )
                    else:
                        ratio_heat_mig_torques_bin_com = np.ones(len(binary_bh_array[9, :]))

                    # Migrate binaries center of mass
                    binary_bh_array = evolve.bin_migration(
                        opts.smbh_mass,
                        binary_bh_array,
                        disk_surface_density,
                        disk_aspect_ratio,
                        opts.timestep_duration_yr,
                        ratio_heat_mig_torques_bin_com,
                        opts.disk_radius_trap,
                        opts.disk_bh_pro_orb_ecc_crit
                    )

                    # Test to see if any binaries separation is O(1r_g)
                    # If so, track them for GW freq, strain.
                    # Minimum BBH separation (in units of r_g)
                    min_bbh_gw_separation = 2.0
                    # If there are binaries AND if any separations are < min_bbh_gw_separation
                    bbh_gw_indices = np.where((binary_bh_array[8, :] < min_bbh_gw_separation) & (binary_bh_array[8, :] > 0))
                    
                    # If bbh_indices exists (ie is not empty)
                    if bbh_gw_indices:
                        # 1st time around.
                        if num_bbh_gw_tracked == 0:
                            old_bbh_gw_freq = 9.e-7*np.ones(np.size(bbh_gw_indices, 1))    
                        if num_bbh_gw_tracked > 0:
                            old_bbh_gw_freq = bbh_gw_freq

                        num_bbh_gw_tracked = np.size(bbh_gw_indices, 1)
                        nbbhgw = nbbhgw + num_bbh_gw_tracked
                        
                        # Now update BBH & generate NEW frequency & evolve  
                        
                        bbh_gw_strain, bbh_gw_freq = evolve.bbh_gw_params(
                            binary_bh_array,
                            bbh_gw_indices,
                            opts.smbh_mass,
                            opts.timestep_duration_yr,
                            old_bbh_gw_freq
                        )
                        
                        if num_bbh_gw_tracked == 1:
                            index = bbh_gw_indices[0]

                            temp_bbh_gw_array[0] = iteration
                            temp_bbh_gw_array[1] = time_passed
                            temp_bbh_gw_array[2] = binary_bh_array[8, index]
                            temp_bbh_gw_array[3] = binary_bh_array[2, index] + binary_bh_array[3, index]
                            temp_bbh_gw_array[4] = binary_bh_array[13, index]
                            temp_bbh_gw_array[5] = bbh_gw_strain
                            temp_bbh_gw_array[6] = bbh_gw_freq

                            bbh_gw_array = np.vstack((bbh_gw_array, temp_bbh_gw_array))

                        if num_bbh_gw_tracked > 1:
                            index = 0
                            for i in range(0, num_bbh_gw_tracked-1):

                                index = bbh_gw_indices[0][i]

                                # Record: iteration, time_passed, bin sep, bin_mass, bin_ecc(around c.o.m.),bin strain, bin freq       
                                temp_bbh_gw_array[0] = iteration
                                temp_bbh_gw_array[1] = time_passed
                                temp_bbh_gw_array[2] = binary_bh_array[8, index]
                                temp_bbh_gw_array[3] = binary_bh_array[2, index] + binary_bh_array[3, index]
                                temp_bbh_gw_array[4] = binary_bh_array[13, index]
                                temp_bbh_gw_array[5] = bbh_gw_strain[i]
                                temp_bbh_gw_array[6] = bbh_gw_freq[i]

                                bbh_gw_array = np.vstack((bbh_gw_array, temp_bbh_gw_array))

                    # Evolve GW frequency and strain
                    binary_bh_array = evolve.evolve_gw(
                        binary_bh_array,
                        bin_index,
                        opts.smbh_mass
                    )

                    # Check and see if merger flagged during hardening (row 11, if negative)
                    merger_flags = binary_bh_array[11, :]
                    any_merger = np.count_nonzero(merger_flags)

                    # Check and see if binary ionization flag raised. 
                    ionization_flag = evolve.ionization_check(binary_bh_array, bin_index, opts.smbh_mass)
                    # Default is ionization flag = -1
                    # If ionization flag >=0 then ionize bin_array[ionization_flag,;]
                    if ionization_flag >= 0:
                        # Append 2 new BH to arrays of single BH locations, masses, spins, spin angles & gens
                        # For now add 2 new orb ecc term of 0.01. TO DO: calculate v_kick and resulting perturbation to orb ecc.
                        new_location_1 = binary_bh_array[0, ionization_flag]
                        new_location_2 = binary_bh_array[1, ionization_flag]
                        new_mass_1 = binary_bh_array[2, ionization_flag]
                        new_mass_2 = binary_bh_array[3, ionization_flag]
                        new_spin_1 = binary_bh_array[4, ionization_flag]
                        new_spin_2 = binary_bh_array[5, ionization_flag]
                        new_spin_angle_1 = binary_bh_array[6, ionization_flag]
                        new_spin_angle_2 = binary_bh_array[7, ionization_flag]
                        new_gen_1 = binary_bh_array[14, ionization_flag]
                        new_gen_2 = binary_bh_array[15, ionization_flag]
                        new_orb_ecc_1 = 0.01
                        new_orb_ecc_2 = 0.01
                        new_orb_inc_1 = 0.0
                        new_orb_inc_2 = 0.0

                        # does not have orb_arg_periapse or orb_ang_mom??
                        # orb_ang_mom is only used to separate the pro and retrograde BH so this makes sense for now
                        blackholes_pro.add_blackholes(new_mass=([new_mass_1, new_mass_2]),
                                                      new_spin=([new_spin_1, new_spin_2]),
                                                      new_spin_angle=([new_spin_angle_1, new_spin_angle_2]),
                                                      new_orb_a=([new_location_1, new_location_2]),
                                                      new_gen=([new_gen_1, new_gen_2]),
                                                      new_orb_ecc=([new_orb_ecc_1, new_orb_ecc_2]),
                                                      new_orb_inc=([new_orb_inc_1, new_orb_inc_2]),
                                                      new_orb_ang_mom=[1, 1],
                                                      new_orb_arg_periapse=[1.0, 1.0],
                                                      new_id_num=[blackholes_pro.id_num.max()+1, blackholes_pro.id_num.max()+2]
                                                      )

                        # Delete binary. Remove column at index = ionization_flag
                        binary_bh_array = np.delete(binary_bh_array, ionization_flag, 1)
                        # Reduce number of binaries
                        bin_index = bin_index - 1

                    # Test dynamics of encounters between binaries and eccentric singleton orbiters
                    # dynamics_binary_array = dynamics.circular_binaries_encounters_prograde(rng,opts.smbh_mass, prograde_bh_locations, prograde_bh_masses, disk_surf_model, disk_aspect_ratio_model, bh_orb_ecc, timestep, opts.disk_bh_pro_orb_ecc_crit, opts.delta_energy_strong,norm_tgw,bin_array,bindex,bin_properties_num)         

                    if opts.verbose:
                        print(merger_flags)
                    merger_indices = np.where(merger_flags < 0.0)
                    if isinstance(merger_indices, tuple):
                        merger_indices = merger_indices[0]
                    if opts.verbose:
                        print(merger_indices)
                    if any_merger > 0:
                        for i in range(any_merger):
                            if time_passed <= opts.timestep_duration_yr:
                                print("time_passed,loc1,loc2", time_passed, binary_bh_array[0, merger_indices[i]], binary_bh_array[1, merger_indices[i]])

                        # calculate merger properties
                            merged_mass = tichy08.merged_mass(
                                binary_bh_array[2, merger_indices[i]],
                                binary_bh_array[3, merger_indices[i]],
                                binary_bh_array[4, merger_indices[i]],
                                binary_bh_array[5, merger_indices[i]]
                            )
                            merged_spin = tichy08.merged_spin(
                                binary_bh_array[2, merger_indices[i]],
                                binary_bh_array[3, merger_indices[i]],
                                binary_bh_array[4, merger_indices[i]],
                                binary_bh_array[5, merger_indices[i]],
                                binary_bh_array[16, merger_indices[i]]
                            )
                            merged_chi_eff = chieff.chi_effective(
                                binary_bh_array[2, merger_indices[i]],
                                binary_bh_array[3, merger_indices[i]],
                                binary_bh_array[4, merger_indices[i]],
                                binary_bh_array[5, merger_indices[i]],
                                binary_bh_array[6, merger_indices[i]],
                                binary_bh_array[7, merger_indices[i]],
                                binary_bh_array[16, merger_indices[i]]
                            )
                            merged_chi_p = chieff.chi_p(
                                binary_bh_array[2, merger_indices[i]],
                                binary_bh_array[3, merger_indices[i]],
                                binary_bh_array[4, merger_indices[i]],
                                binary_bh_array[5, merger_indices[i]],
                                binary_bh_array[6, merger_indices[i]],
                                binary_bh_array[7, merger_indices[i]],
                                binary_bh_array[16, merger_indices[i]],
                                binary_bh_array[17, merger_indices[i]]
                            )
                            merged_bh_array[:, bh_mergers_current_num + i] = mergerfile.merged_bh(
                                merged_bh_array,
                                binary_bh_array,
                                merger_indices,
                                i,
                                merged_chi_eff,
                                merged_mass,
                                merged_spin,
                                nprop_mergers,
                                bh_mergers_current_num,
                                merged_chi_p,
                                time_passed
                            )
                        # do another thing
                        merger_array[:, merger_indices] = binary_bh_array[:, merger_indices]
                        # Reset merger marker to zero
                        # Remove merged binary from binary array. Delete column where merger_indices is the label.
                        binary_bh_array = np.delete(binary_bh_array, merger_indices, 1)
                
                        # Reduce number of binaries by number of mergers
                        bin_index = bin_index - len(merger_indices)
                        # Find relevant properties of merged BH to add to single BH arrays
                        num_mergers_this_timestep = len(merger_indices)
                
                        for i in range(0, num_mergers_this_timestep):
                            merged_bh_com = merged_bh_array[0, bh_mergers_current_num + i]
                            merged_mass = merged_bh_array[1, bh_mergers_current_num + i]
                            merged_spin = merged_bh_array[3, bh_mergers_current_num + i]
                            merged_spin_angle = merged_bh_array[4, bh_mergers_current_num + i]
                        # New bh generation is max of generations involved in merger plus 1
                            merged_bh_gen = np.maximum(merged_bh_array[11, bh_mergers_current_num + i], merged_bh_array[12, bh_mergers_current_num + i]) + 1.0
                        # Add to number of mergers
                        bh_mergers_current_num += len(merger_indices)
                        number_of_mergers += len(merger_indices)

                        # Append new merged BH to arrays of single BH locations, masses, spins, spin angles & gens
                        # For now add 1 new orb ecc term of 0.01. TO DO: calculate v_kick and resulting perturbation to orb ecc.
                        # no periapse
                        blackholes_pro.add_blackholes(new_mass=[merged_mass],
                                                      new_orb_a=[merged_bh_com],
                                                      new_spin=[merged_spin],
                                                      new_spin_angle=[merged_spin_angle],
                                                      new_orb_inc=[0.0],
                                                      new_orb_ang_mom=[1.0],
                                                      new_orb_ecc=[0.01],
                                                      new_gen=[merged_bh_gen],
                                                      new_orb_arg_periapse=[1.],
                                                      new_id_num=[blackholes_pro.id_num.max()+1])
                        if opts.verbose:
                            print("New BH locations", blackholes_pro.orb_a)
                        if opts.verbose:
                            print(merger_array)
                    else:
                        # No merger
                        # do nothing! hardening should happen FIRST (and now it does!)
                        if opts.verbose:
                            if bin_index > 0:  # verbose:
                                print(binary_bh_array[:, :int(bin_index)].T)  # this makes printing work as expected
            else:
                if opts.verbose:
                    print("No binaries formed yet")
                    # No Binaries present in bin_array. Nothing to do.
                # Finished evolving binaries

                # If a close encounter within mutual Hill sphere add a new Binary

                # check which binaries should get made
            close_encounters_indices = hillsphere.binary_check2(
                blackholes_pro.orb_a, blackholes_pro.mass, opts.smbh_mass, blackholes_pro.orb_ecc, opts.disk_bh_pro_orb_ecc_crit
            )

            if np.size(close_encounters_indices) > 0:
                # number of new binaries is length of 2nd dimension of close_encounters_indices
                bin_num_new = np.shape(close_encounters_indices)[1]
                # make new binaries
                binary_bh_array = add_new_binary.add_to_binary_array2(
                    rng,
                    binary_bh_array,
                    blackholes_pro.orb_a,
                    blackholes_pro.mass,
                    blackholes_pro.spin,
                    blackholes_pro.spin_angle,
                    blackholes_pro.gen,
                    close_encounters_indices,
                    bin_index,
                    frac_bin_retro,
                    opts.smbh_mass,
                )
                bin_index += bin_num_new
                # Count towards total of any binary ever made (including those that are ionized)
                bin_num_total += bin_num_new
                # delete corresponding entries for new binary members from singleton arrays
                blackholes_pro.remove_objects(idx_remove=close_encounters_indices)

                # Empty close encounters
                empty = []
                close_encounters_indices = np.array(empty)

            # After this time period, was there a disk capture via orbital grind-down?
            # To do: What eccentricity do we want the captured BH to have? Right now ecc=0.0? Should it be ecc<h at a?             
            # Assume 1st gen BH captured and orb ecc =0.0
            # To do: Bias disk capture to more massive BH!
            capture = time_passed % opts.capture_time_yr
            if capture == 0:
                bh_capture_location = setupdiskblackholes.setup_disk_blackholes_location(
                    1, opts.disk_radius_capture_outer)
                bh_capture_mass = setupdiskblackholes.setup_disk_blackholes_masses(
                    1, opts.nsc_bh_imf_mode, opts.nsc_bh_imf_mass_max, opts.nsc_bh_imf_powerlaw_index)
                bh_capture_spin = setupdiskblackholes.setup_disk_blackholes_spins(
                    1, opts.nsc_bh_spin_dist_mu, opts.nsc_bh_spin_dist_sigma)
                bh_capture_spin_angle = setupdiskblackholes.setup_disk_blackholes_spin_angles(
                    1, bh_capture_spin)
                bh_capture_gen = [1]
                bh_capture_orb_ecc = [0.0]
                bh_capture_orb_incl = [0.0]
                # Append captured BH to existing singleton arrays. Assume prograde and 1st gen BH.
                blackholes_pro.add_blackholes(new_mass=bh_capture_mass,
                                              new_spin=bh_capture_spin,
                                              new_spin_angle=bh_capture_spin_angle,
                                              new_orb_a=bh_capture_location,
                                              new_orb_inc=bh_capture_orb_incl,
                                              new_orb_ang_mom=np.ones(bh_capture_mass.size),
                                              new_orb_ecc=bh_capture_orb_ecc,
                                              new_orb_arg_periapse=np.ones(bh_capture_mass.size),
                                              new_gen=bh_capture_gen,
                                              new_id_num=np.arange(blackholes_pro.id_num.max()+1, len(bh_capture_mass) + blackholes_pro.id_num.max()+1,1))
            
            # Test if any BH or BBH are in the danger-zone (<mininum_safe_distance, default =50r_g) from SMBH.
            # Potential EMRI/BBH EMRIs.
            # Find prograde BH in inner disk. Define inner disk as <=50r_g. 
            # Since a 10Msun BH will decay into a 10^8Msun SMBH at 50R_g in ~38Myr and decay time propto a^4.
            # e.g at 25R_g, decay time is only 2.3Myr.
            min_safe_distance = 50.0
            inner_disk_indices = np.where(blackholes_pro.orb_a < min_safe_distance)
            # adding retros too
            inner_disk_retro_indices = np.where(blackholes_retro.orb_a < min_safe_distance)
            if np.size(inner_disk_indices) > 0:
                # Add BH to inner_disk_arrays
                inner_disk_locations = np.append(inner_disk_locations, blackholes_pro.orb_a[inner_disk_indices])
                inner_disk_masses = np.append(inner_disk_masses, blackholes_pro.mass[inner_disk_indices])
                inner_disk_spins = np.append(inner_disk_spins, blackholes_pro.spin[inner_disk_indices])
                inner_disk_spin_angles = np.append(inner_disk_spin_angles, blackholes_pro.spin_angle[inner_disk_indices])
                inner_disk_orb_ecc = np.append(inner_disk_orb_ecc, blackholes_pro.orb_ecc[inner_disk_indices])
                inner_disk_orb_inc = np.append(inner_disk_orb_inc, blackholes_pro.orb_inc[inner_disk_indices])
                inner_disk_gens = np.append(inner_disk_gens, blackholes_pro.gen[inner_disk_indices])
                # Remove BH from prograde_disk_arrays
                blackholes_pro.remove_objects(idx_remove=inner_disk_indices)
                # Empty disk_indices array
                empty = []
                inner_disk_indices = np.array(empty)

            if np.size(inner_disk_retro_indices) > 0:
                # Add BH to inner_disk_arrays
                inner_disk_locations = np.append(inner_disk_locations, blackholes_retro.orb_a[inner_disk_retro_indices])
                inner_disk_masses = np.append(inner_disk_masses, blackholes_retro.mass[inner_disk_retro_indices])
                inner_disk_spins = np.append(inner_disk_spins, blackholes_retro.spin[inner_disk_retro_indices])
                inner_disk_spin_angles = np.append(inner_disk_spin_angles, blackholes_retro.spin_angle[inner_disk_retro_indices])
                inner_disk_orb_ecc = np.append(inner_disk_orb_ecc, blackholes_retro.orb_ecc[inner_disk_retro_indices])
                inner_disk_orb_inc = np.append(inner_disk_orb_inc, blackholes_retro.orb_inc[inner_disk_retro_indices])
                inner_disk_gens = np.append(inner_disk_gens, blackholes_retro.gen[inner_disk_retro_indices])
                
                # Remove BH from retrograde_disk_arrays (don't forget arg periapse!)
                blackholes_retro.remove_objects(idx_remove=inner_disk_retro_indices)
                # Empty disk_indices array
                empty = []
                inner_disk_retro_indices = np.array(empty)
            
            if np.size(inner_disk_locations) > 0:
                inner_disk_locations = dynamics.bh_near_smbh(opts.smbh_mass,
                                                             inner_disk_locations,
                                                             inner_disk_masses,
                                                             inner_disk_orb_ecc,
                                                             opts.timestep_duration_yr)
                num_in_inner_disk = np.size(inner_disk_locations)
                # On 1st run through define old GW freqs (at say 9.e-7 Hz, since evolution change is 1e-6Hz)
                if nemri == 0:
                    old_gw_freq = 9.e-7*np.ones(num_in_inner_disk)
                if nemri > 0:
                    old_gw_freq = emri_gw_freq
                # Now update emris & generate NEW frequency & evolve   
                emri_gw_strain, emri_gw_freq = evolve.evolve_emri_gw(inner_disk_locations,
                                                                     inner_disk_masses, 
                                                                     opts.smbh_mass,
                                                                     opts.timestep_duration_yr,
                                                                     old_gw_freq)

            num_in_inner_disk = np.size(inner_disk_locations)
            nemri = nemri + num_in_inner_disk
            if num_in_inner_disk > 0:
                for i in range(0, num_in_inner_disk):
                    temp_emri_array[0] = iteration
                    temp_emri_array[1] = time_passed
                    temp_emri_array[2] = inner_disk_locations[i]
                    temp_emri_array[3] = inner_disk_masses[i]
                    temp_emri_array[4] = inner_disk_orb_ecc[i]
                    temp_emri_array[5] = emri_gw_strain[i]
                    temp_emri_array[6] = emri_gw_freq[i]

                    emri_array = np.vstack((emri_array, temp_emri_array))

            # if inner_disk_locations[i] <1R_g then merger!
            merger_dist = 1.0
            emri_merger_indices = np.where(inner_disk_locations <= merger_dist)

            # if mergers occurs, remove from inner_disk arrays and stop evolving
            # still getting some nans, but I think that's bc there's retros that should have been
            #  moved to prograde arrays
            if np.size(emri_merger_indices) > 0:
                inner_disk_locations = np.delete(inner_disk_locations, emri_merger_indices)
                inner_disk_masses = np.delete(inner_disk_masses, emri_merger_indices)
                inner_disk_spins = np.delete(inner_disk_spins, emri_merger_indices)
                inner_disk_spin_angles = np.delete(inner_disk_spin_angles, emri_merger_indices)
                inner_disk_orb_ecc = np.delete(inner_disk_orb_ecc, emri_merger_indices)
                inner_disk_orb_inc = np.delete(inner_disk_orb_inc, emri_merger_indices)
                inner_disk_gens = np.delete(inner_disk_gens, emri_merger_indices)
            # Empty emri_merger_indices array
            empty = []
            emri_merger_indices = np.array(empty)
            
            # Here is where we need to move retro to prograde if they've flipped in this timestep
            # If they're IN the disk prograde, OR if they've circularized:
            # stop treating them with crude retro evolution--it will be sad
            # SF: fix the inc threshhold later!!!
            inc_threshhold = 5.0 * np.pi/180.0
            flip_to_prograde_indices = np.where((np.abs(blackholes_retro.orb_inc) <= inc_threshhold) | (blackholes_retro.orb_ecc == 0.0))
            if np.size(flip_to_prograde_indices) > 0:
                # add to prograde arrays
                blackholes_pro.add_blackholes(new_mass=blackholes_retro.mass[flip_to_prograde_indices],
                                              new_orb_a=blackholes_retro.orb_a[flip_to_prograde_indices],
                                              new_spin=blackholes_retro.spin[flip_to_prograde_indices],
                                              new_spin_angle=blackholes_retro.spin_angle[flip_to_prograde_indices],
                                              new_orb_inc=blackholes_retro.orb_inc[flip_to_prograde_indices],
                                              new_orb_ang_mom=np.ones(blackholes_retro.mass[flip_to_prograde_indices].size),
                                              new_orb_ecc=blackholes_retro.orb_ecc[flip_to_prograde_indices],
                                              new_orb_arg_periapse=blackholes_retro.orb_arg_periapse[flip_to_prograde_indices],
                                              new_gen=blackholes_retro.gen[flip_to_prograde_indices],
                                              new_id_num=blackholes_retro.id_num[flip_to_prograde_indices])
                # delete from retro arrays
                blackholes_retro.remove_objects(idx_remove=flip_to_prograde_indices)
            # empty array for flipping to prograde
            empty = []
            flip_to_prograde_indices = np.array(empty)

            # Iterate the time step
            time_passed = time_passed + opts.timestep_duration_yr
            # Print time passed every 10 timesteps for now
            time_iteration_tracker = 10.0*opts.timestep_duration_yr
            if time_passed % time_iteration_tracker == 0:
                print("Time passed=", time_passed)
        # End Loop of Timesteps at Final Time, end all changes & print out results

        print("End Loop!")
        print("Final Time (yrs) = ", time_passed)
        if opts.verbose:
            print("BH locations at Final Time")
            print(blackholes_pro.orb_a)
        print("Number of binaries = ", bin_index)
        print("Total number of mergers = ", number_of_mergers)
        print("Mergers", merged_bh_array.shape)
        print("Nbh_disk", disk_bh_num)
        # Number of rows in each array, EMRIs and BBH_GW
        # If emri_array is 2-d then this line is ok, but if emri-array is empty then this line defaults to 7 (#elements in 1d)
        if len(emri_array.shape) > 1:
            total_emris = emri_array.shape[0]
        elif len(emri_array.shape) == 1:
            total_emris = 0

        if len(bbh_gw_array.shape) > 1:
            total_bbh_gws = bbh_gw_array.shape[0]
        elif len(bbh_gw_array.shape) == 1:
            total_bbh_gws = 0

        # Write out all the singletons after AGN episode, so can use this as input to another AGN phase.
        # Want to store [Radius, Mass, Spin mag., Spin. angle, gen.]
        # So num_properties_stored = 5 (for now)
        # Note eccentricity will relax, so ignore. Inclination assumed 0deg.

        # Set up array for population that survives AGN episode, so can use as a draw for next episode.
        # Need total of 1) size of prograde_bh_array for number of singles at end of run and 
        # 2) size of bin_array for number of BH in binaries at end of run for
        # number of survivors.
        total_bh_survived = blackholes_pro.orb_a.shape[0] + 2*bin_index
        num_properties_stored = 5

        # Set up arrays for properties:
        bin_r1 = np.zeros(bin_index)
        bin_r2 = np.zeros(bin_index)
        bin_m1 = np.zeros(bin_index)
        bin_m2 = np.zeros(bin_index)
        bin_a1 = np.zeros(bin_index)
        bin_a2 = np.zeros(bin_index)
        bin_theta1 = np.zeros(bin_index)
        bin_theta2 = np.zeros(bin_index)
        bin_gen1 = np.zeros(bin_index)
        bin_gen2 = np.zeros(bin_index)        

        for i in range(0,bin_index):
            bin_r1[i] = binary_bh_array[0, i]
            bin_r2[i] = binary_bh_array[1, i]
            bin_m1[i] = binary_bh_array[2, i]
            bin_m2[i] = binary_bh_array[3, i]
            bin_a1[i] = binary_bh_array[4, i]
            bin_a2[i] = binary_bh_array[5, i]
            bin_theta1[i] = binary_bh_array[6, i]
            bin_theta2[i] = binary_bh_array[7, i]
            bin_gen1[i] = binary_bh_array[14, i]
            bin_gen2[i] = binary_bh_array[15, i]

        total_emri_array = np.zeros((total_emris, num_of_emri_properties))
        surviving_bh_array = np.zeros((total_bh_survived, num_properties_stored))
        total_bbh_gw_array = np.zeros((total_bbh_gws, num_of_bbh_gw_properties))

        # inclination is set to random value bc not set above
        blackholes_pro.add_blackholes(new_mass=np.concatenate([bin_m1, bin_m2]),
                                      new_spin=np.concatenate([bin_a1, bin_a2]),
                                      new_spin_angle=np.concatenate([bin_theta1, bin_theta2]),
                                      new_orb_a=np.concatenate([bin_r1, bin_r2]),
                                      new_orb_inc=np.ones(np.concatenate([bin_m1, bin_m2]).size),
                                      new_orb_ang_mom=np.ones(np.concatenate([bin_m1, bin_m2]).size),
                                      new_orb_ecc=np.ones(np.concatenate([bin_m1, bin_m2]).size),
                                      new_orb_arg_periapse=np.ones(np.concatenate([bin_m1, bin_m2]).size),
                                      new_gen=np.concatenate([bin_gen1, bin_gen2]),
                                      new_id_num=np.arange(blackholes_pro.id_num.max()+1,len(bin_m1) + len(bin_m2) + blackholes_pro.id_num.max()+1, 1))

        print(len(blackholes_pro.id_num))
        print(len(blackholes_pro.mass))
        surviving_bh_array[:, 0] = blackholes_pro.orb_a
        surviving_bh_array[:, 1] = blackholes_pro.mass
        surviving_bh_array[:, 2] = blackholes_pro.spin
        surviving_bh_array[:, 3] = blackholes_pro.spin_angle
        surviving_bh_array[:, 4] = blackholes_pro.gen

        total_emri_array = emri_array
        total_bbh_gw_array = bbh_gw_array
        if True and number_of_mergers > 0:  # verbose:
            print(merged_bh_array[:, :number_of_mergers].T)

        iteration_save_name = f"run{iteration_zfilled_str}/{opts.fname_output_mergers}"
        np.savetxt(os.path.join(opts.work_directory, iteration_save_name), merged_bh_array[:, :number_of_mergers].T, header=merger_field_names)

        # Add mergers to population array including the iteration number 
        # this line is linebreak between iteration outputs consisting of the repeated iteration number in each column
        iteration_row = np.repeat(iteration, number_of_mergers)
        survivor_row = np.repeat(iteration, num_properties_stored)
        # Append each iteration result to output arrays
        merged_bh_array_pop.append(np.concatenate((iteration_row[np.newaxis], merged_bh_array[:, :number_of_mergers])).T)
        surviving_bh_array_pop.append(np.concatenate((survivor_row[np.newaxis], surviving_bh_array[:total_bh_survived, :])))

        if total_emris > 0:
            emris_array_pop.append(total_emri_array[:total_emris, :])
        # If there are non-zero elements in total_bbh_gw_array
        if total_bbh_gws > 0:
            gw_array_pop.append(total_bbh_gw_array[:total_bbh_gws, :])
    # save all mergers from Monte Carlo
    merger_pop_field_names = "iter " + merger_field_names  # Add "Iter" to field names
    population_header = f"Initial seed: {opts.seed}\n{merger_pop_field_names}"  # Include initial seed
    basename, extension = os.path.splitext(opts.fname_output_mergers)
    population_save_name = f"{basename}_population{extension}"
    survivors_save_name = f"{basename}_survivors{extension}"
    emris_save_name = f"{basename}_emris{extension}"
    gws_save_name = f"{basename}_lvk{extension}"
    np.savetxt(os.path.join(opts.work_directory, population_save_name), np.vstack(merged_bh_array_pop), header=population_header)
    np.savetxt(os.path.join(opts.work_directory, survivors_save_name), np.vstack(surviving_bh_array_pop))
    np.savetxt(os.path.join(opts.work_directory, emris_save_name), np.vstack(emris_array_pop))
    np.savetxt(os.path.join(opts.work_directory, gws_save_name), np.vstack(gw_array_pop))


if __name__ == "__main__":
    main()<|MERGE_RESOLUTION|>--- conflicted
+++ resolved
@@ -679,17 +679,9 @@
                     # Choose between Baruteau et al. 2011 gas hardening, or gas hardening from LANL simulations. To do: include dynamical hardening/softening from encounters
                     binary_bh_array = baruteau11.bin_harden_baruteau(
                         binary_bh_array,
-<<<<<<< HEAD
-                        opts.mass_smbh,
-                        opts.timestep,
-                        norm_t_gw,
-=======
-                        bin_properties_num,
                         opts.smbh_mass,
                         opts.timestep_duration_yr,
                         time_gw_normalization,
-                        bin_index,
->>>>>>> a8a4f992
                         time_passed,
                     )
                     # Check closeness of binary. Are black holes at merger condition separation
