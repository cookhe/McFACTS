--- conflicted
+++ resolved
@@ -39,11 +39,6 @@
 
 # Do not change this line EVER
 DEFAULT_INI = impresources.files(input_data) / "model_choice.ini"
-<<<<<<< HEAD
-bh_initial_field_names = "disk_location mass spin spin_angle orb_ang_mom orb_ecc orb_incl"
-
-=======
->>>>>>> bee1d0c9
 # Feature in testing do not use unless you know what you're doing.
 
 assert DEFAULT_INI.is_file()
@@ -426,18 +421,11 @@
         # If you want to use the output of a previous AGN simulation as an input to another AGN phase
         # Make sure you have a file 'recipes/prior_model_name_population.dat' so that ReadInputs can take it in
         # and in your .ini file set switch prior_agn = 1.0.
-<<<<<<< HEAD
-        # Initial orb ecc is prior_ecc_factor*uniform[0,0.99]=[0,0.33] for prior_ecc_factor=0.3 (default)
-        if opts.prior_agn == 1.0:
-            assert DEFAULT_PRIOR_POP.is_file(), f"Cannot import prior population. The DEFAULT_PRIOR_POP file \'{DEFAULT_PRIOR_POP}\' does not exist."
-            
-=======
         # Initial orb ecc is modified uniform using setup_disk_bh_orb_ecc_uniform(bh_pro_num,opts.disk_bh_orb_ecc_max_init)
         # SF: No promises this handles retrograde orbiters correctly yet
         '''
         if opts.flag_prior_agn == 1.0:
 
->>>>>>> bee1d0c9
             prior_radii, prior_masses, prior_spins, prior_spin_angles, prior_gens \
                 = ReadInputs.ReadInputs_prior_mergers()
 
@@ -1166,61 +1154,6 @@
                     old_gw_freq = 9.e-7*np.ones(blackholes_inner_disk.num)
                 if (blackholes_emris.num > 0):
                     old_gw_freq = emri_gw_freq
-<<<<<<< HEAD
-                #Now update emris & generate NEW frequency & evolve   
-                emri_gw_strain,emri_gw_freq = evolve.evolve_emri_gw(inner_disk_locations,
-                                                                    inner_disk_masses, 
-                                                                    opts.mass_smbh,
-                                                                    opts.timestep,
-                                                                    old_gw_freq)
-                
-                #print("EMRI gw strain",emri_gw_strain)
-                #print("EMRI gw freq",emri_gw_freq)
-            
-            num_in_inner_disk = np.size(inner_disk_locations)
-            nemri = nemri + num_in_inner_disk
-            if num_in_inner_disk > 0:
-                for i in range(0,num_in_inner_disk):
-                    #print(iteration,time_passed,inner_disk_locations[i],inner_disk_masses[i],inner_disk_orb_ecc[i],emri_gw_strain[i],emri_gw_freq[i])        
-                    temp_emri_array[0] = iteration
-                    temp_emri_array[1] = time_passed
-                    temp_emri_array[2] = inner_disk_locations[i]
-                    temp_emri_array[3] = inner_disk_masses[i]
-                    temp_emri_array[4] = inner_disk_orb_ecc[i]
-                    temp_emri_array[5] = emri_gw_strain[i]
-                    temp_emri_array[6] = emri_gw_freq[i]
-                    emri_array = np.vstack((emri_array,temp_emri_array))
-                    # print("emri_array",emri_array)
-            # if inner_disk_locations[i] <1R_g then merger!
-            inner_disk_index = -2
-            num_in_inner_disk = np.size(inner_disk_locations)
-            for j in range(0,num_in_inner_disk):
-                if inner_disk_locations[j] <= 1.0:
-                #    print("EMRI merger!!")
-                    inner_disk_index = j
-            
-            if inner_disk_index > -2:                
-                inner_disk_locations = np.delete(inner_disk_locations,inner_disk_index)
-                inner_disk_masses = np.delete(inner_disk_masses,inner_disk_index)
-                inner_disk_spins = np.delete(inner_disk_spins,inner_disk_index)
-                inner_disk_spin_angles = np.delete(inner_disk_spin_angles,inner_disk_index)
-                inner_disk_orb_ecc = np.delete(inner_disk_orb_ecc,inner_disk_index)
-                inner_disk_orb_inc = np.delete(inner_disk_orb_inc,inner_disk_index)
-                inner_disk_gens = np.delete(inner_disk_gens,inner_disk_index)
-
-
-            #binary_bh_array = dynamics.bbh_near_smbh(opts.mass_smbh,bin_index,binary_bh_array)
-            
-            #Iterate the time step
-            time_passed = time_passed + opts.timestep
-            #Print time passed every 10 timesteps for now
-            time_iteration_tracker = 10.0*opts.timestep
-            if time_passed % time_iteration_tracker == 0:
-                print("Time passed=",time_passed)
-            n_its = n_its + 1
-        #End Loop of Timesteps at Final Time, end all changes & print out results
-    
-=======
 
                 emri_gw_strain, emri_gw_freq = evolve.evolve_emri_gw(
                     blackholes_inner_disk.orb_a,
@@ -1294,154 +1227,10 @@
 
         # End Loop of Timesteps at Final Time, end all changes & print out results
 
->>>>>>> bee1d0c9
         print("End Loop!")
         print("Final Time (yrs) = ", time_passed)
         if opts.verbose:
             print("BH locations at Final Time")
-<<<<<<< HEAD
-            print(prograde_bh_locations)
-        print("Number of binaries = ",bin_index)
-        print("Total number of mergers = ",number_of_mergers)
-        print("Mergers", merged_bh_array.shape)
-        print("Nbh_disk",n_bh)
-        #Number of rows in each array, EMRIs and BBH_GW
-        # If emri_array is 2-d then this line is ok, but if emri-array is empty then this line defaults to 7 (#elements in 1d)
-        if len(emri_array.shape) > 1:
-            total_emris = emri_array.shape[0]
-        elif len(emri_array.shape) == 1:
-            total_emris = 0
-    
-        if len(bbh_gw_array.shape) > 1:
-            total_bbh_gws = bbh_gw_array.shape[0]
-        elif len(bbh_gw_array.shape) == 1:
-            total_bbh_gws = 0
-
-            
-        # Write out all the singletons after AGN episode, so can use this as input to another AGN phase.
-        # Want to store [Radius, Mass, Spin mag., Spin. angle, gen.]
-        # So num_properties_stored = 5 (for now)
-        # Note eccentricity will relax, so ignore. Inclination assumed 0deg.
-        
-        # Set up array for population that survives AGN episode, so can use as a draw for next episode.
-        # Need total of 1) size of prograde_bh_array for number of singles at end of run and 
-        # 2) size of bin_array for number of BH in binaries at end of run for
-        # number of survivors.
-        # print("No. of singles",prograde_bh_locations.shape[0])
-        # print("No of bh in bins",2*bin_index)
-        # print("binary array",binary_bh_array)
-        total_bh_survived = prograde_bh_locations.shape[0] + 2*bin_index
-        # print("Total bh=",total_bh_survived)
-        num_properties_stored = 5
-        # Set up arrays for properties:
-        bin_r1 = np.zeros(bin_index)
-        bin_r2 = np.zeros(bin_index)
-        bin_m1 = np.zeros(bin_index)
-        bin_m2 = np.zeros(bin_index)
-        bin_a1 = np.zeros(bin_index)
-        bin_a2 = np.zeros(bin_index)
-        bin_theta1 = np.zeros(bin_index)
-        bin_theta2 = np.zeros(bin_index)
-        bin_gen1 = np.zeros(bin_index)
-        bin_gen2 = np.zeros(bin_index)        
-
-        for i in range(0,bin_index):
-            bin_r1[i] = binary_bh_array[0,i]
-            bin_r2[i] = binary_bh_array[1,i]
-            bin_m1[i] = binary_bh_array[2,i]
-            bin_m2[i] = binary_bh_array[3,i]
-            bin_a1[i] = binary_bh_array[4,i]
-            bin_a2[i] = binary_bh_array[5,i]
-            bin_theta1[i] = binary_bh_array[6,i]
-            bin_theta2[i] = binary_bh_array[7,i]
-            bin_gen1[i] = binary_bh_array[14,i]
-            bin_gen2[i] = binary_bh_array[15,i]
-
-        total_emri_array = np.zeros((total_emris,num_of_emri_properties))
-        surviving_bh_array = np.zeros((total_bh_survived,num_properties_stored))
-        total_bbh_gw_array = np.zeros((total_bbh_gws,num_of_bbh_gw_properties))
-        #print("BH locs,bin_r1,bin_r2",prograde_bh_locations,bin_r1,bin_r2)
-        prograde_bh_locations = np.append(prograde_bh_locations,bin_r1)
-        prograde_bh_locations = np.append(prograde_bh_locations,bin_r2)
-        #print("prograde BH locs =",prograde_bh_locations)
-        prograde_bh_masses = np.append(prograde_bh_masses,bin_m1)
-        prograde_bh_masses = np.append(prograde_bh_masses,bin_m2)
-        prograde_bh_spins = np.append(prograde_bh_spins,bin_a1)
-        prograde_bh_spins = np.append(prograde_bh_spins,bin_a2)
-        prograde_bh_spin_angles = np.append(prograde_bh_spin_angles,bin_theta1)
-        prograde_bh_spin_angles = np.append(prograde_bh_spin_angles,bin_theta2)
-        prograde_bh_generations = np.append(prograde_bh_generations,bin_gen1)
-        prograde_bh_generations = np.append(prograde_bh_generations,bin_gen2)
-
-
-        surviving_bh_array[:,0] = prograde_bh_locations
-        surviving_bh_array[:,1] = prograde_bh_masses
-        surviving_bh_array[:,2] = prograde_bh_spins
-        surviving_bh_array[:,3] = prograde_bh_spin_angles
-        surviving_bh_array[:,4] = prograde_bh_generations
-
-        total_emri_array = emri_array
-        total_bbh_gw_array = bbh_gw_array
-        if True and number_of_mergers > 0: #verbose:
-            print('shapes before if condition:')
-            print('total_emri_array.shape = ', total_emri_array.shape)
-            print('emri_array.shape = ', emri_array.shape)
-            print('len(emri_array.shape) = ',len(emri_array.shape))
-        if len(emri_array.shape) > 1:
-            total_emri_array = emri_array
-        # else
-        #     total_emri_array = []
-        print('total_emri_array.shape after if= ', total_emri_array.shape)
-        if opts.verbose == True and number_of_mergers > 0: #verbose:
-                print(merged_bh_array[:,:number_of_mergers].T)
-
-        iteration_save_name = f"run{iteration_zfilled_str}/{opts.fname_output_mergers}"
-        np.savetxt(os.path.join(opts.work_directory, iteration_save_name), merged_bh_array[:,:number_of_mergers].T, header=merger_field_names)
-
-        # Add mergers to population array including the iteration number 
-        # this line is linebreak between iteration outputs consisting of the repeated iteration number in each column
-        iteration_row = np.repeat(iteration, number_of_mergers)
-        survivor_row = np.repeat(iteration,num_properties_stored)
-        emri_row = np.repeat(iteration,num_of_emri_properties)
-        gw_row = np.repeat(iteration,num_of_bbh_gw_properties)
-        #Append each iteration result to output arrays
-        merged_bh_array_pop.append(np.concatenate((iteration_row[np.newaxis], merged_bh_array[:,:number_of_mergers])).T)
-        #surviving_bh_array_pop.append(np.concatenate((survivor_row[np.newaxis], surviving_bh_array[:,:total_bh_survived])).T)
-        surviving_bh_array_pop.append(np.concatenate((survivor_row[np.newaxis], surviving_bh_array[:total_bh_survived,:])))
-        
-        #print("total_emris,total_bbh_gws",total_emris,total_bbh_gws)
-        #print("gw_row",gw_row)
-        #print("gw_array_pop",gw_array_pop)
-        #print("total_bbh_gw_array",total_bbh_gw_array)
-        #if np.any(total_bbh_gw_array):
-        #    print("total_bbh_gw_array[]",total_bbh_gw_array[:,:total_bbh_gws])
-        #    print("total_bbh_gw_array[,:]",total_bbh_gw_array[:total_bbh_gws,:])
-        #print("concatenate",np.concatenate((gw_row,total_bbh_gw_array)))
-        #If there are non-zero elements in total_emri_array, concatenate to main EMRI file
-        
-        #print("total_emris",total_emris)
-        if total_emris > 0:
-        #if np.any(total_emri_array):
-        #emris_array_pop.append(np.concatenate((emri_row[np.newaxis],total_emri_array[:total_emris,:])))
-        
-            #emris_array_pop.append(np.concatenate((emri_row[np.newaxis],total_emri_array[:,:total_emris])))
-            #emris_array_pop.append(total_emri_array[:,:total_emris])
-            emris_array_pop.append(total_emri_array[:total_emris,:])
-            #print("emris_array_pop",emris_array_pop)
-        #    emris_array_pop.append(np.concatenate((emri_row[np.newaxis],total_emri_array[:total_emris,:])).T)
-        #If there are non-zero elements in total_bbh_gw_array
-        if total_bbh_gws > 0:
-        #if np.any(total_bbh_gw_array):
-        #gw_array_pop.append(np.concatenate((gw_row[np.newaxis],total_bbh_gw_array[:total_bbh_gws,:])))
-            #gw_array_pop.append(np.concatenate((gw_row[np.newaxis],total_bbh_gw_array[:,:total_bbh_gws])))
-            gw_array_pop.append(total_bbh_gw_array[:total_bbh_gws,:])
-            #gw_array_pop.append(np.concatenate((gw_row[np.newaxis],total_bbh_gw_array[:total_bbh_gws,:])).T)
-        #if n_its == 1:
-        #    print("emris_array_pop",emris_array_pop)
-     # save all mergers from Monte Carlo
-    merger_pop_field_names = "iter " + merger_field_names # Add "Iter" to field names
-    population_header = f"Initial seed: {opts.seed}\n{merger_pop_field_names}" # Include initial seed
-=======
             print(blackholes_pro.orb_a)
         print("Number of binaries = ", blackholes_binary.num)
         print("Total number of mergers = ", blackholes_merged.num)
@@ -1543,7 +1332,6 @@
                                  new_gw_strain=blackholes_emris.gw_strain)
 
     # save all mergers from Monte Carlo
->>>>>>> bee1d0c9
     basename, extension = os.path.splitext(opts.fname_output_mergers)
     population_save_name = f"{basename}_population{extension}"
     survivors_save_name = f"{basename}_survivors{extension}"
