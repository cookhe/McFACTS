#!/usr/bin/env python3

######## Globals ########
COLUMN_NAMES = "iter CM M chi_eff a_tot spin_angle m1 m2 a1 a2 theta1 theta2 gen1 gen2 t_merge chi_p"

######## Imports ########
import matplotlib.pyplot as plt
import numpy as np
import mcfacts.vis.LISA as li
import mcfacts.vis.PhenomA as pa
import pandas as pd
import os
from scipy.optimize import curve_fit
# Grab those txt files
from importlib import resources as impresources
from mcfacts.vis import data
from mcfacts.vis import plotting
from mcfacts.vis import styles

# Use the McFACTS plot style
plt.style.use("mcfacts.vis.mcfacts_figures")

figsize = "apj_col"

######## Arg ########
def arg():
    import argparse
    parser = argparse.ArgumentParser()
    parser.add_argument("--fname-emris",
        default="output_mergers_emris.dat",
        type=str, help="output_emris file")
    parser.add_argument("--fname-mergers",
        default="output_mergers_population.dat",
        type=str, help="output_mergers file")
    parser.add_argument("--plots-directory",
        default=".",
        type=str, help="directory to save plots")
    parser.add_argument("--fname-lvk",
        default="output_mergers_lvk.dat",
        type=str, help="output_lvk file")
    opts = parser.parse_args()
    print(opts.fname_mergers)
    assert os.path.isfile(opts.fname_mergers)
    assert os.path.isfile(opts.fname_emris)
    assert os.path.isfile(opts.fname_lvk)
    return opts

######## Main ########
def main():
    #plt.style.use('seaborn-v0_8-poster')

    # need section for loading data
    opts = arg()
    mergers = np.loadtxt(opts.fname_mergers, skiprows=2)
    emris = np.loadtxt(opts.fname_emris, skiprows=2)
    lvk = np.loadtxt(opts.fname_lvk,skiprows=2)

    # exclude all rows with NaNs or zeros in the final mass column
    mask = (np.isfinite(mergers[:,2])) & (mergers[:,2] != 0)
    mergers = mergers[mask]

    # Generations of mass 1 and 2 in the binary merger
    gen_obj1 = mergers[:,12]
    gen_obj2 = mergers[:,13]

    # Masks for hierarchical generations
    # g1 : all 1g-1g mergers
    # g2 : 2g-1g and 2g-2g mergers
    # g3 : >=3g-Ng (first object at least 3rd gen; second object any gen)
    # Pipe operator (|) = logical OR. (&)= logical AND.
    g1_conditions = (gen_obj1 == 1) & (gen_obj2 ==1)
    g2_conditions = ((gen_obj1 == 2) | (gen_obj2 == 2)) & ((gen_obj1 <= 2) & (gen_obj2 <= 2))
    gX_conditions = (gen_obj1 >= 3) | (gen_obj2 >= 3)

    # Ensure no union between sets
    assert all(g1_conditions & g2_conditions) == 0
    assert all(g1_conditions & gX_conditions) == 0
    assert all(g2_conditions & gX_conditions) == 0
    # Ensure no elements are missed
    assert all(g1_conditions | g2_conditions | gX_conditions) == 1


    # ------------ HISTORGRAM ---------------
    # Plot intial and final mass distributions
    fig = plt.figure(figsize=plotting.set_size(figsize))
    counts, bins = np.histogram(mergers[:,2])
    # plt.hist(bins[:-1], bins, weights=counts)
    bins = np.arange(int(mergers[:,2].min()), int(mergers[:,2].max())+2, 1)
    plt.hist(mergers[:,2], bins=bins, align='left', color='rebeccapurple', alpha=0.9, rwidth=0.8)
    
    plt.ylabel('Number of Mergers')
    plt.xlabel(r'Remnant Mass [$M_\odot$]')
    plt.xscale('log')
    # plt.ylim(-5,max(counts))
    ax = plt.gca()
    ax.set_axisbelow(True)
    ax.tick_params(axis='x', direction='out', which='both')
    plt.grid(True, color='gray', ls='dashed')
    plt.savefig(opts.plots_directory+r"/merger_remnant_mass.png", format='png')
    plt.close()

    # TQM has a trap at 245r_g, SG has a trap radius at 700r_g.
    #trap_radius = 245
    trap_radius = 700
<<<<<<< HEAD
    pointsize_mass_radius = 5
    plt.figure()
=======
    
>>>>>>> 91bec0bd
    #plt.title('Migration Trap influence')
    for i in range(len(mergers[:,1])):
        if mergers[i,1] < 10.0:
            mergers[i,1] = 10.0

<<<<<<< HEAD
    plt.scatter(mergers[:,1], mergers[:,2], s=pointsize_mass_radius, color='teal')
    plt.axvline(trap_radius, color='grey', linewidth=20, zorder=0, alpha=0.6,
                label=f'Radius = {trap_radius} '+r'$R_g$')
=======
    # Separate generational subpopulations
    gen1_orb_a = mergers[:,1][g1_conditions]
    gen2_orb_a = mergers[:,1][g2_conditions]
    genX_orb_a = mergers[:,1][gX_conditions]
    gen1_mass = mergers[:,2][g1_conditions]
    gen2_mass = mergers[:,2][g2_conditions]
    genX_mass = mergers[:,2][gX_conditions]

    fig = plt.figure(figsize=plotting.set_size(figsize))
    plt.scatter(gen1_orb_a, gen1_mass,
                s=styles.markersize_gen1,
                marker=styles.marker_gen1,
                edgecolor=styles.color_gen1,
                facecolors="none",
                alpha=styles.markeralpha_gen1,
                label='1g-1g'
                )
    plt.scatter(gen2_orb_a, gen2_mass,
                s=styles.markersize_gen2,
                marker=styles.marker_gen2,
                edgecolor=styles.color_gen2,
                facecolors="none",
                alpha=styles.markeralpha_gen2,
                label='2g-1g or 2g-2g'
                )
    plt.scatter(genX_orb_a, genX_mass,
                s=styles.markersize_genX,
                marker=styles.marker_genX,
                edgecolor=styles.color_genX,
                facecolors="none",
                alpha=styles.markeralpha_genX,
                label=r'$\ge$3g-Ng'
                )
    plt.axvline(trap_radius, color='k', linestyle='--', zorder=0,
                label=f'Trap Radius = {trap_radius} '+r'$R_g$')
>>>>>>> 91bec0bd
    #plt.text(650, 602, 'Migration Trap', rotation='vertical', size=18, fontweight='bold')
    plt.ylabel(r'Remnant Mass [$M_\odot$]')
    plt.xlabel(r'Radius [$R_g$]')
    plt.xscale('log')
    plt.yscale('log')
    if figsize == 'apj_col':
        plt.legend(fontsize=6)
    elif figsize == 'apj_page':
        plt.legend()
    plt.ylim(18,1000)

    ax = plt.gca()
    ax.set_axisbelow(True)
    plt.grid(True, color='gray', ls='dashed')
    plt.savefig(opts.plots_directory+"/merger_mass_v_radius.png", format='png')
    plt.close()



    # retrieve component masses and mass ratio
    m1 = np.zeros(mergers.shape[0])
    m2 = np.zeros(mergers.shape[0])
    mass_ratio = np.zeros(mergers.shape[0])
    for i in range(mergers.shape[0]):
        if mergers[i,6] < mergers[i,7]:
            m1[i] = mergers[i,7]
            m2[i] = mergers[i,6]
            mass_ratio[i] = mergers[i,6] / mergers[i,7]
        else:
            mass_ratio[i] = mergers[i,7] / mergers[i,6]
            m1[i] = mergers[i,6]
            m2[i] = mergers[i,7]

    # (q,X_eff) Figure details here:
    # Want to highlight higher generation mergers on this plot
    chi_eff = mergers[:,3]

<<<<<<< HEAD
    # Pipe operator (|) = logical OR. (&)= logical AND.
    # Get 1g-1g population
    g1_conditions = (gen1 == 1) & (gen2 ==1)
    first_gen_chi_eff      = chi_eff[g1_conditions]
    first_gen_mass_ratio   = mass_ratio[g1_conditions]
    # 2g-1g and 2g-2g population
    g2_conditions = ((gen1 == 2) | (gen2 == 2)) & ((gen1 <= 2) & (gen2 <= 2))
    second_gen_chi_eff     = chi_eff[g2_conditions]
    second_gen_mass_ratio  = mass_ratio[g2_conditions]
    # 3+g-Ng population (i.e., N=1,2,3,...)
    g3_conditions = (gen1 >= 3) | (gen2 >= 3)
    extreme_gen_chi_eff    = chi_eff[g3_conditions]
    extreme_gen_mass_ratio = mass_ratio[g3_conditions]
    # all 2+g mergers
    high_gen_chi_eff = chi_eff[(g2_conditions + g3_conditions)]
    high_gen_mass_ratio = mass_ratio[(g2_conditions + g3_conditions)]
    

   
    # Ensure no union between sets
    assert all(g1_conditions & g2_conditions) == 0
    assert all(g1_conditions & g3_conditions) == 0
    assert all(g2_conditions & g3_conditions) == 0
    # Ensure no elements are missed
    assert all(g1_conditions | g2_conditions | g3_conditions) == 1
=======
    # Get 1g-1g population
    gen1_chi_eff      = chi_eff[g1_conditions]
    gen1_mass_ratio   = mass_ratio[g1_conditions]
    # 2g-1g and 2g-2g population
    gen2_chi_eff     = chi_eff[g2_conditions]
    gen_mass_ratio  = mass_ratio[g2_conditions]
    # >=3g-Ng population (i.e., N=1,2,3,4,...)
    genX_chi_eff    = chi_eff[gX_conditions]
    genX_mass_ratio = mass_ratio[gX_conditions]
    # all 2+g mergers; H = hierarchical
    genH_chi_eff = chi_eff[(g2_conditions + gX_conditions)]
    genH_mass_ratio = mass_ratio[(g2_conditions + gX_conditions)]
>>>>>>> 91bec0bd

    # function for a line used when fitting to the data.
    def linefunc(x, m):
        """Model for a line passing through (x,y)=(0,1)."""
        return m*(x-1)
    # points for plotting line fit
    x = np.linspace(-1,1, num=2)

    # fit the hierarchical mergers (any binaries with 2+g) to a line passing through 0,1
    # popt contains the model parameters, pcov the covariances
    # poptHigh, pcovHigh = curve_fit(linefunc, high_gen_mass_ratio, high_gen_chi_eff)
<<<<<<< HEAD
    poptAll, pcovAll = curve_fit(linefunc, mass_ratio, chi_eff)
    poptHigh, pcovHigh = curve_fit(linefunc, high_gen_mass_ratio, high_gen_chi_eff)
    errAll = np.sqrt(np.diag(pcovAll))[0]
    errHigh = np.sqrt(np.diag(pcovHigh))[0]

    pointalpha_qchi = 0.6
    linealpha_qchi = 0.7
    pointsize_qchi = 10
    # plot the 1g-1g population
    ax2.scatter(first_gen_chi_eff, first_gen_mass_ratio,
                 s=pointsize_qchi,
                 color='darkgoldenrod',
                 alpha=pointalpha_qchi)
                #  label='1g-1g')
    # plot the 2g+ mergers
    ax2.scatter(second_gen_chi_eff, second_gen_mass_ratio,
                 s=pointsize_qchi,
                 marker='v',
                 color='rebeccapurple',
                 alpha=pointalpha_qchi)
                #  label='at least one 2g+')
    # plot the 3g+ mergers
    ax2.scatter(extreme_gen_chi_eff, extreme_gen_mass_ratio,
                 s=pointsize_qchi,
                 marker='^',
                 color='red',
                 alpha=pointalpha_qchi)
                #  label='at least one 3+g')
    # plot the line fitting the hierarchical mergers
    ax2.plot(linefunc(x,*poptHigh), x,
             ls='dashed',
             lw=1,
             color='gray',
             zorder=0,
             label=r'$d\chi/dq(\geq$2g)=' +
                   f'{poptHigh[0]:.2f}' +
                   r'$\pm$' + f'{errHigh:.2f}')
    #         #  alpha=linealpha,
    ax2.plot(linefunc(x,*poptAll), x,
             ls='solid',
             lw=1,
             color='black',
             zorder=0,
             label=r'$d\chi/dq$(all)=' +
                   f'{poptAll[0]:.2f}' +
                   r'$\pm$' + f'{errAll:.2f}')
            #  alpha=linealpha,
    # plt.title("Mass Ratio vs. Effective Spin")
    plt.ylabel(r'$q$') # = M_2 / M_1$  ($M_1 > M_2$)')
    plt.xlabel(r'$\chi_{\rm eff}$')
    plt.ylim(0,1)
    plt.xlim(-1,1)
    ax = plt.gca()
    ax.set_axisbelow(True)
    plt.legend(loc='lower left')
    plt.grid('on', color='gray', ls='dotted')
    plt.tight_layout()
=======

    # plot the 1g-1g population
    fig = plt.figure(figsize=(plotting.set_size(figsize)[0],2.8))
    ax2 = fig.add_subplot(111)
    # 1g-1g mergers
    ax2.scatter(gen1_chi_eff, gen1_mass_ratio,
                s=styles.markersize_gen1,
                marker=styles.marker_gen1,
                edgecolor=styles.color_gen1,
                facecolor='none',
                alpha=styles.markeralpha_gen1,
                label='1g-1g'
                )
    # plot the 2g+ mergers
    ax2.scatter(gen2_chi_eff, gen_mass_ratio,
                s=styles.markersize_gen2,
                marker=styles.marker_gen2,
                edgecolor=styles.color_gen2,
                facecolor='none',
                alpha=styles.markeralpha_gen2,
                label='2g-1g or 2g-2g'
                )
    # plot the 3g+ mergers
    ax2.scatter(genX_chi_eff, genX_mass_ratio,
                s=styles.markersize_genX,
                marker=styles.marker_genX,
                edgecolor=styles.color_genX,
                facecolor='none',
                alpha=styles.markeralpha_genX,
                label=r'$\ge$3g-Ng'
                )
    if len(genH_chi_eff) > 0:
        poptHier, pcovHier = curve_fit(linefunc, genH_mass_ratio, genH_chi_eff)
        errHier = np.sqrt(np.diag(pcovHier))[0]
        # plot the line fitting the hierarchical mergers
        ax2.plot(linefunc(x,*poptHier), x,
                ls='dashed',
                lw=1,
                color='gray',
                zorder=3,
                label=r'$d\chi/dq(\geq$2g)=' +
                    f'{poptHier[0]:.2f}' +
                    r'$\pm$' + f'{errHier:.2f}'
                )
        #         #  alpha=linealpha,
    if len(chi_eff) > 0:
        poptAll, pcovAll = curve_fit(linefunc, mass_ratio, chi_eff)
        errAll = np.sqrt(np.diag(pcovAll))[0]
        ax2.plot(linefunc(x,*poptAll), x,
                ls='solid',
                lw=1,
                color='black',
                zorder=3,
                label=r'$d\chi/dq$(all)=' +
                    f'{poptAll[0]:.2f}' +
                    r'$\pm$' + f'{errAll:.2f}'
                )
                #  alpha=linealpha,
    ax2.set(
        ylabel=r'$q = M_2 / M_1$', #  ($M_1 > M_2$)')
        xlabel=r'$\chi_{\rm eff}$',
        ylim=(0,1),
        xlim=(-1,1),
        axisbelow=True
        )
    if figsize == 'apj_col':
        ax2.legend(loc='lower left', fontsize=6)
    elif figsize == 'apj_page':
        ax2.legend(loc='lower left')
    ax2.grid('on', color='gray', ls='dotted')
>>>>>>> 91bec0bd
    plt.savefig(opts.plots_directory+"./q_chi_eff.png", format='png')#,
                # dpi=600)
    plt.close()
    
    #Figure of Disk radius vs Chi_p follows.
    # Can break out higher mass Chi_p events as test/illustration.
    #Set up default arrays for high mass BBH (>40Msun say) to overplot vs chi_p. 
<<<<<<< HEAD
    all_masses = mergers[:,2]
    all_locations = mergers[:,1]
    mass_bound = 40.0
    #print("All BBH merger masses:",all_masses)
    #print("All BBH merger locations:",all_locations)
    high_masses = np.where(all_masses > mass_bound, all_masses, np.nan)
    #print("High masses", high_masses)
    high_masses_locations = np.where(np.isfinite(high_masses),all_locations, np.nan )
    #print("High masses locations",high_masses_locations)
    pointsize_rchip = 5
    plt.ylim(0,1)
    plt.xlim(0.,5.e4)
    fig = plt.figure()
    ax1 = fig.add_subplot(111)
    ax1.scatter(all_locations, chi_p, s=pointsize_rchip, color='darkgoldenrod')
    ax1.scatter(high_masses_locations, chi_p, s=pointsize_rchip, color='rebeccapurple',marker='+')
    #plt.title("In-plane effective Spin vs. Merger radius")
    plt.ylabel(r'$\chi_{\rm p}$')
    plt.xlabel(r'Radius ($R_g$)')
    plt.xlim(0.,5.e4)
    ax = plt.gca()
    ax.set_axisbelow(True)
    plt.grid(True, color='gray', ls='dashed')
    plt.tight_layout()
=======
    chi_p = mergers[:,15]
    gen1_chi_p = chi_p[g1_conditions]
    gen2_chi_p = chi_p[g2_conditions]
    genX_chi_p = chi_p[gX_conditions]

    fig = plt.figure(figsize=plotting.set_size(figsize))
    ax1 = fig.add_subplot(111)
    ax1.scatter(np.log10(gen1_orb_a), gen1_chi_p,
                s=styles.markersize_gen1,
                marker=styles.marker_gen1,
                edgecolor=styles.color_gen1,
                facecolor='none',
                alpha=styles.markeralpha_gen1,
                label='1g-1g')
    # plot the 2g+ mergers
    ax1.scatter(np.log10(gen2_orb_a), gen2_chi_p,
                s=styles.markersize_gen2,
                marker=styles.marker_gen2,
                edgecolor=styles.color_gen2,
                facecolor='none',
                alpha=styles.markeralpha_gen2,
                label='2g-1g or 2g-2g')
    # plot the 3g+ mergers
    ax1.scatter(np.log10(genX_orb_a), genX_chi_p,
                s=styles.markersize_genX,
                marker=styles.marker_genX,
                edgecolor=styles.color_genX,
                facecolor='none',
                alpha=styles.markeralpha_genX,
                label=r'$\ge$3g-Ng')
    #plt.title("In-plane effective Spin vs. Merger radius")
    ax1.set(
        ylabel=r'$\chi_{\rm p}$',
        xlabel=r'$\log_{10} (R)$ [$R_g$]',
        ylim=(0,1),
        axisbelow=True)
    ax1.grid(True, color='gray', ls='dashed')
    if figsize == 'apj_col':
        ax1.legend(fontsize=6)
    elif figsize == 'apj_page':
        ax1.legend()
>>>>>>> 91bec0bd
    plt.savefig(opts.plots_directory+"./r_chi_p.png", format='png')
    plt.close()
    
    # plt.figure()
    # index = 2
    # mode = 10
    # pareto = (np.random.pareto(index, 1000) + 1) * mode

    # x = np.linspace(1,100)
    # p = index*mode**index / x**(index+1)

    # # count, bins, _ = plt.hist(pareto, 100)
    # plt.plot(x, p)
    # plt.xlim(0,100)
    # plt.show()

<<<<<<< HEAD
    pointsize_merge_time = 5
    plt.figure()
    #plt.title("Time of Merger after AGN Onset")
    plt.scatter(mergers[:,14]/1e6, mergers[:,2], s=pointsize_merge_time, color='darkolivegreen')
    plt.xlabel('Time (Myr)')
    plt.ylabel(r'Mass ($M_\odot$)')
    # plt.xscale("log")
    ax = plt.gca()
    ax.set_axisbelow(True)
=======
    all_time = mergers[:,14]
    gen1_time = all_time[g1_conditions]
    gen2_time = all_time[g2_conditions]
    genX_time = all_time[gX_conditions]
    
    fig = plt.figure(figsize=plotting.set_size(figsize))
    ax3 = plt.subplot()
    #plt.title("Time of Merger after AGN Onset")
    # ax3.scatter(mergers[:,14]/1e6, mergers[:,2], s=pointsize_merge_time, color='darkolivegreen')
    ax3.scatter(gen1_time/1e6, gen1_mass,
                s=styles.markersize_gen1,
                marker=styles.marker_gen1,
                edgecolor=styles.color_gen1,
                facecolor='none',
                alpha=styles.markeralpha_gen1,
                label='1g-1g'
                )
    # plot the 2g+ mergers
    ax3.scatter(gen2_time/1e6, gen2_mass,
                s=styles.markersize_gen2,
                marker=styles.marker_gen2,
                edgecolor=styles.color_gen2,
                facecolor='none',
                alpha=styles.markeralpha_gen2,
                label='2g-1g or 2g-2g'
                )
    # plot the 3g+ mergers
    ax3.scatter(genX_time/1e6, genX_mass,
                s=styles.markersize_genX,
                marker=styles.marker_genX,
                edgecolor=styles.color_genX,
                facecolor='none',
                alpha=styles.markeralpha_genX,
                label=r'$\ge$3g-Ng'
                )
    ax3.set(
        xlabel='Time [Myr]',
        ylabel=r'Remnant Mass [$M_\odot$]',
        yscale="log",
        axisbelow=True
        )
>>>>>>> 91bec0bd
    plt.grid(True, color='gray', ls='dashed')
    if figsize == 'apj_col':
        ax3.legend(fontsize=6)
    elif figsize == 'apj_page':
        ax3.legend()
    plt.savefig(opts.plots_directory+'/time_of_merger.png', format='png')
    plt.close()

<<<<<<< HEAD


    pointsize_m1m2 = 5
    plt.figure()
    plt.scatter(m1, m2, s=pointsize_m1m2, color='k')
    plt.xlabel(r'$M_1$ ($M_\odot$)')
    plt.ylabel(r'$M_2$ ($M_\odot$)')
    ax = plt.gca()
    ax.set_aspect('equal')
    ax.set_axisbelow(True)
    plt.grid(True, color='gray', ls='dashed')
    plt.tight_layout()
=======
    # Sort Objects into Mass 1 and Mass 2 by generation
    mass_mask_g1 = mergers[g1_conditions,6] > mergers[g1_conditions,7]
    gen1_mass_1 = np.zeros(np.sum(g1_conditions))
    gen1_mass_1[mass_mask_g1] = mergers[g1_conditions,6][mass_mask_g1]
    gen1_mass_1[~mass_mask_g1] = mergers[g1_conditions,7][~mass_mask_g1]
    gen1_mass_2 = np.zeros(np.sum(g1_conditions))
    gen1_mass_2[~mass_mask_g1] = mergers[g1_conditions,6][~mass_mask_g1]
    gen1_mass_2[mass_mask_g1] = mergers[g1_conditions,7][mass_mask_g1]

    mass_mask_g2 = mergers[g2_conditions,6] > mergers[g2_conditions,7]
    gen2_mass_1 = np.zeros(np.sum(g2_conditions))
    gen2_mass_1[mass_mask_g2] = mergers[g2_conditions,6][mass_mask_g2]
    gen2_mass_1[~mass_mask_g2] = mergers[g2_conditions,7][~mass_mask_g2]
    gen2_mass_2 = np.zeros(np.sum(g2_conditions))
    gen2_mass_2[~mass_mask_g2] = mergers[g2_conditions,6][~mass_mask_g2]
    gen2_mass_2[mass_mask_g2] = mergers[g2_conditions,7][mass_mask_g2]

    mass_mask_gX = mergers[gX_conditions,6] > mergers[gX_conditions,7]
    genX_mass_1 = np.zeros(np.sum(gX_conditions))
    genX_mass_1[mass_mask_gX] = mergers[gX_conditions,6][mass_mask_gX]
    genX_mass_1[~mass_mask_gX] = mergers[gX_conditions,7][~mass_mask_gX]
    genX_mass_2 = np.zeros(np.sum(gX_conditions))
    genX_mass_2[~mass_mask_gX] = mergers[gX_conditions,6][~mass_mask_gX]
    genX_mass_2[mass_mask_gX] = mergers[gX_conditions,7][mass_mask_gX]

    # Check that there aren't any zeros remaining.
    assert (gen1_mass_1 > 0).all()
    assert (gen1_mass_2 > 0).all()
    assert (gen2_mass_1 > 0).all()
    assert (gen2_mass_2 > 0).all()
    assert (genX_mass_1 > 0).all()
    assert (genX_mass_2 > 0).all()    

    pointsize_m1m2 = 5
    fig = plt.figure(figsize=plotting.set_size(figsize))
    ax4 = plt.subplot()

    # plt.scatter(m1, m2, s=pointsize_m1m2, color='k')
    ax4.scatter(gen1_mass_1, gen1_mass_2,
                s=styles.markersize_gen1,
                marker=styles.marker_gen1,
                edgecolor=styles.color_gen1,
                facecolor='none',
                alpha=styles.markeralpha_gen1,
                label='1g-1g'
                )
    # plot the 2g+ mergers
    ax4.scatter(gen2_mass_1, gen2_mass_2,
                s=styles.markersize_gen2,
                marker=styles.marker_gen2,
                edgecolor=styles.color_gen2,
                facecolor='none',
                alpha=styles.markeralpha_gen2,
                label='2g-1g or 2g-2g'
                )
    # plot the 3g+ mergers
    ax4.scatter(genX_mass_1, genX_mass_2,
                s=styles.markersize_genX,
                marker=styles.marker_genX,
                edgecolor=styles.color_genX,
                facecolor='none',
                alpha=styles.markeralpha_genX,
                label=r'$\ge$3g-Ng'
                )
    ax4.set(
        xlabel=r'$M_1$ [$M_\odot$]',
        ylabel=r'$M_2$ [$M_\odot$]',
        xscale='log',
        yscale='log',
        axisbelow=(True),
        # aspect=('equal')
        )
    ax4.legend(fontsize=6)
    # plt.grid(True, color='gray', ls='dotted')
>>>>>>> 91bec0bd
    plt.savefig(opts.plots_directory+'/m1m2.png', format='png')
    plt.close()

    # GW strain figure: 
    #make sure LISA.py and PhenomA.py in /vis directory
    #Using https://github.com/eXtremeGravityInstitute/LISA_Sensitivity/blob/master/LISA.py 
    # and same location for PhenomA.py
    #Also make sure LIGO sensitivity curves are in /vis directory

    #--------------Here we're pulling the LIGO data from the released files and setting them to H1 and L1 values-------------
    # READ LIGO O3 Sensitivity data (from https://git.ligo.org/sensitivity-curves/o3-sensitivity-curves)
    H1 = impresources.files(data) / \
        'O3-H1-C01_CLEAN_SUB60HZ-1262197260.0_sensitivity_strain_asd.txt'  
    L1 = impresources.files(data) / \
        'O3-L1-C01_CLEAN_SUB60HZ-1262141640.0_sensitivity_strain_asd.txt'
    # Adjust sep according to your delimiter (e.g., '\t' for tab-delimited files)
    dfh1 = pd.read_csv(H1, sep='\t', header=None)  # Use header=None if the file doesn't contain header row
    dfl1 = pd.read_csv(L1, sep='\t', header=None)

    # Access columns as df[0], df[1], ...
    f_H1 = dfh1[0]
    h_H1 = dfh1[1]

    #H - hanford 
    #L - Ligvston

    # create LISA object
    lisa = li.LISA() 

    # Plot LISA's sensitivity curve
    #-------------- f is the frequency (x-axis) being created -------------
    #-------------- Sn is the sensitivity curve of LISA -------------
    f  = np.logspace(np.log10(1.0e-5), np.log10(1.0e0), 1000)
    Sn = lisa.Sn(f)


    fig, ax = plt.subplots(1, figsize=(plotting.set_size(figsize)[0],2.9))
    
    ax.set_xlabel(r'f [Hz]')#, fontsize=20, labelpad=10)
    ax.set_ylabel(r'${\rm h}_{\rm char}$')#, fontsize=20, labelpad=10)
    # ax.tick_params(axis='both', which='major', labelsize=20)

    ax.set_xlim(1.0e-7, 1.0e+4)
    ax.set_ylim(1.0e-24, 1.0e-15)

    #----------Finding the rows in which EMRIs signals are either identical or zeroes and removing them----------
    identical_rows_emris = np.where( emris[:,5] == emris[:,6])
    zero_rows_emris = np.where(emris[:,6] == 0)    
    emris = np.delete(emris,identical_rows_emris,0)
    #emris = np.delete(emris,zero_rows_emris,0)
    emris[~np.isfinite(emris)] = 1.e-40

    #----------Finding the rows in which LVKs signals are either identical or zeroes and removing them----------
    identical_rows_lvk = np.where(lvk[:,5] == lvk[:,6])
    zero_rows_lvk = np.where(lvk[:,6] == 0)
    lvk = np.delete(lvk,identical_rows_lvk,0)
    #lvk = np.delete(lvk,zero_rows_lvk,0)
    lvk[~np.isfinite(lvk)] = 1.e-40

    #----------Setting the values for the EMRIs and LVKs signals and inverting them----------
    inv_freq_emris = 1/emris[:,6]
    inv_freq_lvk = 1/lvk[:,6]
    #ma_freq_emris = np.ma.where(freq_emris == 0)
    #ma_freq_lvk = np.ma.where(freq_lvk == 0)
    #indices_where_zeros_emris = np.where(freq_emris = 0.)
    #freq_emris = freq_emris[freq_emris !=0]
    #freq_lvk = freq_lvk[freq_lvk !=0]

    #inv_freq_emris = 1.0/ma_freq_emris
    #inv_freq_lvk = 1.0/ma_freq_lvk
    # timestep =1.e4yr
    timestep = 1.e4
    pointsize_gwstrain = 5
    strain_per_freq_emris = emris[:,5]*inv_freq_emris/timestep
    strain_per_freq_lvk = lvk[:,5]*inv_freq_lvk/timestep
<<<<<<< HEAD
    ax.loglog(f, np.sqrt(f*Sn),label = 'LISA Sensitivity') # plot the characteristic strain
    ax.loglog(f_H1, h_H1,label = 'LIGO O3, H1 Sensitivity') # plot the characteristic strain
    ax.scatter(emris[:,6],strain_per_freq_emris, s=pointsize_gwstrain)
    ax.scatter(lvk[:,6],strain_per_freq_lvk, s=pointsize_gwstrain)
=======
    # plot the characteristic detector strains
    ax.loglog(f, np.sqrt(f*Sn),
              label='LISA Sensitivity',
            #   color='darkred',
              zorder=0)
    ax.loglog(f_H1, h_H1,
              label='LIGO O3, H1 Sensitivity',
            #   color='darkblue',
              zorder=0)
    ax.scatter(emris[:,6], strain_per_freq_emris,
               s=0.4*styles.markersize_gen1,
            #    edgecolor='red',
            #    facecolor='none',
               alpha=styles.markeralpha_gen1
               )
    ax.scatter(lvk[:,6], strain_per_freq_lvk,
               s=0.4*styles.markersize_gen1,
            #    edgecolor='blue',
            #    facecolor='none',
               alpha=styles.markeralpha_gen1
               )
>>>>>>> 91bec0bd
    ax.set_yscale('log')
    ax.set_xscale('log')
    #ax.loglog(f_L1, h_L1,label = 'LIGO O3, L1 Sensitivity') # plot the characteristic strain

    #ax.loglog(f_gw,h,color ='black', label='GW150914')

<<<<<<< HEAD
    ax.legend()
    ax.set_xlabel(r'f [Hz]', fontsize=20, labelpad=10)
    ax.set_ylabel(r'h', fontsize=20, labelpad=10)
    plt.tight_layout()
=======
    if figsize == 'apj_col':
        plt.legend(fontsize=7)
    elif figsize == 'apj_page':
        plt.legend()
    # ax.legend()
    ax.set_xlabel(r'$\nu_{\rm GW}$ [Hz]')#, fontsize=20, labelpad=10)
    ax.set_ylabel(r'$h_{\rm char}/\nu_{\rm GW}$')#, fontsize=20, labelpad=10)
>>>>>>> 91bec0bd
    plt.savefig(opts.plots_directory+'./gw_strain.png', format='png')
    plt.close()

######## Execution ########
if __name__ == "__main__":
    main()<|MERGE_RESOLUTION|>--- conflicted
+++ resolved
@@ -102,58 +102,14 @@
     # TQM has a trap at 245r_g, SG has a trap radius at 700r_g.
     #trap_radius = 245
     trap_radius = 700
-<<<<<<< HEAD
-    pointsize_mass_radius = 5
     plt.figure()
-=======
-    
->>>>>>> 91bec0bd
     #plt.title('Migration Trap influence')
     for i in range(len(mergers[:,1])):
         if mergers[i,1] < 10.0:
             mergers[i,1] = 10.0
 
-<<<<<<< HEAD
-    plt.scatter(mergers[:,1], mergers[:,2], s=pointsize_mass_radius, color='teal')
-    plt.axvline(trap_radius, color='grey', linewidth=20, zorder=0, alpha=0.6,
-                label=f'Radius = {trap_radius} '+r'$R_g$')
-=======
-    # Separate generational subpopulations
-    gen1_orb_a = mergers[:,1][g1_conditions]
-    gen2_orb_a = mergers[:,1][g2_conditions]
-    genX_orb_a = mergers[:,1][gX_conditions]
-    gen1_mass = mergers[:,2][g1_conditions]
-    gen2_mass = mergers[:,2][g2_conditions]
-    genX_mass = mergers[:,2][gX_conditions]
-
-    fig = plt.figure(figsize=plotting.set_size(figsize))
-    plt.scatter(gen1_orb_a, gen1_mass,
-                s=styles.markersize_gen1,
-                marker=styles.marker_gen1,
-                edgecolor=styles.color_gen1,
-                facecolors="none",
-                alpha=styles.markeralpha_gen1,
-                label='1g-1g'
-                )
-    plt.scatter(gen2_orb_a, gen2_mass,
-                s=styles.markersize_gen2,
-                marker=styles.marker_gen2,
-                edgecolor=styles.color_gen2,
-                facecolors="none",
-                alpha=styles.markeralpha_gen2,
-                label='2g-1g or 2g-2g'
-                )
-    plt.scatter(genX_orb_a, genX_mass,
-                s=styles.markersize_genX,
-                marker=styles.marker_genX,
-                edgecolor=styles.color_genX,
-                facecolors="none",
-                alpha=styles.markeralpha_genX,
-                label=r'$\ge$3g-Ng'
-                )
-    plt.axvline(trap_radius, color='k', linestyle='--', zorder=0,
-                label=f'Trap Radius = {trap_radius} '+r'$R_g$')
->>>>>>> 91bec0bd
+    plt.scatter(mergers[:,1], mergers[:,2], color='teal')
+    plt.axvline(trap_radius, color='grey', linewidth=20, zorder=0, alpha=0.6, label=f'Radius = {trap_radius} '+r'$R_g$')
     #plt.text(650, 602, 'Migration Trap', rotation='vertical', size=18, fontweight='bold')
     plt.ylabel(r'Remnant Mass [$M_\odot$]')
     plt.xlabel(r'Radius [$R_g$]')
@@ -191,33 +147,6 @@
     # Want to highlight higher generation mergers on this plot
     chi_eff = mergers[:,3]
 
-<<<<<<< HEAD
-    # Pipe operator (|) = logical OR. (&)= logical AND.
-    # Get 1g-1g population
-    g1_conditions = (gen1 == 1) & (gen2 ==1)
-    first_gen_chi_eff      = chi_eff[g1_conditions]
-    first_gen_mass_ratio   = mass_ratio[g1_conditions]
-    # 2g-1g and 2g-2g population
-    g2_conditions = ((gen1 == 2) | (gen2 == 2)) & ((gen1 <= 2) & (gen2 <= 2))
-    second_gen_chi_eff     = chi_eff[g2_conditions]
-    second_gen_mass_ratio  = mass_ratio[g2_conditions]
-    # 3+g-Ng population (i.e., N=1,2,3,...)
-    g3_conditions = (gen1 >= 3) | (gen2 >= 3)
-    extreme_gen_chi_eff    = chi_eff[g3_conditions]
-    extreme_gen_mass_ratio = mass_ratio[g3_conditions]
-    # all 2+g mergers
-    high_gen_chi_eff = chi_eff[(g2_conditions + g3_conditions)]
-    high_gen_mass_ratio = mass_ratio[(g2_conditions + g3_conditions)]
-    
-
-   
-    # Ensure no union between sets
-    assert all(g1_conditions & g2_conditions) == 0
-    assert all(g1_conditions & g3_conditions) == 0
-    assert all(g2_conditions & g3_conditions) == 0
-    # Ensure no elements are missed
-    assert all(g1_conditions | g2_conditions | g3_conditions) == 1
-=======
     # Get 1g-1g population
     gen1_chi_eff      = chi_eff[g1_conditions]
     gen1_mass_ratio   = mass_ratio[g1_conditions]
@@ -230,7 +159,6 @@
     # all 2+g mergers; H = hierarchical
     genH_chi_eff = chi_eff[(g2_conditions + gX_conditions)]
     genH_mass_ratio = mass_ratio[(g2_conditions + gX_conditions)]
->>>>>>> 91bec0bd
 
     # function for a line used when fitting to the data.
     def linefunc(x, m):
@@ -242,144 +170,35 @@
     # fit the hierarchical mergers (any binaries with 2+g) to a line passing through 0,1
     # popt contains the model parameters, pcov the covariances
     # poptHigh, pcovHigh = curve_fit(linefunc, high_gen_mass_ratio, high_gen_chi_eff)
-<<<<<<< HEAD
-    poptAll, pcovAll = curve_fit(linefunc, mass_ratio, chi_eff)
-    poptHigh, pcovHigh = curve_fit(linefunc, high_gen_mass_ratio, high_gen_chi_eff)
-    errAll = np.sqrt(np.diag(pcovAll))[0]
-    errHigh = np.sqrt(np.diag(pcovHigh))[0]
-
-    pointalpha_qchi = 0.6
-    linealpha_qchi = 0.7
-    pointsize_qchi = 10
-    # plot the 1g-1g population
-    ax2.scatter(first_gen_chi_eff, first_gen_mass_ratio,
-                 s=pointsize_qchi,
-                 color='darkgoldenrod',
-                 alpha=pointalpha_qchi)
-                #  label='1g-1g')
-    # plot the 2g+ mergers
-    ax2.scatter(second_gen_chi_eff, second_gen_mass_ratio,
-                 s=pointsize_qchi,
-                 marker='v',
-                 color='rebeccapurple',
-                 alpha=pointalpha_qchi)
-                #  label='at least one 2g+')
-    # plot the 3g+ mergers
-    ax2.scatter(extreme_gen_chi_eff, extreme_gen_mass_ratio,
-                 s=pointsize_qchi,
-                 marker='^',
-                 color='red',
-                 alpha=pointalpha_qchi)
-                #  label='at least one 3+g')
-    # plot the line fitting the hierarchical mergers
-    ax2.plot(linefunc(x,*poptHigh), x,
-             ls='dashed',
-             lw=1,
-             color='gray',
-             zorder=0,
-             label=r'$d\chi/dq(\geq$2g)=' +
-                   f'{poptHigh[0]:.2f}' +
-                   r'$\pm$' + f'{errHigh:.2f}')
-    #         #  alpha=linealpha,
-    ax2.plot(linefunc(x,*poptAll), x,
-             ls='solid',
-             lw=1,
-             color='black',
-             zorder=0,
-             label=r'$d\chi/dq$(all)=' +
-                   f'{poptAll[0]:.2f}' +
-                   r'$\pm$' + f'{errAll:.2f}')
-            #  alpha=linealpha,
-    # plt.title("Mass Ratio vs. Effective Spin")
-    plt.ylabel(r'$q$') # = M_2 / M_1$  ($M_1 > M_2$)')
-    plt.xlabel(r'$\chi_{\rm eff}$')
-    plt.ylim(0,1)
-    plt.xlim(-1,1)
-    ax = plt.gca()
-    ax.set_axisbelow(True)
-    plt.legend(loc='lower left')
-    plt.grid('on', color='gray', ls='dotted')
-    plt.tight_layout()
-=======
 
     # plot the 1g-1g population
     fig = plt.figure(figsize=(plotting.set_size(figsize)[0],2.8))
     ax2 = fig.add_subplot(111)
-    # 1g-1g mergers
-    ax2.scatter(gen1_chi_eff, gen1_mass_ratio,
-                s=styles.markersize_gen1,
-                marker=styles.marker_gen1,
-                edgecolor=styles.color_gen1,
-                facecolor='none',
-                alpha=styles.markeralpha_gen1,
-                label='1g-1g'
-                )
-    # plot the 2g+ mergers
-    ax2.scatter(gen2_chi_eff, gen_mass_ratio,
-                s=styles.markersize_gen2,
-                marker=styles.marker_gen2,
-                edgecolor=styles.color_gen2,
-                facecolor='none',
-                alpha=styles.markeralpha_gen2,
-                label='2g-1g or 2g-2g'
-                )
-    # plot the 3g+ mergers
-    ax2.scatter(genX_chi_eff, genX_mass_ratio,
-                s=styles.markersize_genX,
-                marker=styles.marker_genX,
-                edgecolor=styles.color_genX,
-                facecolor='none',
-                alpha=styles.markeralpha_genX,
-                label=r'$\ge$3g-Ng'
-                )
-    if len(genH_chi_eff) > 0:
-        poptHier, pcovHier = curve_fit(linefunc, genH_mass_ratio, genH_chi_eff)
-        errHier = np.sqrt(np.diag(pcovHier))[0]
-        # plot the line fitting the hierarchical mergers
-        ax2.plot(linefunc(x,*poptHier), x,
-                ls='dashed',
-                lw=1,
-                color='gray',
-                zorder=3,
-                label=r'$d\chi/dq(\geq$2g)=' +
-                    f'{poptHier[0]:.2f}' +
-                    r'$\pm$' + f'{errHier:.2f}'
-                )
-        #         #  alpha=linealpha,
-    if len(chi_eff) > 0:
-        poptAll, pcovAll = curve_fit(linefunc, mass_ratio, chi_eff)
-        errAll = np.sqrt(np.diag(pcovAll))[0]
-        ax2.plot(linefunc(x,*poptAll), x,
-                ls='solid',
-                lw=1,
-                color='black',
-                zorder=3,
-                label=r'$d\chi/dq$(all)=' +
-                    f'{poptAll[0]:.2f}' +
-                    r'$\pm$' + f'{errAll:.2f}'
-                )
-                #  alpha=linealpha,
-    ax2.set(
-        ylabel=r'$q = M_2 / M_1$', #  ($M_1 > M_2$)')
-        xlabel=r'$\chi_{\rm eff}$',
-        ylim=(0,1),
-        xlim=(-1,1),
-        axisbelow=True
-        )
-    if figsize == 'apj_col':
-        ax2.legend(loc='lower left', fontsize=6)
-    elif figsize == 'apj_page':
-        ax2.legend(loc='lower left')
-    ax2.grid('on', color='gray', ls='dotted')
->>>>>>> 91bec0bd
-    plt.savefig(opts.plots_directory+"./q_chi_eff.png", format='png')#,
-                # dpi=600)
+
+    # Pipe operator (|) = logical OR. (&)= logical AND.
+    high_gen_chi_eff = np.where((gen1 > 1.0) | (gen2 > 1.0), chi_eff, np.nan)
+    extreme_gen_chi_eff = np.where((gen1 > 2.0) | (gen2 > 2.0), chi_eff, np.nan)
+
+
+    ax2.scatter(chi_eff,mass_ratio, color='darkgoldenrod')
+    ax2.scatter(high_gen_chi_eff,mass_ratio, color='rebeccapurple',marker='+')
+    ax2.scatter(extreme_gen_chi_eff,mass_ratio,color='red',marker='o')
+    #plt.scatter(chi_eff, mass_ratio, color='darkgoldenrod')
+    #plt.title("Mass Ratio vs. Effective Spin")
+    plt.ylabel(r'$q = M_2 / M_1$ ($M_1 > M_2$)')
+    plt.xlabel(r'$\chi_{\rm eff}$')
+    plt.ylim(0,1.05)
+    plt.xlim(-1,1)
+    ax = plt.gca()
+    ax.set_axisbelow(True)
+    plt.grid(True, color='gray', ls='dashed')
+    plt.tight_layout()
+    plt.savefig("./q_chi_eff.png", format='png')
     plt.close()
     
     #Figure of Disk radius vs Chi_p follows.
     # Can break out higher mass Chi_p events as test/illustration.
     #Set up default arrays for high mass BBH (>40Msun say) to overplot vs chi_p. 
-<<<<<<< HEAD
     all_masses = mergers[:,2]
     all_locations = mergers[:,1]
     mass_bound = 40.0
@@ -389,13 +208,12 @@
     #print("High masses", high_masses)
     high_masses_locations = np.where(np.isfinite(high_masses),all_locations, np.nan )
     #print("High masses locations",high_masses_locations)
-    pointsize_rchip = 5
     plt.ylim(0,1)
     plt.xlim(0.,5.e4)
     fig = plt.figure()
     ax1 = fig.add_subplot(111)
-    ax1.scatter(all_locations, chi_p, s=pointsize_rchip, color='darkgoldenrod')
-    ax1.scatter(high_masses_locations, chi_p, s=pointsize_rchip, color='rebeccapurple',marker='+')
+    ax1.scatter(all_locations,chi_p, color='darkgoldenrod')
+    ax1.scatter(high_masses_locations,chi_p, color='rebeccapurple',marker='+')
     #plt.title("In-plane effective Spin vs. Merger radius")
     plt.ylabel(r'$\chi_{\rm p}$')
     plt.xlabel(r'Radius ($R_g$)')
@@ -404,50 +222,7 @@
     ax.set_axisbelow(True)
     plt.grid(True, color='gray', ls='dashed')
     plt.tight_layout()
-=======
-    chi_p = mergers[:,15]
-    gen1_chi_p = chi_p[g1_conditions]
-    gen2_chi_p = chi_p[g2_conditions]
-    genX_chi_p = chi_p[gX_conditions]
-
-    fig = plt.figure(figsize=plotting.set_size(figsize))
-    ax1 = fig.add_subplot(111)
-    ax1.scatter(np.log10(gen1_orb_a), gen1_chi_p,
-                s=styles.markersize_gen1,
-                marker=styles.marker_gen1,
-                edgecolor=styles.color_gen1,
-                facecolor='none',
-                alpha=styles.markeralpha_gen1,
-                label='1g-1g')
-    # plot the 2g+ mergers
-    ax1.scatter(np.log10(gen2_orb_a), gen2_chi_p,
-                s=styles.markersize_gen2,
-                marker=styles.marker_gen2,
-                edgecolor=styles.color_gen2,
-                facecolor='none',
-                alpha=styles.markeralpha_gen2,
-                label='2g-1g or 2g-2g')
-    # plot the 3g+ mergers
-    ax1.scatter(np.log10(genX_orb_a), genX_chi_p,
-                s=styles.markersize_genX,
-                marker=styles.marker_genX,
-                edgecolor=styles.color_genX,
-                facecolor='none',
-                alpha=styles.markeralpha_genX,
-                label=r'$\ge$3g-Ng')
-    #plt.title("In-plane effective Spin vs. Merger radius")
-    ax1.set(
-        ylabel=r'$\chi_{\rm p}$',
-        xlabel=r'$\log_{10} (R)$ [$R_g$]',
-        ylim=(0,1),
-        axisbelow=True)
-    ax1.grid(True, color='gray', ls='dashed')
-    if figsize == 'apj_col':
-        ax1.legend(fontsize=6)
-    elif figsize == 'apj_page':
-        ax1.legend()
->>>>>>> 91bec0bd
-    plt.savefig(opts.plots_directory+"./r_chi_p.png", format='png')
+    plt.savefig("./r_chi_p.png", format='png')
     plt.close()
     
     # plt.figure()
@@ -463,59 +238,15 @@
     # plt.xlim(0,100)
     # plt.show()
 
-<<<<<<< HEAD
-    pointsize_merge_time = 5
+
     plt.figure()
     #plt.title("Time of Merger after AGN Onset")
-    plt.scatter(mergers[:,14]/1e6, mergers[:,2], s=pointsize_merge_time, color='darkolivegreen')
+    plt.scatter(mergers[:,14]/1e6, mergers[:,2], color='darkolivegreen')
     plt.xlabel('Time (Myr)')
     plt.ylabel(r'Mass ($M_\odot$)')
     # plt.xscale("log")
     ax = plt.gca()
     ax.set_axisbelow(True)
-=======
-    all_time = mergers[:,14]
-    gen1_time = all_time[g1_conditions]
-    gen2_time = all_time[g2_conditions]
-    genX_time = all_time[gX_conditions]
-    
-    fig = plt.figure(figsize=plotting.set_size(figsize))
-    ax3 = plt.subplot()
-    #plt.title("Time of Merger after AGN Onset")
-    # ax3.scatter(mergers[:,14]/1e6, mergers[:,2], s=pointsize_merge_time, color='darkolivegreen')
-    ax3.scatter(gen1_time/1e6, gen1_mass,
-                s=styles.markersize_gen1,
-                marker=styles.marker_gen1,
-                edgecolor=styles.color_gen1,
-                facecolor='none',
-                alpha=styles.markeralpha_gen1,
-                label='1g-1g'
-                )
-    # plot the 2g+ mergers
-    ax3.scatter(gen2_time/1e6, gen2_mass,
-                s=styles.markersize_gen2,
-                marker=styles.marker_gen2,
-                edgecolor=styles.color_gen2,
-                facecolor='none',
-                alpha=styles.markeralpha_gen2,
-                label='2g-1g or 2g-2g'
-                )
-    # plot the 3g+ mergers
-    ax3.scatter(genX_time/1e6, genX_mass,
-                s=styles.markersize_genX,
-                marker=styles.marker_genX,
-                edgecolor=styles.color_genX,
-                facecolor='none',
-                alpha=styles.markeralpha_genX,
-                label=r'$\ge$3g-Ng'
-                )
-    ax3.set(
-        xlabel='Time [Myr]',
-        ylabel=r'Remnant Mass [$M_\odot$]',
-        yscale="log",
-        axisbelow=True
-        )
->>>>>>> 91bec0bd
     plt.grid(True, color='gray', ls='dashed')
     if figsize == 'apj_col':
         ax3.legend(fontsize=6)
@@ -524,12 +255,11 @@
     plt.savefig(opts.plots_directory+'/time_of_merger.png', format='png')
     plt.close()
 
-<<<<<<< HEAD
-
-
-    pointsize_m1m2 = 5
+
+
+
     plt.figure()
-    plt.scatter(m1, m2, s=pointsize_m1m2, color='k')
+    plt.scatter(m1, m2, color='k')
     plt.xlabel(r'$M_1$ ($M_\odot$)')
     plt.ylabel(r'$M_2$ ($M_\odot$)')
     ax = plt.gca()
@@ -537,82 +267,6 @@
     ax.set_axisbelow(True)
     plt.grid(True, color='gray', ls='dashed')
     plt.tight_layout()
-=======
-    # Sort Objects into Mass 1 and Mass 2 by generation
-    mass_mask_g1 = mergers[g1_conditions,6] > mergers[g1_conditions,7]
-    gen1_mass_1 = np.zeros(np.sum(g1_conditions))
-    gen1_mass_1[mass_mask_g1] = mergers[g1_conditions,6][mass_mask_g1]
-    gen1_mass_1[~mass_mask_g1] = mergers[g1_conditions,7][~mass_mask_g1]
-    gen1_mass_2 = np.zeros(np.sum(g1_conditions))
-    gen1_mass_2[~mass_mask_g1] = mergers[g1_conditions,6][~mass_mask_g1]
-    gen1_mass_2[mass_mask_g1] = mergers[g1_conditions,7][mass_mask_g1]
-
-    mass_mask_g2 = mergers[g2_conditions,6] > mergers[g2_conditions,7]
-    gen2_mass_1 = np.zeros(np.sum(g2_conditions))
-    gen2_mass_1[mass_mask_g2] = mergers[g2_conditions,6][mass_mask_g2]
-    gen2_mass_1[~mass_mask_g2] = mergers[g2_conditions,7][~mass_mask_g2]
-    gen2_mass_2 = np.zeros(np.sum(g2_conditions))
-    gen2_mass_2[~mass_mask_g2] = mergers[g2_conditions,6][~mass_mask_g2]
-    gen2_mass_2[mass_mask_g2] = mergers[g2_conditions,7][mass_mask_g2]
-
-    mass_mask_gX = mergers[gX_conditions,6] > mergers[gX_conditions,7]
-    genX_mass_1 = np.zeros(np.sum(gX_conditions))
-    genX_mass_1[mass_mask_gX] = mergers[gX_conditions,6][mass_mask_gX]
-    genX_mass_1[~mass_mask_gX] = mergers[gX_conditions,7][~mass_mask_gX]
-    genX_mass_2 = np.zeros(np.sum(gX_conditions))
-    genX_mass_2[~mass_mask_gX] = mergers[gX_conditions,6][~mass_mask_gX]
-    genX_mass_2[mass_mask_gX] = mergers[gX_conditions,7][mass_mask_gX]
-
-    # Check that there aren't any zeros remaining.
-    assert (gen1_mass_1 > 0).all()
-    assert (gen1_mass_2 > 0).all()
-    assert (gen2_mass_1 > 0).all()
-    assert (gen2_mass_2 > 0).all()
-    assert (genX_mass_1 > 0).all()
-    assert (genX_mass_2 > 0).all()    
-
-    pointsize_m1m2 = 5
-    fig = plt.figure(figsize=plotting.set_size(figsize))
-    ax4 = plt.subplot()
-
-    # plt.scatter(m1, m2, s=pointsize_m1m2, color='k')
-    ax4.scatter(gen1_mass_1, gen1_mass_2,
-                s=styles.markersize_gen1,
-                marker=styles.marker_gen1,
-                edgecolor=styles.color_gen1,
-                facecolor='none',
-                alpha=styles.markeralpha_gen1,
-                label='1g-1g'
-                )
-    # plot the 2g+ mergers
-    ax4.scatter(gen2_mass_1, gen2_mass_2,
-                s=styles.markersize_gen2,
-                marker=styles.marker_gen2,
-                edgecolor=styles.color_gen2,
-                facecolor='none',
-                alpha=styles.markeralpha_gen2,
-                label='2g-1g or 2g-2g'
-                )
-    # plot the 3g+ mergers
-    ax4.scatter(genX_mass_1, genX_mass_2,
-                s=styles.markersize_genX,
-                marker=styles.marker_genX,
-                edgecolor=styles.color_genX,
-                facecolor='none',
-                alpha=styles.markeralpha_genX,
-                label=r'$\ge$3g-Ng'
-                )
-    ax4.set(
-        xlabel=r'$M_1$ [$M_\odot$]',
-        ylabel=r'$M_2$ [$M_\odot$]',
-        xscale='log',
-        yscale='log',
-        axisbelow=(True),
-        # aspect=('equal')
-        )
-    ax4.legend(fontsize=6)
-    # plt.grid(True, color='gray', ls='dotted')
->>>>>>> 91bec0bd
     plt.savefig(opts.plots_directory+'/m1m2.png', format='png')
     plt.close()
 
@@ -688,55 +342,20 @@
     pointsize_gwstrain = 5
     strain_per_freq_emris = emris[:,5]*inv_freq_emris/timestep
     strain_per_freq_lvk = lvk[:,5]*inv_freq_lvk/timestep
-<<<<<<< HEAD
     ax.loglog(f, np.sqrt(f*Sn),label = 'LISA Sensitivity') # plot the characteristic strain
     ax.loglog(f_H1, h_H1,label = 'LIGO O3, H1 Sensitivity') # plot the characteristic strain
-    ax.scatter(emris[:,6],strain_per_freq_emris, s=pointsize_gwstrain)
-    ax.scatter(lvk[:,6],strain_per_freq_lvk, s=pointsize_gwstrain)
-=======
-    # plot the characteristic detector strains
-    ax.loglog(f, np.sqrt(f*Sn),
-              label='LISA Sensitivity',
-            #   color='darkred',
-              zorder=0)
-    ax.loglog(f_H1, h_H1,
-              label='LIGO O3, H1 Sensitivity',
-            #   color='darkblue',
-              zorder=0)
-    ax.scatter(emris[:,6], strain_per_freq_emris,
-               s=0.4*styles.markersize_gen1,
-            #    edgecolor='red',
-            #    facecolor='none',
-               alpha=styles.markeralpha_gen1
-               )
-    ax.scatter(lvk[:,6], strain_per_freq_lvk,
-               s=0.4*styles.markersize_gen1,
-            #    edgecolor='blue',
-            #    facecolor='none',
-               alpha=styles.markeralpha_gen1
-               )
->>>>>>> 91bec0bd
+    ax.scatter(emris[:,6],strain_per_freq_emris)
+    ax.scatter(lvk[:,6],strain_per_freq_lvk)
     ax.set_yscale('log')
     ax.set_xscale('log')
     #ax.loglog(f_L1, h_L1,label = 'LIGO O3, L1 Sensitivity') # plot the characteristic strain
 
     #ax.loglog(f_gw,h,color ='black', label='GW150914')
 
-<<<<<<< HEAD
     ax.legend()
     ax.set_xlabel(r'f [Hz]', fontsize=20, labelpad=10)
     ax.set_ylabel(r'h', fontsize=20, labelpad=10)
-    plt.tight_layout()
-=======
-    if figsize == 'apj_col':
-        plt.legend(fontsize=7)
-    elif figsize == 'apj_page':
-        plt.legend()
-    # ax.legend()
-    ax.set_xlabel(r'$\nu_{\rm GW}$ [Hz]')#, fontsize=20, labelpad=10)
-    ax.set_ylabel(r'$h_{\rm char}/\nu_{\rm GW}$')#, fontsize=20, labelpad=10)
->>>>>>> 91bec0bd
-    plt.savefig(opts.plots_directory+'./gw_strain.png', format='png')
+    plt.savefig('./gw_strain.png', format='png')
     plt.close()
 
 ######## Execution ########
