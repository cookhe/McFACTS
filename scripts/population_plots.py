--- conflicted
+++ resolved
@@ -568,21 +568,12 @@
     # ===============================
     fig = plt.figure(figsize=plotting.set_size(figsize))
 
-<<<<<<< HEAD
-    kick_bins = np.logspace(np.log10(mergers[:, 16].min()), np.log10(mergers[:, 16].max()), 50)
-    hist_kick_data = [mergers[:, 16][merger_g1_mask], mergers[:, 16][merger_g2_mask], mergers[:, 16][merger_gX_mask]]
-
-
-    plt.hist(hist_kick_data, bins=kick_bins, align='left', color=hist_color, alpha=0.9, rwidth=0.8, label=hist_label, stacked=True)
-
-=======
     # make your bins...
     kick_bins = np.logspace(np.log10(mergers[:, 16].min()), np.log10(mergers[:, 16].max()+10), 50)
 
     hist_data = [mergers[:, 16][merger_g1_mask], mergers[:, 16][merger_g2_mask], mergers[:, 16][merger_gX_mask]]
     hist_label = ['1g-1g', '2g-1g or 2g-2g', r'$\geq$3g-Ng']
     hist_color = [styles.color_gen1, styles.color_gen2, styles.color_genX]
->>>>>>> b2012e02
 
     # plot the distribution of mergers as a function of generation
     plt.hist(hist_data, bins=kick_bins, align='left', color=hist_color, alpha=0.9, rwidth=0.8, label=hist_label, stacked=True)
@@ -674,7 +665,15 @@
     elif figsize == 'apj_page':
         axs[1].legend()
 
-<<<<<<< HEAD
+    # plt.title(r"v$_{kick} vs. semi-major axis with distribution of v$_{kick}$")
+    plt.tight_layout()
+    plt.savefig(opts.plots_directory + '/v_kick_vs_radius.png', format='png')
+    plt.close()
+
+    # ===============================
+    ### kick velocity vs. chi_eff ###
+    # ===============================
+
     all_chi_eff = mergers[:, 3]
     gen1_chi_eff = all_chi_eff[merger_g1_mask]
     gen2_chi_eff  = all_chi_eff[merger_g2_mask]
@@ -733,11 +732,6 @@
     #     ax3.legend()
 
     plt.savefig(opts.plots_directory + '/v_kick_vs_chi_eff.png', format='png')
-=======
-    # plt.title(r"v$_{kick} vs. semi-major axis with distribution of v$_{kick}$")
-    plt.tight_layout()
-    plt.savefig(opts.plots_directory + '/v_kick_vs_radius.png', format='png')
->>>>>>> b2012e02
     plt.close()
     
 
@@ -897,7 +891,6 @@
     plt.xscale('log')
     plt.yscale('log')
 
-<<<<<<< HEAD
     if figsize == 'apj_col':
         plt.legend(fontsize=4, loc = 'lower right')
     elif figsize == 'apj_page':
@@ -1072,8 +1065,6 @@
     plt.grid(True, color='gray', ls='dashed')
     plt.savefig(opts.plots_directory + "/v_kick_mass.png", format='png')  # ,dpi=600)
 
-=======
->>>>>>> b2012e02
     # ========================================
     # LVK and LISA Strain vs Freq
     # ========================================
