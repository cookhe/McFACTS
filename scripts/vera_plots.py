#!/usr/bin/env python3

######## Imports ########
import matplotlib.pyplot as plt
import numpy as np
import pandas as pd
import os
from os.path import abspath, isfile, isdir, split, join
import sys

## Local imports ##
import mcfacts.vis.LISA as li
import mcfacts.vis.PhenomA as pa
from mcfacts.vis import data, plotting, styles
from mcfacts.outputs.mergerfile import MERGER_FIELD_NAMES

## Set plot style ##
plt.style.use('bmh')
plt.style.use("mcfacts.vis.mcfacts_figures")
size = "apj_col"

## Dictionary of LaTeX style axes labels
<<<<<<< HEAD
label_dict = {"chi_eff" : r"$\chi_\mathrm{eff}$",
              "chi_p" : r"$\chi_\mathrm{p}$",
              "final_mass": r"$M_\mathrm{final}$ [$M_\odot$]",
              "gen1" : r"Generation 1",
              "gen2" : r"Generation 2",
              "time_merge": r"$t_\mathrm{merge}$ [yr]",
              "mc": "mc"}
=======
label_dict = {
    "chi_eff" : r"$\chi_\mathrm{eff}$",
    "chi_p" : r"$\chi_\mathrm{p}$",
    "final_mass": r"$M_\mathrm{final}$ [$M_\odot$]",
    "gen1" : r"Generation 1",
    "gen2" : r"Generation 2",
    "time_merge": r"$t_\mathrm{merge}$ [yr]",
    "mc"    : r"$\mathcal{M}_c$",
    "bin_com" : r"bin_com",
}
>>>>>>> f516424f

######## Arg ########
def arg():
    """Argument parser function for vera_plots.py

    Returns
    -------
    opts : dict
        Dictionary of options for code evaluation
    """
    import argparse
    parser = argparse.ArgumentParser()
    parser.add_argument("--fname-mergers",
        default="runs/output_mergers_population.dat",
        type=str, help="output_mergers file")
    parser.add_argument("--cdf-fields",
        nargs="+",default=[],help="Fields for cdf plots")
    parser.add_argument("--verbose", action='store_true')
    parser.add_argument("--fname-nal", default=None,
        help="Load Vera's Gaussians")
    opts = parser.parse_args()
    assert isfile(opts.fname_mergers)
    opts.wkdir = split(abspath(opts.fname_mergers))[0]
    assert isdir(opts.wkdir)
    return opts

######## Coordinates ########
def mc_of_m1_m2(m1,m2):
    return ((m1*m2)**0.6) * ((m1+m2)**-0.2)

######## Load data ########
def load_mergers_txt(fname, verbose=False):
    """Load output_mergers_population.dat
    
    Parameters
    ----------
    fname : str
        The path to the output_mergers_population.dat file
    verbose : bool
        Verbose output flag
    """
    #mergers = np.loadtxt(fname, skiprows=2)
    mergers = np.loadtxt(fname)
    # Initialize dictionary
    merger_dict = {}
    # Loop the column names
    for i, item in enumerate(MERGER_FIELD_NAMES):
        # Find the correct index
        merger_dict[item] = mergers[:,i]
    ## Select finite values
    mask = np.isfinite(merger_dict['chi_eff'])
    print("Removing %d nans out of %d sample mergers"%(np.sum(~mask), mask.size), file=sys.stderr)
    for item in merger_dict:
        merger_dict[item] = merger_dict[item][mask]
    # Add chirp mass
    merger_dict["mc"] = mc_of_m1_m2(merger_dict["mass_1"], merger_dict["mass_2"])

    ## Print things
    # Loop the merger dict
    if verbose:
        for item in merger_dict:
            print(item, merger_dict[item].dtype, merger_dict[item].shape, merger_dict[item][1])
            #print(item, merger_dict[item].dtype, merger_dict[item].shape)
            #print(merger_dict[item])
    # Return the merger dict
    return merger_dict

######## Functions ########
def simple_cdf(x):
    """Construct a simple cdf from some samples
    
    Parameters
    ----------
    x : np.ndarray
        The array of sample values used to construct a cdf
    
    Returns
    -------
    _x : np.ndarray
        The x array, but sorted
    cdf : np.ndarray
        The cdf value at the corresponding value of _x
    """
    _x = np.sort(x)
    cdf = np.arange(_x.size)
    cdf = cdf / np.max(cdf)
    return _x, cdf

def nal_cdf(fname_nal,n=1000):
    """Use gwalk.multivariate_normal object to construct cdfs for a GW population

    Parameters
    ----------
    fname_nal : str
        Path to the [GWTC-X].nal.hdf5 file from Vera's external work
    n : int
        The number of samples to draw

    Returns
    -------
    nal_dict : dict
        A dictionary holding sample and cdf data from the Normal Approximate Likelihood
        method
    """
    from gwalk import MultivariateNormal
    from xdata import Database
    from basil_core.astro.coordinates import m1_m2_of_mc_eta, M_of_mc_eta
    assert isfile(fname_nal)
    db = Database(fname_nal)
    events = db.list_items()
    _group = "aligned3d:PublicationSamples:select"
    mc =        []
    eta =       []
    chi_eff =   []
    M =         []
    eta_cdf = None,
    for item in events:
        group = join(item,_group)
        p_astro = db.attr_value(item, "p_astro")
        if p_astro > 0.5:
            assert db.exists(group)
            _MV = MultivariateNormal.load(fname_nal, group)
            out = _MV.sample_normal(n)
            _mc, _eta, _chi_eff = out[:,0], out[:,1], out[:,2]
            _M = M_of_mc_eta(_mc, _eta)
            mc =        np.append(mc, _mc).flatten()
            eta =       np.append(eta, _eta).flatten()
            chi_eff =   np.append(chi_eff, _chi_eff).flatten()
            M =         np.append(M, _M).flatten()
    chi_eff[chi_eff > 1.] = 1.
    chi_eff[chi_eff < -1.] = -1.
    mc, mc_cdf = simple_cdf(mc)
    eta, eta_cdf = simple_cdf(eta)
    chi_eff, chi_eff_cdf = simple_cdf(chi_eff)
    M, M_cdf = simple_cdf(M)
    nal_dict = {
                "mc"            : mc,
                "mc_cdf"        : mc_cdf,
                "eta"           : eta,
                "eta_cdf"       : eta_cdf,
                "chi_eff"       : chi_eff,
                "chi_eff_cdf"   : chi_eff_cdf,
                "M"             : M,
                "M_cdf"         : M_cdf,
               }
    return nal_dict
    

######## Plots ########
def plot_cdf(merger_dict, field, label, fname):
    """The simplest plot I could imagine to plot the cdf for a field

    Parameters
    ----------
    merger_dict : dict
        The dictionary with all of the sample values
    field : str
        The key to the dictionary for the field we want to use
    label : str
        The plot label
    fname : str
        The path to where we want to save the plot
    """
    x, y = simple_cdf(merger_dict[field])
    from matplotlib import pyplot as plt
    fig, ax = plt.subplots(figsize=plotting.set_size(size))
    ax.plot(x, y, color=styles.color_line1)
    ax.set_xlabel(label)
    ax.set_ylabel("CDF")
    plt.savefig(fname)
    plt.close()


def plot_nal_cdf(merger_dict, field, label, fname, nal_dict):
    """A simple plot for NAL cdfs

    Parameters
    ----------
    merger_dict : dict
        The dictionary with all of the sample values
    field : str
        The key to the dictionary for the field we want to use
    label : str
        The plot label
    fname : str
        The path to where we want to save the plot
    nal_dict : dict
        The dictionary we are using for NAL data
    """
    x, y = simple_cdf(merger_dict[field])
    from matplotlib import pyplot as plt
    fig, ax = plt.subplots(figsize=plotting.set_size(size))
    fig.suptitle(label)
    ax.plot(x, y, label="mcfacts",color=styles.color_line1)
    ax.plot(nal_dict[field], nal_dict["%s_cdf"%(field)], label="GWTC-2")
    ax.set_xlabel(label)
    ax.set_ylabel("CDF")
    fig.legend()
    fig.tight_layout()
    plt.savefig(fname)
    plt.close()


######## Main ########
def main():
    opts = arg()
    merger_dict = load_mergers_txt(opts.fname_mergers, verbose=opts.verbose)

    #### Cdf plots ####
    for _item in opts.cdf_fields:
        assert _item in merger_dict, "%s not found in %s"%(_item, merger_dict.keys())
        fname_item = join(opts.wkdir, "mergers_cdf_%s.png"%(_item))
        plot_cdf(merger_dict, _item, label_dict[_item], fname_item)

    #### NAL plots ####
    if not opts.fname_nal is None:
        nal_dict = nal_cdf(opts.fname_nal)
        _item = "chi_eff"
        fname_item = join(opts.wkdir, "mergers_nal_cdf_%s.png"%(_item))
        plot_nal_cdf(merger_dict, _item, label_dict[_item] ,fname_item, nal_dict)
        _item = "mc"
        fname_item = join(opts.wkdir, "mergers_nal_cdf_%s.png"%(_item))
        plot_nal_cdf(merger_dict, _item, label_dict[_item], fname_item, nal_dict)
    return

######## Execution ########
if __name__ == "__main__":
    main()<|MERGE_RESOLUTION|>--- conflicted
+++ resolved
@@ -20,15 +20,6 @@
 size = "apj_col"
 
 ## Dictionary of LaTeX style axes labels
-<<<<<<< HEAD
-label_dict = {"chi_eff" : r"$\chi_\mathrm{eff}$",
-              "chi_p" : r"$\chi_\mathrm{p}$",
-              "final_mass": r"$M_\mathrm{final}$ [$M_\odot$]",
-              "gen1" : r"Generation 1",
-              "gen2" : r"Generation 2",
-              "time_merge": r"$t_\mathrm{merge}$ [yr]",
-              "mc": "mc"}
-=======
 label_dict = {
     "chi_eff" : r"$\chi_\mathrm{eff}$",
     "chi_p" : r"$\chi_\mathrm{p}$",
@@ -39,7 +30,6 @@
     "mc"    : r"$\mathcal{M}_c$",
     "bin_com" : r"bin_com",
 }
->>>>>>> f516424f
 
 ######## Arg ########
 def arg():
