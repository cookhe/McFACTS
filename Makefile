--- conflicted
+++ resolved
@@ -52,16 +52,9 @@
 wd=$(shell pwd)/test_output
 
 mcfacts_sim: clean
-<<<<<<< HEAD
-	python3 ${MCFACTS_SIM_EXE} \
-		--n_iterations 10 \
-		--fname-log out.log \
-		--seed 4567890123
-=======
 	python ${MCFACTS_SIM_EXE} \
 		--fname-log out.log --work-directory ${wd} \
 		--seed 3456789012
->>>>>>> a1871eaf
 
 plots:  mcfacts_sim
 	python ${POPULATION_PLOTS_EXE} --fname-mergers ${wd}/output_mergers_population.dat --plots-directory ${wd}
@@ -96,28 +89,14 @@
 
 #### CLEAN ####
 clean:
-<<<<<<< HEAD
-	rm -rf run*
-	rm -rf output_mergers_population.dat
-	rm -rf output_mergers_emris.dat
-	rm -rf m1m2.png
-	rm -rf merger_mass_v_radius.png
-	rm -rf q_chi_eff.png
-	rm -rf time_of_merger.png
-	rm -rf merger_remnant_mass.png
-	rm -rf gw_strain.png
-	rm -rf r_chi_p.png
-	rm -rf out.log
-	rm -rf mergers_cdf*.png
-	rm -rf mergers_nal*.png
-=======
 	rm -rf ${wd}/run*
 	rm -rf ${wd}/output_mergers_population.dat
+	rm -rf ${wd}/output_mergers_emris.dat
 	rm -rf ${wd}/m1m2.png
 	rm -rf ${wd}/merger_mass_v_radius.png
 	rm -rf ${wd}/q_chi_eff.png
 	rm -rf ${wd}/time_of_merger.png
 	rm -rf ${wd}/merger_remnant_mass.png
 	rm -rf ${wd}/gw_strain.png
-	rm -rf ${wd}/out.log
->>>>>>> a1871eaf
+	rm -rf ${wd}/r_chi_p.png
+	rm -rf ${wd}/out.log