# Declarations
.PHONY: all clean

all: clean tests plots #vera_plots
tests: mcfacts_sim

######## Definitions ########
#### Package ####
# Version number for the repository
# This is where you change the version number by hand. Not anywhere else.
# Alpha begins at 0.1.0
# Feature-complete Alpha begins at 0.2.0
# Beta begins at 0.3.0
VERSION=0.2.1

### Should work for everyone ###
# Current directory
#HERE=$(shell pwd)
HERE=./

#### Scripts ####
MCFACTS_SIM_EXE = ${HERE}/scripts/mcfacts_sim.py
POPULATION_PLOTS_EXE = ${HERE}/scripts/population_plots.py
POPULATION_STATS_EXE = ${HERE}scripts/merger_stats.py
VERA_PLOTS_EXE = ${HERE}/scripts/vera_plots.py
MSTAR_RUNS_EXE = ${HERE}/scripts/vera_mstar_bins.py
MSTAR_PLOT_EXE = ${HERE}/src/mcfacts/outputs/plot_mcfacts_handler_quantities.py
STARS_PLOTS = ${HERE}/scripts/stars_plots.py
DISK_MASS_PLOTS = ${HERE}/scripts/disk_mass_plots.py
ORBA_MASS_FRAMES = ${HERE}/scripts/star_bh_movie_frames.py
EMILY_PLOTS = ${HERE}/scripts/emily_plots.py

#### Setup ####
SEED=3456789108 # put an 8 here
#FNAME_INI= ${HERE}/recipes/p1_thompson.ini
FNAME_INI= ${HERE}/recipes/model_choice_old.ini
<<<<<<< HEAD

HC_EXP_NAME = retro_binaries
HC_RUN_NAME = sg_f
HC_WKDIR = ../mcfacts_research/paper2_qXeff/${HC_EXP_NAME}/${HC_RUN_NAME}/
HC_INPUT_FILE = ../recipes/paper2/${HC_EXP_NAME}/paper2_${HC_RUN_NAME}.ini

FNAME_INI_MSTAR= ${HERE}/recipes/p3_pAGN_on.ini
MSTAR_RUNS_WKDIR = ${HERE}/runs_mstar_bins_pAGN
=======
FNAME_INI_MSTAR_PAGN= ${HERE}/recipes/p3_pAGN_on.ini
FNAME_INI_MSTAR_FIXED= ${HERE}/recipes/p3_pAGN_off.ini
MSTAR_RUNS_WKDIR_PAGN = ${HERE}/runs_mstar_bins_pAGN
MSTAR_RUNS_WKDIR_FIXED = ${HERE}/runs_mstar_bins_fixed
>>>>>>> 584fc01e
# NAL files might not exist unless you download them from
# https://gitlab.com/xevra/nal-data
# scripts that use NAL files might not work unless you install
# gwalk (pip3 install gwalk)
FNAME_GWTC2_NAL = ${HOME}/Repos/nal-data/GWTC-2.nal.hdf5
#Set this to change your working directory
wd=${HC_WKDIR}

######## Instructions ########
#### Install ####

version: clean
	echo "__version__ = '${VERSION}'" > __version__.py
	echo "__version__ = '${VERSION}'" > src/mcfacts/__version__.py

install: clean version
	python -m pip install --editable .

setup: clean version
	source ~/.bash_profile && \
	conda activate base && \
	conda remove -n mcfacts-dev --all -y && \
	conda create --name mcfacts-dev "python>=3.10.4,<3.13" pip "pytest" -c conda-forge -c defaults -y && \
	conda activate mcfacts-dev && \
	python -m pip install --editable .
	@echo "\n"
	@echo "Run 'conda activate mcfacts-dev' to switch to the correct conda environment."
	@echo "\n"
	@echo "Want to keep up-to-date with future McUpdates and announcements? Sign up for our mailing list!"
	@echo "https://docs.google.com/forms/d/e/1FAIpQLSeupzj8ledPslYc0bHbnJHKB7_LKlr8SY3SfbEVyL5AfeFlVg/viewform"
	@echo "\n"

unit_test: clean version
	source ~/.bash_profile && \
	conda activate mcfacts-dev && \
	pytest

DIST=dist/mcfacts-${VERSION}.tar.gz
build-install: clean version
	python3 -m build
	python3 -m pip install $(DIST)

test-build: build-install
	mkdir test-build
	cp ${DIST} test-build
	cp ${MCFACTS_SIM_EXE} test-build
	cd test-build; pip install ${notdir ${DIST}}
	cd test-build; python3 ${notdir ${MCFACTS_SIM_EXE}}

#### Test one thing at a time ####

# do not put linebreaks between any of these lines. Your run will call a different .ini file
mcfacts_sim: clean
	mkdir -p runs
	cd runs; \
		python ../${MCFACTS_SIM_EXE} \
		--galaxy_num 100 \
		--fname-ini ../${FNAME_INI} \
		--fname-log mcfacts.log \
		--seed ${SEED}


plots: mcfacts_sim
	cd runs; \
	python ../${POPULATION_PLOTS_EXE} --fname-mergers ${wd}/output_mergers_population.dat --plots-directory ${wd}

just_plots:
	cd runs; \
	python ../${POPULATION_PLOTS_EXE} --fname-mergers ${wd}/output_mergers_population.dat --plots-directory ${wd}

vera_plots: mcfacts_sim
	python ${VERA_PLOTS_EXE} \
		--cdf-fields chi_eff chi_p final_mass gen1 gen2 time_merge \
		--verbose

mstar_runs_pagn:
	python ${MSTAR_RUNS_EXE} \
		--fname-ini ${FNAME_INI_MSTAR_PAGN} \
		--timestep_num 1000 \
		--bin_num_max 10000 \
		--nbins 33 \
		--galaxy_num 100 \
		--mstar-min 1e9 \
		--mstar-max 1e13 \
		--scrub \
		--fname-nal ${FNAME_GWTC2_NAL} \
		--wkdir ${MSTAR_RUNS_WKDIR_PAGN} \
		--truncate-opacity
		#--nbins 33 
		#--timestep_num 1000 \
	#python3 ${MSTAR_PLOT_EXE} --run-directory ${MSTAR_RUNS_WKDIR}

kaila_stars: plots
	cd runs; \
	python ../${STARS_PLOTS} \
	--runs-directory ${wd} \
	--fname-stars ${wd}/output_mergers_stars_population.dat \
	--fname-stars-merge ${wd}/output_mergers_stars_merged.dat \
	--fname-stars-explode ${wd}/output_mergers_stars_exploded.dat \
	--plots-directory ${wd}

kaila_stars_movie: clean
	mkdir -p runs
	cd runs; \
		python ../${MCFACTS_SIM_EXE} \
		--galaxy_num 100 \
		--fname-ini ../${FNAME_INI} \
		--fname-log mcfacts.log \
		--seed ${SEED} \
		--save-snapshots

kaila_stars_make_movie: kaila_stars_plots
	cd runs; \
	python ../${ORBA_MASS_FRAMES} \
	--fpath-snapshots ${wd}/gal000/ \
	--num-timesteps 50 \
	--plots-directory ${wd}/gal000
	rm -fv ${wd}/runs/orba_mass_movie.mp4
	ffmpeg -f image2 -framerate 5 -i ${wd}/runs/gal000/orba_mass_movie_timestep_%02d_log.png -vcodec libx264 -pix_fmt yuv420p -crf 22 ${wd}/runs/orba_mass_movie.mp4

kaila_stars_plots: just_plots
	cd runs; \
	python ../${STARS_PLOTS} \
	--runs-directory ${wd} \
	--fname-stars ${wd}/output_mergers_stars_population.dat \
	--fname-stars-merge ${wd}/output_mergers_stars_merged.dat \
	--fname-stars-explode ${wd}/output_mergers_stars_exploded.dat \
	--plots-directory ${wd}

disk_mass_plots:
	cd runs; \
	python ../${DISK_MASS_PLOTS} \
	--runs-directory ${wd} \
	--fname-disk ${wd}/output_diskmasscycled.dat \
	--plots-directory ${wd}		
		
emily_plots: 
	cd runs; \
	python ../${EMILY_PLOTS} \
	--runs-directory ${wd} \
	--fname-mergers ${wd}/output_mergers_population.dat \
	--plots-directory ${wd}

mstar_runs_fixed:
	python ${MSTAR_RUNS_EXE} \
		--fname-ini ${FNAME_INI_MSTAR_FIXED} \
		--timestep_num 1000 \
		--bin_num_max 10000 \
		--nbins 33 \
		--galaxy_num 100 \
		--mstar-min 1e9 \
		--mstar-max 1e13 \
		--scrub \
		--fname-nal ${FNAME_GWTC2_NAL} \
		--wkdir ${MSTAR_RUNS_WKDIR_FIXED}
		#--nbins 33 
		#--timestep_num 1000 \
	#python3 ${MSTAR_PLOT_EXE} --run-directory ${MSTAR_RUNS_WKDIR}
		
qxeff:
	python3 ${MCFACTS_SIM_EXE} \
		--fname-log out.log \
		--fname-ini=${HC_INPUT_FILE}  \
		--work-directory=${wd} \
#		--seed=${SEED}
	python3 ${POPULATION_PLOTS_EXE} \
	    --plots-directory=${wd} \
		--fname-mergers=${wd}/output_mergers_population.dat
	python3 ${POPULATION_STATS_EXE} \
		--fname-mergers=${wd}/output_mergers_population.dat
	rm -rf ${wd}/run*

hcplots:
	python ${POPULATION_PLOTS_EXE} \
		--fname-mergers ${wd}/output_mergers_population.dat \
		--fname-emris ${wd}/output_mergers_emris.dat \
		--fname-lvk ${wd}/output_mergers_lvk.dat \
		--plots-directory ${wd}
#	python3 ${POPULATION_STATS_EXE} \
		--fname-mergers=${wd}/output_mergers_population.dat

stats:
	python3 ${POPULATION_STATS_EXE} \
		--fname-mergers=${wd}/output_mergers_population.dat


#### CLEAN ####

#TODO: Create an IO class that wraps the standard IO. This wrapper will keep a persistent log of all of the
#instantaneous files created. The wrapper would have a cleanup function, and can also report metrics :^)
#Plus, if we use a standard python IO library, we don't have to worry about rm / del and wildcards!

clean:
	rm -rf ${wd}/gal*
	rm -rf ${wd}/runs/*
	rm -rf ${wd}/output_mergers*.dat
	rm -rf ${wd}/m1m2.png
	rm -rf ${wd}/merger_mass_v_radius.png
	rm -rf ${wd}/q_chi_eff.png
	rm -rf ${wd}/time_of_merger.png
	rm -rf ${wd}/merger_remnant_mass.png
	rm -rf ${wd}/gw_strain.png
<<<<<<< HEAD
	rm -rf ${wd}/r_chi_p.png
	rm -rf ${wd}/mcfacts_sim.log
=======
	rm -rf ${wd}/mcfacts.log
>>>>>>> 584fc01e
	rm -rf ${wd}/mergers_cdf*.png
	rm -rf ${wd}/mergers_nal*.png
	rm -rf ${wd}/r_chi_p.png
	rm -rf ${wd}/dist
	rm -rf ${wd}/test-build

clean_win:
	for /d %%i in (.\run*) do rd /s /q "%%i"
	for /d %%i in (.\output_mergers*.dat) do rd /s /q "%%i"
	del /q .\m1m2.png
	del /q .\merger_mass_v_radius.png
	del /q .\q_chi_eff.png
	del /q .\time_of_merger.png
	del /q .\merger_remnant_mass.png
	del /q .\gw_strain.png
	del /q .\mcfacts.log
	for /d %%i in (.\mergers_cdf*.png) do rd /s /q "%%i"
	for /d %%i in (.\mergers_nal*.png) do rd /s /q "%%i"
	del /q .\r_chi_p.png<|MERGE_RESOLUTION|>--- conflicted
+++ resolved
@@ -34,21 +34,16 @@
 SEED=3456789108 # put an 8 here
 #FNAME_INI= ${HERE}/recipes/p1_thompson.ini
 FNAME_INI= ${HERE}/recipes/model_choice_old.ini
-<<<<<<< HEAD
 
 HC_EXP_NAME = retro_binaries
 HC_RUN_NAME = sg_f
 HC_WKDIR = ../mcfacts_research/paper2_qXeff/${HC_EXP_NAME}/${HC_RUN_NAME}/
 HC_INPUT_FILE = ../recipes/paper2/${HC_EXP_NAME}/paper2_${HC_RUN_NAME}.ini
 
-FNAME_INI_MSTAR= ${HERE}/recipes/p3_pAGN_on.ini
-MSTAR_RUNS_WKDIR = ${HERE}/runs_mstar_bins_pAGN
-=======
 FNAME_INI_MSTAR_PAGN= ${HERE}/recipes/p3_pAGN_on.ini
 FNAME_INI_MSTAR_FIXED= ${HERE}/recipes/p3_pAGN_off.ini
 MSTAR_RUNS_WKDIR_PAGN = ${HERE}/runs_mstar_bins_pAGN
 MSTAR_RUNS_WKDIR_FIXED = ${HERE}/runs_mstar_bins_fixed
->>>>>>> 584fc01e
 # NAL files might not exist unless you download them from
 # https://gitlab.com/xevra/nal-data
 # scripts that use NAL files might not work unless you install
@@ -140,73 +135,6 @@
 		#--nbins 33 
 		#--timestep_num 1000 \
 	#python3 ${MSTAR_PLOT_EXE} --run-directory ${MSTAR_RUNS_WKDIR}
-
-kaila_stars: plots
-	cd runs; \
-	python ../${STARS_PLOTS} \
-	--runs-directory ${wd} \
-	--fname-stars ${wd}/output_mergers_stars_population.dat \
-	--fname-stars-merge ${wd}/output_mergers_stars_merged.dat \
-	--fname-stars-explode ${wd}/output_mergers_stars_exploded.dat \
-	--plots-directory ${wd}
-
-kaila_stars_movie: clean
-	mkdir -p runs
-	cd runs; \
-		python ../${MCFACTS_SIM_EXE} \
-		--galaxy_num 100 \
-		--fname-ini ../${FNAME_INI} \
-		--fname-log mcfacts.log \
-		--seed ${SEED} \
-		--save-snapshots
-
-kaila_stars_make_movie: kaila_stars_plots
-	cd runs; \
-	python ../${ORBA_MASS_FRAMES} \
-	--fpath-snapshots ${wd}/gal000/ \
-	--num-timesteps 50 \
-	--plots-directory ${wd}/gal000
-	rm -fv ${wd}/runs/orba_mass_movie.mp4
-	ffmpeg -f image2 -framerate 5 -i ${wd}/runs/gal000/orba_mass_movie_timestep_%02d_log.png -vcodec libx264 -pix_fmt yuv420p -crf 22 ${wd}/runs/orba_mass_movie.mp4
-
-kaila_stars_plots: just_plots
-	cd runs; \
-	python ../${STARS_PLOTS} \
-	--runs-directory ${wd} \
-	--fname-stars ${wd}/output_mergers_stars_population.dat \
-	--fname-stars-merge ${wd}/output_mergers_stars_merged.dat \
-	--fname-stars-explode ${wd}/output_mergers_stars_exploded.dat \
-	--plots-directory ${wd}
-
-disk_mass_plots:
-	cd runs; \
-	python ../${DISK_MASS_PLOTS} \
-	--runs-directory ${wd} \
-	--fname-disk ${wd}/output_diskmasscycled.dat \
-	--plots-directory ${wd}		
-		
-emily_plots: 
-	cd runs; \
-	python ../${EMILY_PLOTS} \
-	--runs-directory ${wd} \
-	--fname-mergers ${wd}/output_mergers_population.dat \
-	--plots-directory ${wd}
-
-mstar_runs_fixed:
-	python ${MSTAR_RUNS_EXE} \
-		--fname-ini ${FNAME_INI_MSTAR_FIXED} \
-		--timestep_num 1000 \
-		--bin_num_max 10000 \
-		--nbins 33 \
-		--galaxy_num 100 \
-		--mstar-min 1e9 \
-		--mstar-max 1e13 \
-		--scrub \
-		--fname-nal ${FNAME_GWTC2_NAL} \
-		--wkdir ${MSTAR_RUNS_WKDIR_FIXED}
-		#--nbins 33 
-		#--timestep_num 1000 \
-	#python3 ${MSTAR_PLOT_EXE} --run-directory ${MSTAR_RUNS_WKDIR}
 		
 qxeff:
 	python3 ${MCFACTS_SIM_EXE} \
@@ -233,6 +161,73 @@
 stats:
 	python3 ${POPULATION_STATS_EXE} \
 		--fname-mergers=${wd}/output_mergers_population.dat
+
+kaila_stars: plots
+	cd runs; \
+	python ../${STARS_PLOTS} \
+	--runs-directory ${wd} \
+	--fname-stars ${wd}/output_mergers_stars_population.dat \
+	--fname-stars-merge ${wd}/output_mergers_stars_merged.dat \
+	--fname-stars-explode ${wd}/output_mergers_stars_exploded.dat \
+	--plots-directory ${wd}
+
+kaila_stars_movie: clean
+	mkdir -p runs
+	cd runs; \
+		python ../${MCFACTS_SIM_EXE} \
+		--galaxy_num 100 \
+		--fname-ini ../${FNAME_INI} \
+		--fname-log mcfacts.log \
+		--seed ${SEED} \
+		--save-snapshots
+
+kaila_stars_make_movie: kaila_stars_plots
+	cd runs; \
+	python ../${ORBA_MASS_FRAMES} \
+	--fpath-snapshots ${wd}/gal000/ \
+	--num-timesteps 50 \
+	--plots-directory ${wd}/gal000
+	rm -fv ${wd}/runs/orba_mass_movie.mp4
+	ffmpeg -f image2 -framerate 5 -i ${wd}/runs/gal000/orba_mass_movie_timestep_%02d_log.png -vcodec libx264 -pix_fmt yuv420p -crf 22 ${wd}/runs/orba_mass_movie.mp4
+
+kaila_stars_plots: just_plots
+	cd runs; \
+	python ../${STARS_PLOTS} \
+	--runs-directory ${wd} \
+	--fname-stars ${wd}/output_mergers_stars_population.dat \
+	--fname-stars-merge ${wd}/output_mergers_stars_merged.dat \
+	--fname-stars-explode ${wd}/output_mergers_stars_exploded.dat \
+	--plots-directory ${wd}
+
+disk_mass_plots:
+	cd runs; \
+	python ../${DISK_MASS_PLOTS} \
+	--runs-directory ${wd} \
+	--fname-disk ${wd}/output_diskmasscycled.dat \
+	--plots-directory ${wd}		
+		
+emily_plots: 
+	cd runs; \
+	python ../${EMILY_PLOTS} \
+	--runs-directory ${wd} \
+	--fname-mergers ${wd}/output_mergers_population.dat \
+	--plots-directory ${wd}
+
+mstar_runs_fixed:
+	python ${MSTAR_RUNS_EXE} \
+		--fname-ini ${FNAME_INI_MSTAR_FIXED} \
+		--timestep_num 1000 \
+		--bin_num_max 10000 \
+		--nbins 33 \
+		--galaxy_num 100 \
+		--mstar-min 1e9 \
+		--mstar-max 1e13 \
+		--scrub \
+		--fname-nal ${FNAME_GWTC2_NAL} \
+		--wkdir ${MSTAR_RUNS_WKDIR_FIXED}
+		#--nbins 33 
+		#--timestep_num 1000 \
+	#python3 ${MSTAR_PLOT_EXE} --run-directory ${MSTAR_RUNS_WKDIR}
 
 
 #### CLEAN ####
@@ -251,12 +246,8 @@
 	rm -rf ${wd}/time_of_merger.png
 	rm -rf ${wd}/merger_remnant_mass.png
 	rm -rf ${wd}/gw_strain.png
-<<<<<<< HEAD
 	rm -rf ${wd}/r_chi_p.png
-	rm -rf ${wd}/mcfacts_sim.log
-=======
 	rm -rf ${wd}/mcfacts.log
->>>>>>> 584fc01e
 	rm -rf ${wd}/mergers_cdf*.png
 	rm -rf ${wd}/mergers_nal*.png
 	rm -rf ${wd}/r_chi_p.png
